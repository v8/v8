// Copyright 2015 the V8 project authors. All rights reserved.
// Use of this source code is governed by a BSD-style license that can be
// found in the LICENSE file.

#ifndef V8_OBJECTS_H_
#define V8_OBJECTS_H_

#include <iosfwd>
#include <memory>

#include "src/assert-scope.h"
#include "src/bailout-reason.h"
#include "src/base/bits.h"
#include "src/base/flags.h"
#include "src/builtins/builtins.h"
#include "src/checks.h"
#include "src/elements-kind.h"
#include "src/field-index.h"
#include "src/flags.h"
#include "src/list.h"
#include "src/messages.h"
#include "src/property-details.h"
#include "src/unicode-decoder.h"
#include "src/unicode.h"
#include "src/zone.h"

#if V8_TARGET_ARCH_ARM
#include "src/arm/constants-arm.h"  // NOLINT
#elif V8_TARGET_ARCH_ARM64
#include "src/arm64/constants-arm64.h"  // NOLINT
#elif V8_TARGET_ARCH_MIPS
#include "src/mips/constants-mips.h"  // NOLINT
#elif V8_TARGET_ARCH_MIPS64
#include "src/mips64/constants-mips64.h"  // NOLINT
#elif V8_TARGET_ARCH_PPC
#include "src/ppc/constants-ppc.h"  // NOLINT
#elif V8_TARGET_ARCH_S390
#include "src/s390/constants-s390.h"  // NOLINT
#endif


//
// Most object types in the V8 JavaScript are described in this file.
//
// Inheritance hierarchy:
// - Object
//   - Smi          (immediate small integer)
//   - HeapObject   (superclass for everything allocated in the heap)
//     - JSReceiver  (suitable for property access)
//       - JSObject
//         - JSArray
//         - JSArrayBuffer
//         - JSArrayBufferView
//           - JSTypedArray
//           - JSDataView
//         - JSBoundFunction
//         - JSCollection
//           - JSSet
//           - JSMap
//         - JSSetIterator
//         - JSMapIterator
//         - JSWeakCollection
//           - JSWeakMap
//           - JSWeakSet
//         - JSRegExp
//         - JSFunction
//         - JSGeneratorObject
//         - JSGlobalObject
//         - JSGlobalProxy
//         - JSValue
//           - JSDate
//         - JSMessageObject
//       - JSProxy
//     - FixedArrayBase
//       - ByteArray
//       - BytecodeArray
//       - FixedArray
//         - DescriptorArray
//         - FrameArray
//         - LiteralsArray
//         - HashTable
//           - Dictionary
//           - StringTable
//           - StringSet
//           - CompilationCacheTable
//           - CodeCacheHashTable
//           - MapCache
//         - OrderedHashTable
//           - OrderedHashSet
//           - OrderedHashMap
//         - Context
//         - TypeFeedbackMetadata
//         - TypeFeedbackVector
//         - TemplateList
//         - TransitionArray
//         - ScopeInfo
//         - ModuleInfo
//         - ScriptContextTable
//         - WeakFixedArray
//       - FixedDoubleArray
//     - Name
//       - String
//         - SeqString
//           - SeqOneByteString
//           - SeqTwoByteString
//         - SlicedString
//         - ConsString
//         - ExternalString
//           - ExternalOneByteString
//           - ExternalTwoByteString
//         - InternalizedString
//           - SeqInternalizedString
//             - SeqOneByteInternalizedString
//             - SeqTwoByteInternalizedString
//           - ConsInternalizedString
//           - ExternalInternalizedString
//             - ExternalOneByteInternalizedString
//             - ExternalTwoByteInternalizedString
//       - Symbol
//     - HeapNumber
//     - Simd128Value
//       - Float32x4
//       - Int32x4
//       - Uint32x4
//       - Bool32x4
//       - Int16x8
//       - Uint16x8
//       - Bool16x8
//       - Int8x16
//       - Uint8x16
//       - Bool8x16
//     - Cell
//     - PropertyCell
//     - Code
//     - AbstractCode, a wrapper around Code or BytecodeArray
//     - Map
//     - Oddball
//     - Foreign
//     - SharedFunctionInfo
//     - Struct
//       - Box
//       - AccessorInfo
//       - AccessorPair
//       - AccessCheckInfo
//       - InterceptorInfo
//       - CallHandlerInfo
//       - TemplateInfo
//         - FunctionTemplateInfo
//         - ObjectTemplateInfo
//       - Script
//       - DebugInfo
//       - BreakPointInfo
//       - CodeCache
//       - PrototypeInfo
//     - WeakCell
//
// Formats of Object*:
//  Smi:        [31 bit signed int] 0
//  HeapObject: [32 bit direct pointer] (4 byte aligned) | 01

namespace v8 {
namespace internal {

enum KeyedAccessStoreMode {
  STANDARD_STORE,
  STORE_TRANSITION_TO_OBJECT,
  STORE_TRANSITION_TO_DOUBLE,
  STORE_AND_GROW_NO_TRANSITION,
  STORE_AND_GROW_TRANSITION_TO_OBJECT,
  STORE_AND_GROW_TRANSITION_TO_DOUBLE,
  STORE_NO_TRANSITION_IGNORE_OUT_OF_BOUNDS,
  STORE_NO_TRANSITION_HANDLE_COW
};


enum TypeofMode : int { INSIDE_TYPEOF, NOT_INSIDE_TYPEOF };


enum MutableMode {
  MUTABLE,
  IMMUTABLE
};


enum ExternalArrayType {
  kExternalInt8Array = 1,
  kExternalUint8Array,
  kExternalInt16Array,
  kExternalUint16Array,
  kExternalInt32Array,
  kExternalUint32Array,
  kExternalFloat32Array,
  kExternalFloat64Array,
  kExternalUint8ClampedArray,
};


static inline bool IsTransitionStoreMode(KeyedAccessStoreMode store_mode) {
  return store_mode == STORE_TRANSITION_TO_OBJECT ||
         store_mode == STORE_TRANSITION_TO_DOUBLE ||
         store_mode == STORE_AND_GROW_TRANSITION_TO_OBJECT ||
         store_mode == STORE_AND_GROW_TRANSITION_TO_DOUBLE;
}


static inline KeyedAccessStoreMode GetNonTransitioningStoreMode(
    KeyedAccessStoreMode store_mode) {
  if (store_mode >= STORE_NO_TRANSITION_IGNORE_OUT_OF_BOUNDS) {
    return store_mode;
  }
  if (store_mode >= STORE_AND_GROW_NO_TRANSITION) {
    return STORE_AND_GROW_NO_TRANSITION;
  }
  return STANDARD_STORE;
}


static inline bool IsGrowStoreMode(KeyedAccessStoreMode store_mode) {
  return store_mode >= STORE_AND_GROW_NO_TRANSITION &&
         store_mode <= STORE_AND_GROW_TRANSITION_TO_DOUBLE;
}


enum IcCheckType { ELEMENT, PROPERTY };


// SKIP_WRITE_BARRIER skips the write barrier.
// UPDATE_WEAK_WRITE_BARRIER skips the marking part of the write barrier and
// only performs the generational part.
// UPDATE_WRITE_BARRIER is doing the full barrier, marking and generational.
enum WriteBarrierMode {
  SKIP_WRITE_BARRIER,
  UPDATE_WEAK_WRITE_BARRIER,
  UPDATE_WRITE_BARRIER
};


// Indicates whether a value can be loaded as a constant.
enum StoreMode { ALLOW_IN_DESCRIPTOR, FORCE_FIELD };


// PropertyNormalizationMode is used to specify whether to keep
// inobject properties when normalizing properties of a JSObject.
enum PropertyNormalizationMode {
  CLEAR_INOBJECT_PROPERTIES,
  KEEP_INOBJECT_PROPERTIES
};


// Indicates how aggressively the prototype should be optimized. FAST_PROTOTYPE
// will give the fastest result by tailoring the map to the prototype, but that
// will cause polymorphism with other objects. REGULAR_PROTOTYPE is to be used
// (at least for now) when dynamically modifying the prototype chain of an
// object using __proto__ or Object.setPrototypeOf.
enum PrototypeOptimizationMode { REGULAR_PROTOTYPE, FAST_PROTOTYPE };


// Indicates whether transitions can be added to a source map or not.
enum TransitionFlag {
  INSERT_TRANSITION,
  OMIT_TRANSITION
};


// Indicates whether the transition is simple: the target map of the transition
// either extends the current map with a new property, or it modifies the
// property that was added last to the current map.
enum SimpleTransitionFlag {
  SIMPLE_PROPERTY_TRANSITION,
  PROPERTY_TRANSITION,
  SPECIAL_TRANSITION
};


// Indicates whether we are only interested in the descriptors of a particular
// map, or in all descriptors in the descriptor array.
enum DescriptorFlag {
  ALL_DESCRIPTORS,
  OWN_DESCRIPTORS
};

// The GC maintains a bit of information, the MarkingParity, which toggles
// from odd to even and back every time marking is completed. Incremental
// marking can visit an object twice during a marking phase, so algorithms that
// that piggy-back on marking can use the parity to ensure that they only
// perform an operation on an object once per marking phase: they record the
// MarkingParity when they visit an object, and only re-visit the object when it
// is marked again and the MarkingParity changes.
enum MarkingParity {
  NO_MARKING_PARITY,
  ODD_MARKING_PARITY,
  EVEN_MARKING_PARITY
};

// ICs store extra state in a Code object. The default extra state is
// kNoExtraICState.
typedef int ExtraICState;
static const ExtraICState kNoExtraICState = 0;

// Instance size sentinel for objects of variable size.
const int kVariableSizeSentinel = 0;

// We may store the unsigned bit field as signed Smi value and do not
// use the sign bit.
const int kStubMajorKeyBits = 8;
const int kStubMinorKeyBits = kSmiValueSize - kStubMajorKeyBits - 1;

// All Maps have a field instance_type containing a InstanceType.
// It describes the type of the instances.
//
// As an example, a JavaScript object is a heap object and its map
// instance_type is JS_OBJECT_TYPE.
//
// The names of the string instance types are intended to systematically
// mirror their encoding in the instance_type field of the map.  The default
// encoding is considered TWO_BYTE.  It is not mentioned in the name.  ONE_BYTE
// encoding is mentioned explicitly in the name.  Likewise, the default
// representation is considered sequential.  It is not mentioned in the
// name.  The other representations (e.g. CONS, EXTERNAL) are explicitly
// mentioned.  Finally, the string is either a STRING_TYPE (if it is a normal
// string) or a INTERNALIZED_STRING_TYPE (if it is a internalized string).
//
// NOTE: The following things are some that depend on the string types having
// instance_types that are less than those of all other types:
// HeapObject::Size, HeapObject::IterateBody, the typeof operator, and
// Object::IsString.
//
// NOTE: Everything following JS_VALUE_TYPE is considered a
// JSObject for GC purposes. The first four entries here have typeof
// 'object', whereas JS_FUNCTION_TYPE has typeof 'function'.
#define INSTANCE_TYPE_LIST(V)                                   \
  V(STRING_TYPE)                                                \
  V(ONE_BYTE_STRING_TYPE)                                       \
  V(CONS_STRING_TYPE)                                           \
  V(CONS_ONE_BYTE_STRING_TYPE)                                  \
  V(SLICED_STRING_TYPE)                                         \
  V(SLICED_ONE_BYTE_STRING_TYPE)                                \
  V(EXTERNAL_STRING_TYPE)                                       \
  V(EXTERNAL_ONE_BYTE_STRING_TYPE)                              \
  V(EXTERNAL_STRING_WITH_ONE_BYTE_DATA_TYPE)                    \
  V(SHORT_EXTERNAL_STRING_TYPE)                                 \
  V(SHORT_EXTERNAL_ONE_BYTE_STRING_TYPE)                        \
  V(SHORT_EXTERNAL_STRING_WITH_ONE_BYTE_DATA_TYPE)              \
                                                                \
  V(INTERNALIZED_STRING_TYPE)                                   \
  V(ONE_BYTE_INTERNALIZED_STRING_TYPE)                          \
  V(EXTERNAL_INTERNALIZED_STRING_TYPE)                          \
  V(EXTERNAL_ONE_BYTE_INTERNALIZED_STRING_TYPE)                 \
  V(EXTERNAL_INTERNALIZED_STRING_WITH_ONE_BYTE_DATA_TYPE)       \
  V(SHORT_EXTERNAL_INTERNALIZED_STRING_TYPE)                    \
  V(SHORT_EXTERNAL_ONE_BYTE_INTERNALIZED_STRING_TYPE)           \
  V(SHORT_EXTERNAL_INTERNALIZED_STRING_WITH_ONE_BYTE_DATA_TYPE) \
                                                                \
  V(SYMBOL_TYPE)                                                \
  V(SIMD128_VALUE_TYPE)                                         \
                                                                \
  V(MAP_TYPE)                                                   \
  V(CODE_TYPE)                                                  \
  V(ODDBALL_TYPE)                                               \
  V(CELL_TYPE)                                                  \
  V(PROPERTY_CELL_TYPE)                                         \
                                                                \
  V(HEAP_NUMBER_TYPE)                                           \
  V(MUTABLE_HEAP_NUMBER_TYPE)                                   \
  V(FOREIGN_TYPE)                                               \
  V(BYTE_ARRAY_TYPE)                                            \
  V(BYTECODE_ARRAY_TYPE)                                        \
  V(FREE_SPACE_TYPE)                                            \
                                                                \
  V(FIXED_INT8_ARRAY_TYPE)                                      \
  V(FIXED_UINT8_ARRAY_TYPE)                                     \
  V(FIXED_INT16_ARRAY_TYPE)                                     \
  V(FIXED_UINT16_ARRAY_TYPE)                                    \
  V(FIXED_INT32_ARRAY_TYPE)                                     \
  V(FIXED_UINT32_ARRAY_TYPE)                                    \
  V(FIXED_FLOAT32_ARRAY_TYPE)                                   \
  V(FIXED_FLOAT64_ARRAY_TYPE)                                   \
  V(FIXED_UINT8_CLAMPED_ARRAY_TYPE)                             \
                                                                \
  V(FILLER_TYPE)                                                \
                                                                \
  V(ACCESSOR_INFO_TYPE)                                         \
  V(ACCESSOR_PAIR_TYPE)                                         \
  V(ACCESS_CHECK_INFO_TYPE)                                     \
  V(INTERCEPTOR_INFO_TYPE)                                      \
  V(CALL_HANDLER_INFO_TYPE)                                     \
  V(FUNCTION_TEMPLATE_INFO_TYPE)                                \
  V(OBJECT_TEMPLATE_INFO_TYPE)                                  \
  V(SIGNATURE_INFO_TYPE)                                        \
  V(TYPE_SWITCH_INFO_TYPE)                                      \
  V(ALLOCATION_MEMENTO_TYPE)                                    \
  V(ALLOCATION_SITE_TYPE)                                       \
  V(SCRIPT_TYPE)                                                \
  V(TYPE_FEEDBACK_INFO_TYPE)                                    \
  V(ALIASED_ARGUMENTS_ENTRY_TYPE)                               \
  V(BOX_TYPE)                                                   \
  V(PROTOTYPE_INFO_TYPE)                                        \
  V(CONTEXT_EXTENSION_TYPE)                                     \
                                                                \
  V(FIXED_ARRAY_TYPE)                                           \
  V(FIXED_DOUBLE_ARRAY_TYPE)                                    \
  V(SHARED_FUNCTION_INFO_TYPE)                                  \
  V(WEAK_CELL_TYPE)                                             \
  V(TRANSITION_ARRAY_TYPE)                                      \
                                                                \
  V(JS_MESSAGE_OBJECT_TYPE)                                     \
                                                                \
  V(JS_VALUE_TYPE)                                              \
  V(JS_DATE_TYPE)                                               \
  V(JS_OBJECT_TYPE)                                             \
  V(JS_ARGUMENTS_TYPE)                                          \
  V(JS_CONTEXT_EXTENSION_OBJECT_TYPE)                           \
  V(JS_GENERATOR_OBJECT_TYPE)                                   \
  V(JS_MODULE_TYPE)                                             \
  V(JS_GLOBAL_OBJECT_TYPE)                                      \
  V(JS_GLOBAL_PROXY_TYPE)                                       \
  V(JS_API_OBJECT_TYPE)                                         \
  V(JS_SPECIAL_API_OBJECT_TYPE)                                 \
  V(JS_ARRAY_TYPE)                                              \
  V(JS_ARRAY_BUFFER_TYPE)                                       \
  V(JS_TYPED_ARRAY_TYPE)                                        \
  V(JS_DATA_VIEW_TYPE)                                          \
  V(JS_PROXY_TYPE)                                              \
  V(JS_SET_TYPE)                                                \
  V(JS_MAP_TYPE)                                                \
  V(JS_SET_ITERATOR_TYPE)                                       \
  V(JS_MAP_ITERATOR_TYPE)                                       \
  V(JS_WEAK_MAP_TYPE)                                           \
  V(JS_WEAK_SET_TYPE)                                           \
  V(JS_PROMISE_TYPE)                                            \
  V(JS_REGEXP_TYPE)                                             \
  V(JS_ERROR_TYPE)                                              \
                                                                \
  V(JS_BOUND_FUNCTION_TYPE)                                     \
  V(JS_FUNCTION_TYPE)                                           \
  V(DEBUG_INFO_TYPE)                                            \
  V(BREAK_POINT_INFO_TYPE)

// Since string types are not consecutive, this macro is used to
// iterate over them.
#define STRING_TYPE_LIST(V)                                                   \
  V(STRING_TYPE, kVariableSizeSentinel, string, String)                       \
  V(ONE_BYTE_STRING_TYPE, kVariableSizeSentinel, one_byte_string,             \
    OneByteString)                                                            \
  V(CONS_STRING_TYPE, ConsString::kSize, cons_string, ConsString)             \
  V(CONS_ONE_BYTE_STRING_TYPE, ConsString::kSize, cons_one_byte_string,       \
    ConsOneByteString)                                                        \
  V(SLICED_STRING_TYPE, SlicedString::kSize, sliced_string, SlicedString)     \
  V(SLICED_ONE_BYTE_STRING_TYPE, SlicedString::kSize, sliced_one_byte_string, \
    SlicedOneByteString)                                                      \
  V(EXTERNAL_STRING_TYPE, ExternalTwoByteString::kSize, external_string,      \
    ExternalString)                                                           \
  V(EXTERNAL_ONE_BYTE_STRING_TYPE, ExternalOneByteString::kSize,              \
    external_one_byte_string, ExternalOneByteString)                          \
  V(EXTERNAL_STRING_WITH_ONE_BYTE_DATA_TYPE, ExternalTwoByteString::kSize,    \
    external_string_with_one_byte_data, ExternalStringWithOneByteData)        \
  V(SHORT_EXTERNAL_STRING_TYPE, ExternalTwoByteString::kShortSize,            \
    short_external_string, ShortExternalString)                               \
  V(SHORT_EXTERNAL_ONE_BYTE_STRING_TYPE, ExternalOneByteString::kShortSize,   \
    short_external_one_byte_string, ShortExternalOneByteString)               \
  V(SHORT_EXTERNAL_STRING_WITH_ONE_BYTE_DATA_TYPE,                            \
    ExternalTwoByteString::kShortSize,                                        \
    short_external_string_with_one_byte_data,                                 \
    ShortExternalStringWithOneByteData)                                       \
                                                                              \
  V(INTERNALIZED_STRING_TYPE, kVariableSizeSentinel, internalized_string,     \
    InternalizedString)                                                       \
  V(ONE_BYTE_INTERNALIZED_STRING_TYPE, kVariableSizeSentinel,                 \
    one_byte_internalized_string, OneByteInternalizedString)                  \
  V(EXTERNAL_INTERNALIZED_STRING_TYPE, ExternalTwoByteString::kSize,          \
    external_internalized_string, ExternalInternalizedString)                 \
  V(EXTERNAL_ONE_BYTE_INTERNALIZED_STRING_TYPE, ExternalOneByteString::kSize, \
    external_one_byte_internalized_string, ExternalOneByteInternalizedString) \
  V(EXTERNAL_INTERNALIZED_STRING_WITH_ONE_BYTE_DATA_TYPE,                     \
    ExternalTwoByteString::kSize,                                             \
    external_internalized_string_with_one_byte_data,                          \
    ExternalInternalizedStringWithOneByteData)                                \
  V(SHORT_EXTERNAL_INTERNALIZED_STRING_TYPE,                                  \
    ExternalTwoByteString::kShortSize, short_external_internalized_string,    \
    ShortExternalInternalizedString)                                          \
  V(SHORT_EXTERNAL_ONE_BYTE_INTERNALIZED_STRING_TYPE,                         \
    ExternalOneByteString::kShortSize,                                        \
    short_external_one_byte_internalized_string,                              \
    ShortExternalOneByteInternalizedString)                                   \
  V(SHORT_EXTERNAL_INTERNALIZED_STRING_WITH_ONE_BYTE_DATA_TYPE,               \
    ExternalTwoByteString::kShortSize,                                        \
    short_external_internalized_string_with_one_byte_data,                    \
    ShortExternalInternalizedStringWithOneByteData)

// A struct is a simple object a set of object-valued fields.  Including an
// object type in this causes the compiler to generate most of the boilerplate
// code for the class including allocation and garbage collection routines,
// casts and predicates.  All you need to define is the class, methods and
// object verification routines.  Easy, no?
//
// Note that for subtle reasons related to the ordering or numerical values of
// type tags, elements in this list have to be added to the INSTANCE_TYPE_LIST
// manually.
#define STRUCT_LIST(V)                                                       \
  V(BOX, Box, box)                                                           \
  V(ACCESSOR_INFO, AccessorInfo, accessor_info)                              \
  V(ACCESSOR_PAIR, AccessorPair, accessor_pair)                              \
  V(ACCESS_CHECK_INFO, AccessCheckInfo, access_check_info)                   \
  V(INTERCEPTOR_INFO, InterceptorInfo, interceptor_info)                     \
  V(CALL_HANDLER_INFO, CallHandlerInfo, call_handler_info)                   \
  V(FUNCTION_TEMPLATE_INFO, FunctionTemplateInfo, function_template_info)    \
  V(OBJECT_TEMPLATE_INFO, ObjectTemplateInfo, object_template_info)          \
  V(SCRIPT, Script, script)                                                  \
  V(ALLOCATION_SITE, AllocationSite, allocation_site)                        \
  V(ALLOCATION_MEMENTO, AllocationMemento, allocation_memento)               \
  V(TYPE_FEEDBACK_INFO, TypeFeedbackInfo, type_feedback_info)                \
  V(ALIASED_ARGUMENTS_ENTRY, AliasedArgumentsEntry, aliased_arguments_entry) \
  V(DEBUG_INFO, DebugInfo, debug_info)                                       \
  V(BREAK_POINT_INFO, BreakPointInfo, break_point_info)                      \
  V(PROTOTYPE_INFO, PrototypeInfo, prototype_info)                           \
  V(CONTEXT_EXTENSION, ContextExtension, context_extension)

// We use the full 8 bits of the instance_type field to encode heap object
// instance types.  The high-order bit (bit 7) is set if the object is not a
// string, and cleared if it is a string.
const uint32_t kIsNotStringMask = 0x80;
const uint32_t kStringTag = 0x0;
const uint32_t kNotStringTag = 0x80;

// Bit 6 indicates that the object is an internalized string (if set) or not.
// Bit 7 has to be clear as well.
const uint32_t kIsNotInternalizedMask = 0x40;
const uint32_t kNotInternalizedTag = 0x40;
const uint32_t kInternalizedTag = 0x0;

// If bit 7 is clear then bit 2 indicates whether the string consists of
// two-byte characters or one-byte characters.
const uint32_t kStringEncodingMask = 0x4;
const uint32_t kTwoByteStringTag = 0x0;
const uint32_t kOneByteStringTag = 0x4;

// If bit 7 is clear, the low-order 2 bits indicate the representation
// of the string.
const uint32_t kStringRepresentationMask = 0x03;
enum StringRepresentationTag {
  kSeqStringTag = 0x0,
  kConsStringTag = 0x1,
  kExternalStringTag = 0x2,
  kSlicedStringTag = 0x3
};
const uint32_t kIsIndirectStringMask = 0x1;
const uint32_t kIsIndirectStringTag = 0x1;
STATIC_ASSERT((kSeqStringTag & kIsIndirectStringMask) == 0);  // NOLINT
STATIC_ASSERT((kExternalStringTag & kIsIndirectStringMask) == 0);  // NOLINT
STATIC_ASSERT((kConsStringTag &
               kIsIndirectStringMask) == kIsIndirectStringTag);  // NOLINT
STATIC_ASSERT((kSlicedStringTag &
               kIsIndirectStringMask) == kIsIndirectStringTag);  // NOLINT

// Use this mask to distinguish between cons and slice only after making
// sure that the string is one of the two (an indirect string).
const uint32_t kSlicedNotConsMask = kSlicedStringTag & ~kConsStringTag;
STATIC_ASSERT(IS_POWER_OF_TWO(kSlicedNotConsMask));

// If bit 7 is clear, then bit 3 indicates whether this two-byte
// string actually contains one byte data.
const uint32_t kOneByteDataHintMask = 0x08;
const uint32_t kOneByteDataHintTag = 0x08;

// If bit 7 is clear and string representation indicates an external string,
// then bit 4 indicates whether the data pointer is cached.
const uint32_t kShortExternalStringMask = 0x10;
const uint32_t kShortExternalStringTag = 0x10;


// A ConsString with an empty string as the right side is a candidate
// for being shortcut by the garbage collector. We don't allocate any
// non-flat internalized strings, so we do not shortcut them thereby
// avoiding turning internalized strings into strings. The bit-masks
// below contain the internalized bit as additional safety.
// See heap.cc, mark-compact.cc and objects-visiting.cc.
const uint32_t kShortcutTypeMask =
    kIsNotStringMask |
    kIsNotInternalizedMask |
    kStringRepresentationMask;
const uint32_t kShortcutTypeTag = kConsStringTag | kNotInternalizedTag;

static inline bool IsShortcutCandidate(int type) {
  return ((type & kShortcutTypeMask) == kShortcutTypeTag);
}

enum InstanceType {
  // String types.
  INTERNALIZED_STRING_TYPE = kTwoByteStringTag | kSeqStringTag |
                             kInternalizedTag,  // FIRST_PRIMITIVE_TYPE
  ONE_BYTE_INTERNALIZED_STRING_TYPE =
      kOneByteStringTag | kSeqStringTag | kInternalizedTag,
  EXTERNAL_INTERNALIZED_STRING_TYPE =
      kTwoByteStringTag | kExternalStringTag | kInternalizedTag,
  EXTERNAL_ONE_BYTE_INTERNALIZED_STRING_TYPE =
      kOneByteStringTag | kExternalStringTag | kInternalizedTag,
  EXTERNAL_INTERNALIZED_STRING_WITH_ONE_BYTE_DATA_TYPE =
      EXTERNAL_INTERNALIZED_STRING_TYPE | kOneByteDataHintTag |
      kInternalizedTag,
  SHORT_EXTERNAL_INTERNALIZED_STRING_TYPE = EXTERNAL_INTERNALIZED_STRING_TYPE |
                                            kShortExternalStringTag |
                                            kInternalizedTag,
  SHORT_EXTERNAL_ONE_BYTE_INTERNALIZED_STRING_TYPE =
      EXTERNAL_ONE_BYTE_INTERNALIZED_STRING_TYPE | kShortExternalStringTag |
      kInternalizedTag,
  SHORT_EXTERNAL_INTERNALIZED_STRING_WITH_ONE_BYTE_DATA_TYPE =
      EXTERNAL_INTERNALIZED_STRING_WITH_ONE_BYTE_DATA_TYPE |
      kShortExternalStringTag | kInternalizedTag,
  STRING_TYPE = INTERNALIZED_STRING_TYPE | kNotInternalizedTag,
  ONE_BYTE_STRING_TYPE =
      ONE_BYTE_INTERNALIZED_STRING_TYPE | kNotInternalizedTag,
  CONS_STRING_TYPE = kTwoByteStringTag | kConsStringTag | kNotInternalizedTag,
  CONS_ONE_BYTE_STRING_TYPE =
      kOneByteStringTag | kConsStringTag | kNotInternalizedTag,
  SLICED_STRING_TYPE =
      kTwoByteStringTag | kSlicedStringTag | kNotInternalizedTag,
  SLICED_ONE_BYTE_STRING_TYPE =
      kOneByteStringTag | kSlicedStringTag | kNotInternalizedTag,
  EXTERNAL_STRING_TYPE =
      EXTERNAL_INTERNALIZED_STRING_TYPE | kNotInternalizedTag,
  EXTERNAL_ONE_BYTE_STRING_TYPE =
      EXTERNAL_ONE_BYTE_INTERNALIZED_STRING_TYPE | kNotInternalizedTag,
  EXTERNAL_STRING_WITH_ONE_BYTE_DATA_TYPE =
      EXTERNAL_INTERNALIZED_STRING_WITH_ONE_BYTE_DATA_TYPE |
      kNotInternalizedTag,
  SHORT_EXTERNAL_STRING_TYPE =
      SHORT_EXTERNAL_INTERNALIZED_STRING_TYPE | kNotInternalizedTag,
  SHORT_EXTERNAL_ONE_BYTE_STRING_TYPE =
      SHORT_EXTERNAL_ONE_BYTE_INTERNALIZED_STRING_TYPE | kNotInternalizedTag,
  SHORT_EXTERNAL_STRING_WITH_ONE_BYTE_DATA_TYPE =
      SHORT_EXTERNAL_INTERNALIZED_STRING_WITH_ONE_BYTE_DATA_TYPE |
      kNotInternalizedTag,

  // Non-string names
  SYMBOL_TYPE = kNotStringTag,  // FIRST_NONSTRING_TYPE, LAST_NAME_TYPE

  // Other primitives (cannot contain non-map-word pointers to heap objects).
  HEAP_NUMBER_TYPE,
  SIMD128_VALUE_TYPE,
  ODDBALL_TYPE,  // LAST_PRIMITIVE_TYPE

  // Objects allocated in their own spaces (never in new space).
  MAP_TYPE,
  CODE_TYPE,

  // "Data", objects that cannot contain non-map-word pointers to heap
  // objects.
  MUTABLE_HEAP_NUMBER_TYPE,
  FOREIGN_TYPE,
  BYTE_ARRAY_TYPE,
  BYTECODE_ARRAY_TYPE,
  FREE_SPACE_TYPE,
  FIXED_INT8_ARRAY_TYPE,  // FIRST_FIXED_TYPED_ARRAY_TYPE
  FIXED_UINT8_ARRAY_TYPE,
  FIXED_INT16_ARRAY_TYPE,
  FIXED_UINT16_ARRAY_TYPE,
  FIXED_INT32_ARRAY_TYPE,
  FIXED_UINT32_ARRAY_TYPE,
  FIXED_FLOAT32_ARRAY_TYPE,
  FIXED_FLOAT64_ARRAY_TYPE,
  FIXED_UINT8_CLAMPED_ARRAY_TYPE,  // LAST_FIXED_TYPED_ARRAY_TYPE
  FIXED_DOUBLE_ARRAY_TYPE,
  FILLER_TYPE,  // LAST_DATA_TYPE

  // Structs.
  ACCESSOR_INFO_TYPE,
  ACCESSOR_PAIR_TYPE,
  ACCESS_CHECK_INFO_TYPE,
  INTERCEPTOR_INFO_TYPE,
  CALL_HANDLER_INFO_TYPE,
  FUNCTION_TEMPLATE_INFO_TYPE,
  OBJECT_TEMPLATE_INFO_TYPE,
  SIGNATURE_INFO_TYPE,
  TYPE_SWITCH_INFO_TYPE,
  ALLOCATION_SITE_TYPE,
  ALLOCATION_MEMENTO_TYPE,
  SCRIPT_TYPE,
  TYPE_FEEDBACK_INFO_TYPE,
  ALIASED_ARGUMENTS_ENTRY_TYPE,
  BOX_TYPE,
  DEBUG_INFO_TYPE,
  BREAK_POINT_INFO_TYPE,
  FIXED_ARRAY_TYPE,
  SHARED_FUNCTION_INFO_TYPE,
  CELL_TYPE,
  WEAK_CELL_TYPE,
  TRANSITION_ARRAY_TYPE,
  PROPERTY_CELL_TYPE,
  PROTOTYPE_INFO_TYPE,
  CONTEXT_EXTENSION_TYPE,

  // All the following types are subtypes of JSReceiver, which corresponds to
  // objects in the JS sense. The first and the last type in this range are
  // the two forms of function. This organization enables using the same
  // compares for checking the JS_RECEIVER and the NONCALLABLE_JS_OBJECT range.
  JS_PROXY_TYPE,          // FIRST_JS_RECEIVER_TYPE
  JS_GLOBAL_OBJECT_TYPE,  // FIRST_JS_OBJECT_TYPE
  JS_GLOBAL_PROXY_TYPE,
  // Like JS_API_OBJECT_TYPE, but requires access checks and/or has
  // interceptors.
  JS_SPECIAL_API_OBJECT_TYPE,  // LAST_SPECIAL_RECEIVER_TYPE
  JS_VALUE_TYPE,               // LAST_CUSTOM_ELEMENTS_RECEIVER
  JS_MESSAGE_OBJECT_TYPE,
  JS_DATE_TYPE,
  // Like JS_OBJECT_TYPE, but created from API function.
  JS_API_OBJECT_TYPE,
  JS_OBJECT_TYPE,
  JS_ARGUMENTS_TYPE,
  JS_CONTEXT_EXTENSION_OBJECT_TYPE,
  JS_GENERATOR_OBJECT_TYPE,
  JS_MODULE_TYPE,
  JS_ARRAY_TYPE,
  JS_ARRAY_BUFFER_TYPE,
  JS_TYPED_ARRAY_TYPE,
  JS_DATA_VIEW_TYPE,
  JS_SET_TYPE,
  JS_MAP_TYPE,
  JS_SET_ITERATOR_TYPE,
  JS_MAP_ITERATOR_TYPE,
  JS_WEAK_MAP_TYPE,
  JS_WEAK_SET_TYPE,
  JS_PROMISE_TYPE,
  JS_REGEXP_TYPE,
  JS_ERROR_TYPE,
  JS_BOUND_FUNCTION_TYPE,
  JS_FUNCTION_TYPE,  // LAST_JS_OBJECT_TYPE, LAST_JS_RECEIVER_TYPE

  // Pseudo-types
  FIRST_TYPE = 0x0,
  LAST_TYPE = JS_FUNCTION_TYPE,
  FIRST_NAME_TYPE = FIRST_TYPE,
  LAST_NAME_TYPE = SYMBOL_TYPE,
  FIRST_UNIQUE_NAME_TYPE = INTERNALIZED_STRING_TYPE,
  LAST_UNIQUE_NAME_TYPE = SYMBOL_TYPE,
  FIRST_NONSTRING_TYPE = SYMBOL_TYPE,
  FIRST_PRIMITIVE_TYPE = FIRST_NAME_TYPE,
  LAST_PRIMITIVE_TYPE = ODDBALL_TYPE,
  FIRST_FUNCTION_TYPE = JS_BOUND_FUNCTION_TYPE,
  LAST_FUNCTION_TYPE = JS_FUNCTION_TYPE,
  // Boundaries for testing for a fixed typed array.
  FIRST_FIXED_TYPED_ARRAY_TYPE = FIXED_INT8_ARRAY_TYPE,
  LAST_FIXED_TYPED_ARRAY_TYPE = FIXED_UINT8_CLAMPED_ARRAY_TYPE,
  // Boundary for promotion to old space.
  LAST_DATA_TYPE = FILLER_TYPE,
  // Boundary for objects represented as JSReceiver (i.e. JSObject or JSProxy).
  // Note that there is no range for JSObject or JSProxy, since their subtypes
  // are not continuous in this enum! The enum ranges instead reflect the
  // external class names, where proxies are treated as either ordinary objects,
  // or functions.
  FIRST_JS_RECEIVER_TYPE = JS_PROXY_TYPE,
  LAST_JS_RECEIVER_TYPE = LAST_TYPE,
  // Boundaries for testing the types represented as JSObject
  FIRST_JS_OBJECT_TYPE = JS_GLOBAL_OBJECT_TYPE,
  LAST_JS_OBJECT_TYPE = LAST_TYPE,
  // Boundary for testing JSReceivers that need special property lookup handling
  LAST_SPECIAL_RECEIVER_TYPE = JS_SPECIAL_API_OBJECT_TYPE,
  // Boundary case for testing JSReceivers that may have elements while having
  // an empty fixed array as elements backing store. This is true for string
  // wrappers.
  LAST_CUSTOM_ELEMENTS_RECEIVER = JS_VALUE_TYPE,
};

STATIC_ASSERT(JS_OBJECT_TYPE == Internals::kJSObjectType);
STATIC_ASSERT(JS_API_OBJECT_TYPE == Internals::kJSApiObjectType);
STATIC_ASSERT(FIRST_NONSTRING_TYPE == Internals::kFirstNonstringType);
STATIC_ASSERT(ODDBALL_TYPE == Internals::kOddballType);
STATIC_ASSERT(FOREIGN_TYPE == Internals::kForeignType);


std::ostream& operator<<(std::ostream& os, InstanceType instance_type);

#define FIXED_ARRAY_SUB_INSTANCE_TYPE_LIST(V)    \
  V(BYTECODE_ARRAY_CONSTANT_POOL_SUB_TYPE)       \
  V(BYTECODE_ARRAY_HANDLER_TABLE_SUB_TYPE)       \
  V(CODE_STUBS_TABLE_SUB_TYPE)                   \
  V(COMPILATION_CACHE_TABLE_SUB_TYPE)            \
  V(CONTEXT_SUB_TYPE)                            \
  V(COPY_ON_WRITE_SUB_TYPE)                      \
  V(DEOPTIMIZATION_DATA_SUB_TYPE)                \
  V(DESCRIPTOR_ARRAY_SUB_TYPE)                   \
  V(EMBEDDED_OBJECT_SUB_TYPE)                    \
  V(ENUM_CACHE_SUB_TYPE)                         \
  V(ENUM_INDICES_CACHE_SUB_TYPE)                 \
  V(DEPENDENT_CODE_SUB_TYPE)                     \
  V(DICTIONARY_ELEMENTS_SUB_TYPE)                \
  V(DICTIONARY_PROPERTIES_SUB_TYPE)              \
  V(EMPTY_PROPERTIES_DICTIONARY_SUB_TYPE)        \
  V(FAST_ELEMENTS_SUB_TYPE)                      \
  V(FAST_PROPERTIES_SUB_TYPE)                    \
  V(FAST_TEMPLATE_INSTANTIATIONS_CACHE_SUB_TYPE) \
  V(HANDLER_TABLE_SUB_TYPE)                      \
  V(INTRINSIC_FUNCTION_NAMES_SUB_TYPE)           \
  V(JS_COLLECTION_SUB_TYPE)                      \
  V(JS_WEAK_COLLECTION_SUB_TYPE)                 \
  V(LITERALS_ARRAY_SUB_TYPE)                     \
  V(MAP_CODE_CACHE_SUB_TYPE)                     \
  V(NOSCRIPT_SHARED_FUNCTION_INFOS_SUB_TYPE)     \
  V(NUMBER_STRING_CACHE_SUB_TYPE)                \
  V(OBJECT_TO_CODE_SUB_TYPE)                     \
  V(OPTIMIZED_CODE_LITERALS_SUB_TYPE)            \
  V(OPTIMIZED_CODE_MAP_SUB_TYPE)                 \
  V(PROTOTYPE_USERS_SUB_TYPE)                    \
  V(REGEXP_MULTIPLE_CACHE_SUB_TYPE)              \
  V(RETAINED_MAPS_SUB_TYPE)                      \
  V(SCOPE_INFO_SUB_TYPE)                         \
  V(SCRIPT_LIST_SUB_TYPE)                        \
  V(SERIALIZED_TEMPLATES_SUB_TYPE)               \
  V(SHARED_FUNCTION_INFOS_SUB_TYPE)              \
  V(SINGLE_CHARACTER_STRING_CACHE_SUB_TYPE)      \
  V(SLOW_TEMPLATE_INSTANTIATIONS_CACHE_SUB_TYPE) \
  V(STRING_SPLIT_CACHE_SUB_TYPE)                 \
  V(STRING_TABLE_SUB_TYPE)                       \
  V(TEMPLATE_INFO_SUB_TYPE)                      \
  V(TYPE_FEEDBACK_VECTOR_SUB_TYPE)               \
  V(TYPE_FEEDBACK_METADATA_SUB_TYPE)             \
  V(WEAK_NEW_SPACE_OBJECT_TO_CODE_SUB_TYPE)

enum FixedArraySubInstanceType {
#define DEFINE_FIXED_ARRAY_SUB_INSTANCE_TYPE(name) name,
  FIXED_ARRAY_SUB_INSTANCE_TYPE_LIST(DEFINE_FIXED_ARRAY_SUB_INSTANCE_TYPE)
#undef DEFINE_FIXED_ARRAY_SUB_INSTANCE_TYPE
      LAST_FIXED_ARRAY_SUB_TYPE = WEAK_NEW_SPACE_OBJECT_TO_CODE_SUB_TYPE
};


// TODO(bmeurer): Remove this in favor of the ComparisonResult below.
enum CompareResult {
  LESS      = -1,
  EQUAL     =  0,
  GREATER   =  1,

  NOT_EQUAL = GREATER
};


// Result of an abstract relational comparison of x and y, implemented according
// to ES6 section 7.2.11 Abstract Relational Comparison.
enum class ComparisonResult {
  kLessThan,     // x < y
  kEqual,        // x = y
  kGreaterThan,  // x > y
  kUndefined     // at least one of x or y was undefined or NaN
};


#define DECL_BOOLEAN_ACCESSORS(name) \
  inline bool name() const;          \
  inline void set_##name(bool value);

#define DECL_INT_ACCESSORS(name) \
  inline int name() const;       \
  inline void set_##name(int value);


#define DECL_ACCESSORS(name, type)                                      \
  inline type* name() const;                                            \
  inline void set_##name(type* value,                                   \
                         WriteBarrierMode mode = UPDATE_WRITE_BARRIER); \


#define DECLARE_CAST(type)                              \
  INLINE(static type* cast(Object* object));            \
  INLINE(static const type* cast(const Object* object));

class AbstractCode;
class AccessorPair;
class AllocationSite;
class AllocationSiteCreationContext;
class AllocationSiteUsageContext;
class Cell;
class ConsString;
class ElementsAccessor;
class FixedArrayBase;
class FunctionLiteral;
class JSGlobalObject;
class KeyAccumulator;
class LayoutDescriptor;
class LiteralsArray;
class LookupIterator;
class FieldType;
class ModuleDescriptor;
class ModuleInfo;
class ObjectHashTable;
class ObjectVisitor;
class PropertyCell;
class PropertyDescriptor;
class SafepointEntry;
class SharedFunctionInfo;
class StringStream;
class TypeFeedbackInfo;
class TypeFeedbackMetadata;
class TypeFeedbackVector;
class WeakCell;
class TransitionArray;
class TemplateList;

// A template-ized version of the IsXXX functions.
template <class C> inline bool Is(Object* obj);

#ifdef VERIFY_HEAP
#define DECLARE_VERIFIER(Name) void Name##Verify();
#else
#define DECLARE_VERIFIER(Name)
#endif

#ifdef OBJECT_PRINT
#define DECLARE_PRINTER(Name) void Name##Print(std::ostream& os);  // NOLINT
#else
#define DECLARE_PRINTER(Name)
#endif

#define OBJECT_TYPE_LIST(V) \
  V(Smi)                    \
  V(LayoutDescriptor)       \
  V(HeapObject)             \
  V(Primitive)              \
  V(Number)

#define HEAP_OBJECT_TYPE_LIST(V) \
  V(HeapNumber)                  \
  V(MutableHeapNumber)           \
  V(Simd128Value)                \
  V(Float32x4)                   \
  V(Int32x4)                     \
  V(Uint32x4)                    \
  V(Bool32x4)                    \
  V(Int16x8)                     \
  V(Uint16x8)                    \
  V(Bool16x8)                    \
  V(Int8x16)                     \
  V(Uint8x16)                    \
  V(Bool8x16)                    \
  V(Name)                        \
  V(UniqueName)                  \
  V(String)                      \
  V(SeqString)                   \
  V(ExternalString)              \
  V(ConsString)                  \
  V(SlicedString)                \
  V(ExternalTwoByteString)       \
  V(ExternalOneByteString)       \
  V(SeqTwoByteString)            \
  V(SeqOneByteString)            \
  V(InternalizedString)          \
  V(Symbol)                      \
                                 \
  V(FixedTypedArrayBase)         \
  V(FixedUint8Array)             \
  V(FixedInt8Array)              \
  V(FixedUint16Array)            \
  V(FixedInt16Array)             \
  V(FixedUint32Array)            \
  V(FixedInt32Array)             \
  V(FixedFloat32Array)           \
  V(FixedFloat64Array)           \
  V(FixedUint8ClampedArray)      \
  V(ByteArray)                   \
  V(BytecodeArray)               \
  V(FreeSpace)                   \
  V(JSReceiver)                  \
  V(JSObject)                    \
  V(JSContextExtensionObject)    \
  V(JSGeneratorObject)           \
  V(Map)                         \
  V(DescriptorArray)             \
  V(FrameArray)                  \
  V(TransitionArray)             \
  V(LiteralsArray)               \
  V(TypeFeedbackMetadata)        \
  V(TypeFeedbackVector)          \
  V(DeoptimizationInputData)     \
  V(DeoptimizationOutputData)    \
  V(DependentCode)               \
  V(HandlerTable)                \
  V(FixedArray)                  \
  V(FixedDoubleArray)            \
  V(WeakFixedArray)              \
  V(ArrayList)                   \
  V(Context)                     \
  V(ScriptContextTable)          \
  V(NativeContext)               \
  V(ScopeInfo)                   \
  V(ModuleInfo)                  \
  V(JSBoundFunction)             \
  V(JSFunction)                  \
  V(Code)                        \
  V(AbstractCode)                \
  V(Oddball)                     \
  V(SharedFunctionInfo)          \
  V(JSValue)                     \
  V(JSDate)                      \
  V(JSMessageObject)             \
  V(StringWrapper)               \
  V(Foreign)                     \
  V(Boolean)                     \
  V(JSArray)                     \
  V(JSArrayBuffer)               \
  V(JSArrayBufferView)           \
  V(JSCollection)                \
  V(JSTypedArray)                \
  V(JSDataView)                  \
  V(JSProxy)                     \
  V(JSError)                     \
  V(JSPromise)                   \
  V(JSSet)                       \
  V(JSMap)                       \
  V(JSSetIterator)               \
  V(JSMapIterator)               \
  V(JSWeakCollection)            \
  V(JSWeakMap)                   \
  V(JSWeakSet)                   \
  V(JSRegExp)                    \
  V(HashTable)                   \
  V(Dictionary)                  \
  V(UnseededNumberDictionary)    \
  V(StringTable)                 \
  V(StringSet)                   \
  V(NormalizedMapCache)          \
  V(CompilationCacheTable)       \
  V(CodeCacheHashTable)          \
  V(MapCache)                    \
  V(JSGlobalObject)              \
  V(JSGlobalProxy)               \
  V(Undetectable)                \
  V(AccessCheckNeeded)           \
  V(Callable)                    \
  V(Function)                    \
  V(Constructor)                 \
  V(TemplateInfo)                \
  V(Filler)                      \
  V(FixedArrayBase)              \
  V(External)                    \
  V(Struct)                      \
  V(Cell)                        \
  V(TemplateList)                \
  V(PropertyCell)                \
  V(WeakCell)                    \
  V(ObjectHashTable)             \
  V(ObjectHashSet)               \
  V(WeakHashTable)               \
  V(OrderedHashTable)

#define ODDBALL_LIST(V)                 \
  V(Undefined, undefined_value)         \
  V(Null, null_value)                   \
  V(TheHole, the_hole_value)            \
  V(Exception, exception)               \
  V(Uninitialized, uninitialized_value) \
  V(True, true_value)                   \
  V(False, false_value)                 \
  V(ArgumentsMarker, arguments_marker)  \
  V(OptimizedOut, optimized_out)        \
  V(StaleRegister, stale_register)

// The element types selection for CreateListFromArrayLike.
enum class ElementTypes { kAll, kStringAndSymbol };

// Object is the abstract superclass for all classes in the
// object hierarchy.
// Object does not use any virtual functions to avoid the
// allocation of the C++ vtable.
// Since both Smi and HeapObject are subclasses of Object no
// data members can be present in Object.
class Object {
 public:
  // Type testing.
  bool IsObject() const { return true; }

#define IS_TYPE_FUNCTION_DECL(Type) INLINE(bool Is##Type() const);
  OBJECT_TYPE_LIST(IS_TYPE_FUNCTION_DECL)
  HEAP_OBJECT_TYPE_LIST(IS_TYPE_FUNCTION_DECL)
#undef IS_TYPE_FUNCTION_DECL
#define IS_TYPE_FUNCTION_DECL(Type, Value) \
  INLINE(bool Is##Type(Isolate* isolate) const);
  ODDBALL_LIST(IS_TYPE_FUNCTION_DECL)
#undef IS_TYPE_FUNCTION_DECL

  // A non-keyed store is of the form a.x = foo or a["x"] = foo whereas
  // a keyed store is of the form a[expression] = foo.
  enum StoreFromKeyed {
    MAY_BE_STORE_FROM_KEYED,
    CERTAINLY_NOT_STORE_FROM_KEYED
  };

  enum ShouldThrow { THROW_ON_ERROR, DONT_THROW };

#define RETURN_FAILURE(isolate, should_throw, call) \
  do {                                              \
    if ((should_throw) == DONT_THROW) {             \
      return Just(false);                           \
    } else {                                        \
      isolate->Throw(*isolate->factory()->call);    \
      return Nothing<bool>();                       \
    }                                               \
  } while (false)

#define MAYBE_RETURN(call, value)         \
  do {                                    \
    if ((call).IsNothing()) return value; \
  } while (false)

#define MAYBE_RETURN_NULL(call) MAYBE_RETURN(call, MaybeHandle<Object>())

#define DECLARE_STRUCT_PREDICATE(NAME, Name, name) \
  INLINE(bool Is##Name() const);
  STRUCT_LIST(DECLARE_STRUCT_PREDICATE)
#undef DECLARE_STRUCT_PREDICATE

  // ES6, section 7.2.2 IsArray.  NOT to be confused with %_IsArray.
  MUST_USE_RESULT static Maybe<bool> IsArray(Handle<Object> object);

  INLINE(bool IsNameDictionary() const);
  INLINE(bool IsGlobalDictionary() const);
  INLINE(bool IsSeededNumberDictionary() const);
  INLINE(bool IsOrderedHashSet() const);
  INLINE(bool IsOrderedHashMap() const);

  // Extract the number.
  inline double Number() const;
  INLINE(bool IsNaN() const);
  INLINE(bool IsMinusZero() const);
  bool ToInt32(int32_t* value);
  inline bool ToUint32(uint32_t* value);

  inline Representation OptimalRepresentation();

  inline ElementsKind OptimalElementsKind();

  inline bool FitsRepresentation(Representation representation);

  // Checks whether two valid primitive encodings of a property name resolve to
  // the same logical property. E.g., the smi 1, the string "1" and the double
  // 1 all refer to the same property, so this helper will return true.
  inline bool KeyEquals(Object* other);

  inline bool FilterKey(PropertyFilter filter);

  Handle<FieldType> OptimalType(Isolate* isolate,
                                Representation representation);

  inline static Handle<Object> NewStorageFor(Isolate* isolate,
                                             Handle<Object> object,
                                             Representation representation);

  inline static Handle<Object> WrapForRead(Isolate* isolate,
                                           Handle<Object> object,
                                           Representation representation);

  // Returns true if the object is of the correct type to be used as a
  // implementation of a JSObject's elements.
  inline bool HasValidElements();

  inline bool HasSpecificClassOf(String* name);

  bool BooleanValue();                                      // ECMA-262 9.2.

  // ES6 section 7.2.11 Abstract Relational Comparison
  MUST_USE_RESULT static Maybe<ComparisonResult> Compare(Handle<Object> x,
                                                         Handle<Object> y);

  // ES6 section 7.2.12 Abstract Equality Comparison
  MUST_USE_RESULT static Maybe<bool> Equals(Handle<Object> x, Handle<Object> y);

  // ES6 section 7.2.13 Strict Equality Comparison
  bool StrictEquals(Object* that);

  // Convert to a JSObject if needed.
  // native_context is used when creating wrapper object.
  MUST_USE_RESULT static inline MaybeHandle<JSReceiver> ToObject(
      Isolate* isolate, Handle<Object> object);
  MUST_USE_RESULT static MaybeHandle<JSReceiver> ToObject(
      Isolate* isolate, Handle<Object> object, Handle<Context> context);

  // ES6 section 9.2.1.2, OrdinaryCallBindThis for sloppy callee.
  MUST_USE_RESULT static MaybeHandle<JSReceiver> ConvertReceiver(
      Isolate* isolate, Handle<Object> object);

  // ES6 section 7.1.14 ToPropertyKey
  MUST_USE_RESULT static inline MaybeHandle<Name> ToName(Isolate* isolate,
                                                         Handle<Object> input);

  // ES6 section 7.1.1 ToPrimitive
  MUST_USE_RESULT static inline MaybeHandle<Object> ToPrimitive(
      Handle<Object> input, ToPrimitiveHint hint = ToPrimitiveHint::kDefault);

  // ES6 section 7.1.3 ToNumber
  MUST_USE_RESULT static MaybeHandle<Object> ToNumber(Handle<Object> input);

  // ES6 section 7.1.4 ToInteger
  MUST_USE_RESULT static MaybeHandle<Object> ToInteger(Isolate* isolate,
                                                       Handle<Object> input);

  // ES6 section 7.1.5 ToInt32
  MUST_USE_RESULT static MaybeHandle<Object> ToInt32(Isolate* isolate,
                                                     Handle<Object> input);

  // ES6 section 7.1.6 ToUint32
  MUST_USE_RESULT static MaybeHandle<Object> ToUint32(Isolate* isolate,
                                                      Handle<Object> input);

  // ES6 section 7.1.12 ToString
  MUST_USE_RESULT static MaybeHandle<String> ToString(Isolate* isolate,
                                                      Handle<Object> input);

  static Handle<String> NoSideEffectsToString(Isolate* isolate,
                                              Handle<Object> input);

  // ES6 section 7.1.14 ToPropertyKey
  MUST_USE_RESULT static MaybeHandle<Object> ToPropertyKey(
      Isolate* isolate, Handle<Object> value);

  // ES6 section 7.1.15 ToLength
  MUST_USE_RESULT static MaybeHandle<Object> ToLength(Isolate* isolate,
                                                      Handle<Object> input);

  // ES6 section 7.1.17 ToIndex
  MUST_USE_RESULT static MaybeHandle<Object> ToIndex(
      Isolate* isolate, Handle<Object> input,
      MessageTemplate::Template error_index);

  // ES6 section 7.3.9 GetMethod
  MUST_USE_RESULT static MaybeHandle<Object> GetMethod(
      Handle<JSReceiver> receiver, Handle<Name> name);

  // ES6 section 7.3.17 CreateListFromArrayLike
  MUST_USE_RESULT static MaybeHandle<FixedArray> CreateListFromArrayLike(
      Isolate* isolate, Handle<Object> object, ElementTypes element_types);

  // Get length property and apply ToLength.
  MUST_USE_RESULT static MaybeHandle<Object> GetLengthFromArrayLike(
      Isolate* isolate, Handle<Object> object);

  // ES6 section 12.5.6 The typeof Operator
  static Handle<String> TypeOf(Isolate* isolate, Handle<Object> object);

  // ES6 section 12.6 Multiplicative Operators
  MUST_USE_RESULT static MaybeHandle<Object> Multiply(Isolate* isolate,
                                                      Handle<Object> lhs,
                                                      Handle<Object> rhs);
  MUST_USE_RESULT static MaybeHandle<Object> Divide(Isolate* isolate,
                                                    Handle<Object> lhs,
                                                    Handle<Object> rhs);
  MUST_USE_RESULT static MaybeHandle<Object> Modulus(Isolate* isolate,
                                                     Handle<Object> lhs,
                                                     Handle<Object> rhs);

  // ES6 section 12.7 Additive Operators
  MUST_USE_RESULT static MaybeHandle<Object> Add(Isolate* isolate,
                                                 Handle<Object> lhs,
                                                 Handle<Object> rhs);
  MUST_USE_RESULT static MaybeHandle<Object> Subtract(Isolate* isolate,
                                                      Handle<Object> lhs,
                                                      Handle<Object> rhs);

  // ES6 section 12.8 Bitwise Shift Operators
  MUST_USE_RESULT static MaybeHandle<Object> ShiftLeft(Isolate* isolate,
                                                       Handle<Object> lhs,
                                                       Handle<Object> rhs);
  MUST_USE_RESULT static MaybeHandle<Object> ShiftRight(Isolate* isolate,
                                                        Handle<Object> lhs,
                                                        Handle<Object> rhs);
  MUST_USE_RESULT static MaybeHandle<Object> ShiftRightLogical(
      Isolate* isolate, Handle<Object> lhs, Handle<Object> rhs);

  // ES6 section 12.9 Relational Operators
  MUST_USE_RESULT static inline Maybe<bool> GreaterThan(Handle<Object> x,
                                                        Handle<Object> y);
  MUST_USE_RESULT static inline Maybe<bool> GreaterThanOrEqual(
      Handle<Object> x, Handle<Object> y);
  MUST_USE_RESULT static inline Maybe<bool> LessThan(Handle<Object> x,
                                                     Handle<Object> y);
  MUST_USE_RESULT static inline Maybe<bool> LessThanOrEqual(Handle<Object> x,
                                                            Handle<Object> y);

  // ES6 section 12.11 Binary Bitwise Operators
  MUST_USE_RESULT static MaybeHandle<Object> BitwiseAnd(Isolate* isolate,
                                                        Handle<Object> lhs,
                                                        Handle<Object> rhs);
  MUST_USE_RESULT static MaybeHandle<Object> BitwiseOr(Isolate* isolate,
                                                       Handle<Object> lhs,
                                                       Handle<Object> rhs);
  MUST_USE_RESULT static MaybeHandle<Object> BitwiseXor(Isolate* isolate,
                                                        Handle<Object> lhs,
                                                        Handle<Object> rhs);

  // ES6 section 7.3.19 OrdinaryHasInstance (C, O).
  MUST_USE_RESULT static MaybeHandle<Object> OrdinaryHasInstance(
      Isolate* isolate, Handle<Object> callable, Handle<Object> object);

  // ES6 section 12.10.4 Runtime Semantics: InstanceofOperator(O, C)
  MUST_USE_RESULT static MaybeHandle<Object> InstanceOf(
      Isolate* isolate, Handle<Object> object, Handle<Object> callable);

  MUST_USE_RESULT static MaybeHandle<Object> GetProperty(LookupIterator* it);

  // ES6 [[Set]] (when passed DONT_THROW)
  // Invariants for this and related functions (unless stated otherwise):
  // 1) When the result is Nothing, an exception is pending.
  // 2) When passed THROW_ON_ERROR, the result is never Just(false).
  // In some cases, an exception is thrown regardless of the ShouldThrow
  // argument.  These cases are either in accordance with the spec or not
  // covered by it (eg., concerning API callbacks).
  MUST_USE_RESULT static Maybe<bool> SetProperty(LookupIterator* it,
                                                 Handle<Object> value,
                                                 LanguageMode language_mode,
                                                 StoreFromKeyed store_mode);
  MUST_USE_RESULT static MaybeHandle<Object> SetProperty(
      Handle<Object> object, Handle<Name> name, Handle<Object> value,
      LanguageMode language_mode,
      StoreFromKeyed store_mode = MAY_BE_STORE_FROM_KEYED);
  MUST_USE_RESULT static inline MaybeHandle<Object> SetPropertyOrElement(
      Handle<Object> object, Handle<Name> name, Handle<Object> value,
      LanguageMode language_mode,
      StoreFromKeyed store_mode = MAY_BE_STORE_FROM_KEYED);

  MUST_USE_RESULT static Maybe<bool> SetSuperProperty(
      LookupIterator* it, Handle<Object> value, LanguageMode language_mode,
      StoreFromKeyed store_mode);

  MUST_USE_RESULT static Maybe<bool> CannotCreateProperty(
      Isolate* isolate, Handle<Object> receiver, Handle<Object> name,
      Handle<Object> value, ShouldThrow should_throw);
  MUST_USE_RESULT static Maybe<bool> WriteToReadOnlyProperty(
      LookupIterator* it, Handle<Object> value, ShouldThrow should_throw);
  MUST_USE_RESULT static Maybe<bool> WriteToReadOnlyProperty(
      Isolate* isolate, Handle<Object> receiver, Handle<Object> name,
      Handle<Object> value, ShouldThrow should_throw);
  MUST_USE_RESULT static Maybe<bool> RedefineIncompatibleProperty(
      Isolate* isolate, Handle<Object> name, Handle<Object> value,
      ShouldThrow should_throw);
  MUST_USE_RESULT static Maybe<bool> SetDataProperty(LookupIterator* it,
                                                     Handle<Object> value);
  MUST_USE_RESULT static Maybe<bool> AddDataProperty(
      LookupIterator* it, Handle<Object> value, PropertyAttributes attributes,
      ShouldThrow should_throw, StoreFromKeyed store_mode);
  MUST_USE_RESULT static inline MaybeHandle<Object> GetPropertyOrElement(
      Handle<Object> object, Handle<Name> name);
  MUST_USE_RESULT static inline MaybeHandle<Object> GetPropertyOrElement(
      Handle<Object> receiver, Handle<Name> name, Handle<JSReceiver> holder);
  MUST_USE_RESULT static inline MaybeHandle<Object> GetProperty(
      Handle<Object> object, Handle<Name> name);

  MUST_USE_RESULT static MaybeHandle<Object> GetPropertyWithAccessor(
      LookupIterator* it);
  MUST_USE_RESULT static Maybe<bool> SetPropertyWithAccessor(
      LookupIterator* it, Handle<Object> value, ShouldThrow should_throw);

  MUST_USE_RESULT static MaybeHandle<Object> GetPropertyWithDefinedGetter(
      Handle<Object> receiver,
      Handle<JSReceiver> getter);
  MUST_USE_RESULT static Maybe<bool> SetPropertyWithDefinedSetter(
      Handle<Object> receiver, Handle<JSReceiver> setter, Handle<Object> value,
      ShouldThrow should_throw);

  MUST_USE_RESULT static inline MaybeHandle<Object> GetElement(
      Isolate* isolate, Handle<Object> object, uint32_t index);

  MUST_USE_RESULT static inline MaybeHandle<Object> SetElement(
      Isolate* isolate, Handle<Object> object, uint32_t index,
      Handle<Object> value, LanguageMode language_mode);

  // Returns the permanent hash code associated with this object. May return
  // undefined if not yet created.
  Object* GetHash();

  // Returns the permanent hash code associated with this object depending on
  // the actual object type. May create and store a hash code if needed and none
  // exists.
  static Smi* GetOrCreateHash(Isolate* isolate, Handle<Object> object);

  // Checks whether this object has the same value as the given one.  This
  // function is implemented according to ES5, section 9.12 and can be used
  // to implement the Harmony "egal" function.
  bool SameValue(Object* other);

  // Checks whether this object has the same value as the given one.
  // +0 and -0 are treated equal. Everything else is the same as SameValue.
  // This function is implemented according to ES6, section 7.2.4 and is used
  // by ES6 Map and Set.
  bool SameValueZero(Object* other);

  // ES6 section 9.4.2.3 ArraySpeciesCreate (part of it)
  MUST_USE_RESULT static MaybeHandle<Object> ArraySpeciesConstructor(
      Isolate* isolate, Handle<Object> original_array);

  // Tries to convert an object to an array length. Returns true and sets the
  // output parameter if it succeeds.
  inline bool ToArrayLength(uint32_t* index);

  // Tries to convert an object to an array index. Returns true and sets the
  // output parameter if it succeeds. Equivalent to ToArrayLength, but does not
  // allow kMaxUInt32.
  inline bool ToArrayIndex(uint32_t* index);

  DECLARE_VERIFIER(Object)
#ifdef VERIFY_HEAP
  // Verify a pointer is a valid object pointer.
  static void VerifyPointer(Object* p);
#endif

  inline void VerifyApiCallResultType();

  // ES6 19.1.3.6 Object.prototype.toString
  MUST_USE_RESULT static MaybeHandle<String> ObjectProtoToString(
      Isolate* isolate, Handle<Object> object);

  // Prints this object without details.
  void ShortPrint(FILE* out = stdout);

  // Prints this object without details to a message accumulator.
  void ShortPrint(StringStream* accumulator);

  void ShortPrint(std::ostream& os);  // NOLINT

  DECLARE_CAST(Object)

  // Layout description.
  static const int kHeaderSize = 0;  // Object does not take up any space.

#ifdef OBJECT_PRINT
  // For our gdb macros, we should perhaps change these in the future.
  void Print();

  // Prints this object with details.
  void Print(std::ostream& os);  // NOLINT
#else
  void Print() { ShortPrint(); }
  void Print(std::ostream& os) { ShortPrint(os); }  // NOLINT
#endif

 private:
  friend class LookupIterator;
  friend class StringStream;

  // Return the map of the root of object's prototype chain.
  Map* GetRootMap(Isolate* isolate);

  // Helper for SetProperty and SetSuperProperty.
  // Return value is only meaningful if [found] is set to true on return.
  MUST_USE_RESULT static Maybe<bool> SetPropertyInternal(
      LookupIterator* it, Handle<Object> value, LanguageMode language_mode,
      StoreFromKeyed store_mode, bool* found);

  MUST_USE_RESULT static MaybeHandle<Name> ConvertToName(Isolate* isolate,
                                                         Handle<Object> input);

  DISALLOW_IMPLICIT_CONSTRUCTORS(Object);
};


// In objects.h to be usable without objects-inl.h inclusion.
bool Object::IsSmi() const { return HAS_SMI_TAG(this); }
bool Object::IsHeapObject() const { return Internals::HasHeapObjectTag(this); }


struct Brief {
  explicit Brief(const Object* const v) : value(v) {}
  const Object* value;
};


std::ostream& operator<<(std::ostream& os, const Brief& v);


// Smi represents integer Numbers that can be stored in 31 bits.
// Smis are immediate which means they are NOT allocated in the heap.
// The this pointer has the following format: [31 bit signed int] 0
// For long smis it has the following format:
//     [32 bit signed int] [31 bits zero padding] 0
// Smi stands for small integer.
class Smi: public Object {
 public:
  // Returns the integer value.
  inline int value() const { return Internals::SmiValue(this); }

  // Convert a value to a Smi object.
  static inline Smi* FromInt(int value) {
    DCHECK(Smi::IsValid(value));
    return reinterpret_cast<Smi*>(Internals::IntToSmi(value));
  }

  static inline Smi* FromIntptr(intptr_t value) {
    DCHECK(Smi::IsValid(value));
    int smi_shift_bits = kSmiTagSize + kSmiShiftSize;
    return reinterpret_cast<Smi*>((value << smi_shift_bits) | kSmiTag);
  }

  // Returns whether value can be represented in a Smi.
  static inline bool IsValid(intptr_t value) {
    bool result = Internals::IsValidSmi(value);
    DCHECK_EQ(result, value >= kMinValue && value <= kMaxValue);
    return result;
  }

  DECLARE_CAST(Smi)

  // Dispatched behavior.
  void SmiPrint(std::ostream& os) const;  // NOLINT
  DECLARE_VERIFIER(Smi)

  static const int kMinValue =
      (static_cast<unsigned int>(-1)) << (kSmiValueSize - 1);
  static const int kMaxValue = -(kMinValue + 1);

 private:
  DISALLOW_IMPLICIT_CONSTRUCTORS(Smi);
};


// Heap objects typically have a map pointer in their first word.  However,
// during GC other data (e.g. mark bits, forwarding addresses) is sometimes
// encoded in the first word.  The class MapWord is an abstraction of the
// value in a heap object's first word.
class MapWord BASE_EMBEDDED {
 public:
  // Normal state: the map word contains a map pointer.

  // Create a map word from a map pointer.
  static inline MapWord FromMap(const Map* map);

  // View this map word as a map pointer.
  inline Map* ToMap();


  // Scavenge collection: the map word of live objects in the from space
  // contains a forwarding address (a heap object pointer in the to space).

  // True if this map word is a forwarding address for a scavenge
  // collection.  Only valid during a scavenge collection (specifically,
  // when all map words are heap object pointers, i.e. not during a full GC).
  inline bool IsForwardingAddress() const;

  // Create a map word from a forwarding address.
  static inline MapWord FromForwardingAddress(HeapObject* object);

  // View this map word as a forwarding address.
  inline HeapObject* ToForwardingAddress();

  static inline MapWord FromRawValue(uintptr_t value) {
    return MapWord(value);
  }

  inline uintptr_t ToRawValue() {
    return value_;
  }

 private:
  // HeapObject calls the private constructor and directly reads the value.
  friend class HeapObject;

  explicit MapWord(uintptr_t value) : value_(value) {}

  uintptr_t value_;
};


// HeapObject is the superclass for all classes describing heap allocated
// objects.
class HeapObject: public Object {
 public:
  // [map]: Contains a map which contains the object's reflective
  // information.
  inline Map* map() const;
  inline void set_map(Map* value);
  // The no-write-barrier version.  This is OK if the object is white and in
  // new space, or if the value is an immortal immutable object, like the maps
  // of primitive (non-JS) objects like strings, heap numbers etc.
  inline void set_map_no_write_barrier(Map* value);

  // Get the map using acquire load.
  inline Map* synchronized_map();
  inline MapWord synchronized_map_word() const;

  // Set the map using release store
  inline void synchronized_set_map(Map* value);
  inline void synchronized_set_map_no_write_barrier(Map* value);
  inline void synchronized_set_map_word(MapWord map_word);

  // During garbage collection, the map word of a heap object does not
  // necessarily contain a map pointer.
  inline MapWord map_word() const;
  inline void set_map_word(MapWord map_word);

  // The Heap the object was allocated in. Used also to access Isolate.
  inline Heap* GetHeap() const;

  // Convenience method to get current isolate.
  inline Isolate* GetIsolate() const;

#define IS_TYPE_FUNCTION_DECL(Type) INLINE(bool Is##Type() const);
  HEAP_OBJECT_TYPE_LIST(IS_TYPE_FUNCTION_DECL)
#undef IS_TYPE_FUNCTION_DECL

#define IS_TYPE_FUNCTION_DECL(Type, Value) \
  INLINE(bool Is##Type(Isolate* isolate) const);
  ODDBALL_LIST(IS_TYPE_FUNCTION_DECL)
#undef IS_TYPE_FUNCTION_DECL

#define DECLARE_STRUCT_PREDICATE(NAME, Name, name) \
  INLINE(bool Is##Name() const);
  STRUCT_LIST(DECLARE_STRUCT_PREDICATE)
#undef DECLARE_STRUCT_PREDICATE

  // Converts an address to a HeapObject pointer.
  static inline HeapObject* FromAddress(Address address) {
    DCHECK_TAG_ALIGNED(address);
    return reinterpret_cast<HeapObject*>(address + kHeapObjectTag);
  }

  // Returns the address of this HeapObject.
  inline Address address() {
    return reinterpret_cast<Address>(this) - kHeapObjectTag;
  }

  // Iterates over pointers contained in the object (including the Map).
  // If it's not performance critical iteration use the non-templatized
  // version.
  void Iterate(ObjectVisitor* v);

  template <typename ObjectVisitor>
  inline void IterateFast(ObjectVisitor* v);

  // Iterates over all pointers contained in the object except the
  // first map pointer.  The object type is given in the first
  // parameter. This function does not access the map pointer in the
  // object, and so is safe to call while the map pointer is modified.
  // If it's not performance critical iteration use the non-templatized
  // version.
  void IterateBody(ObjectVisitor* v);
  void IterateBody(InstanceType type, int object_size, ObjectVisitor* v);

  template <typename ObjectVisitor>
  inline void IterateBodyFast(ObjectVisitor* v);

  template <typename ObjectVisitor>
  inline void IterateBodyFast(InstanceType type, int object_size,
                              ObjectVisitor* v);

  // Returns true if the object contains a tagged value at given offset.
  // It is used for invalid slots filtering. If the offset points outside
  // of the object or to the map word, the result is UNDEFINED (!!!).
  bool IsValidSlot(int offset);

  // Returns the heap object's size in bytes
  inline int Size();

  // Given a heap object's map pointer, returns the heap size in bytes
  // Useful when the map pointer field is used for other purposes.
  // GC internal.
  inline int SizeFromMap(Map* map);

  // Returns the field at offset in obj, as a read/write Object* reference.
  // Does no checking, and is safe to use during GC, while maps are invalid.
  // Does not invoke write barrier, so should only be assigned to
  // during marking GC.
  static inline Object** RawField(HeapObject* obj, int offset);

  // Adds the |code| object related to |name| to the code cache of this map. If
  // this map is a dictionary map that is shared, the map copied and installed
  // onto the object.
  static void UpdateMapCodeCache(Handle<HeapObject> object,
                                 Handle<Name> name,
                                 Handle<Code> code);

  DECLARE_CAST(HeapObject)

  // Return the write barrier mode for this. Callers of this function
  // must be able to present a reference to an DisallowHeapAllocation
  // object as a sign that they are not going to use this function
  // from code that allocates and thus invalidates the returned write
  // barrier mode.
  inline WriteBarrierMode GetWriteBarrierMode(
      const DisallowHeapAllocation& promise);

  // Dispatched behavior.
  void HeapObjectShortPrint(std::ostream& os);  // NOLINT
#ifdef OBJECT_PRINT
  void PrintHeader(std::ostream& os, const char* id);  // NOLINT
#endif
  DECLARE_PRINTER(HeapObject)
  DECLARE_VERIFIER(HeapObject)
#ifdef VERIFY_HEAP
  inline void VerifyObjectField(int offset);
  inline void VerifySmiField(int offset);

  // Verify a pointer is a valid HeapObject pointer that points to object
  // areas in the heap.
  static void VerifyHeapPointer(Object* p);
#endif

  inline AllocationAlignment RequiredAlignment();

  // Layout description.
  // First field in a heap object is map.
  static const int kMapOffset = Object::kHeaderSize;
  static const int kHeaderSize = kMapOffset + kPointerSize;

  STATIC_ASSERT(kMapOffset == Internals::kHeapObjectMapOffset);

 private:
  DISALLOW_IMPLICIT_CONSTRUCTORS(HeapObject);
};


template <int start_offset, int end_offset, int size>
class FixedBodyDescriptor;


template <int start_offset>
class FlexibleBodyDescriptor;


// The HeapNumber class describes heap allocated numbers that cannot be
// represented in a Smi (small integer)
class HeapNumber: public HeapObject {
 public:
  // [value]: number value.
  inline double value() const;
  inline void set_value(double value);

  DECLARE_CAST(HeapNumber)

  // Dispatched behavior.
  bool HeapNumberBooleanValue();

  void HeapNumberPrint(std::ostream& os);  // NOLINT
  DECLARE_VERIFIER(HeapNumber)

  inline int get_exponent();
  inline int get_sign();

  // Layout description.
  static const int kValueOffset = HeapObject::kHeaderSize;
  // IEEE doubles are two 32 bit words.  The first is just mantissa, the second
  // is a mixture of sign, exponent and mantissa. The offsets of two 32 bit
  // words within double numbers are endian dependent and they are set
  // accordingly.
#if defined(V8_TARGET_LITTLE_ENDIAN)
  static const int kMantissaOffset = kValueOffset;
  static const int kExponentOffset = kValueOffset + 4;
#elif defined(V8_TARGET_BIG_ENDIAN)
  static const int kMantissaOffset = kValueOffset + 4;
  static const int kExponentOffset = kValueOffset;
#else
#error Unknown byte ordering
#endif

  static const int kSize = kValueOffset + kDoubleSize;
  static const uint32_t kSignMask = 0x80000000u;
  static const uint32_t kExponentMask = 0x7ff00000u;
  static const uint32_t kMantissaMask = 0xfffffu;
  static const int kMantissaBits = 52;
  static const int kExponentBits = 11;
  static const int kExponentBias = 1023;
  static const int kExponentShift = 20;
  static const int kInfinityOrNanExponent =
      (kExponentMask >> kExponentShift) - kExponentBias;
  static const int kMantissaBitsInTopWord = 20;
  static const int kNonMantissaBitsInTopWord = 12;

 private:
  DISALLOW_IMPLICIT_CONSTRUCTORS(HeapNumber);
};


// The Simd128Value class describes heap allocated 128 bit SIMD values.
class Simd128Value : public HeapObject {
 public:
  DECLARE_CAST(Simd128Value)

  DECLARE_PRINTER(Simd128Value)
  DECLARE_VERIFIER(Simd128Value)

  static Handle<String> ToString(Handle<Simd128Value> input);

  // Equality operations.
  inline bool Equals(Simd128Value* that);
  static inline bool Equals(Handle<Simd128Value> one, Handle<Simd128Value> two);

  // Checks that another instance is bit-wise equal.
  bool BitwiseEquals(const Simd128Value* other) const;
  // Computes a hash from the 128 bit value, viewed as 4 32-bit integers.
  uint32_t Hash() const;
  // Copies the 16 bytes of SIMD data to the destination address.
  void CopyBits(void* destination) const;

  // Layout description.
  static const int kValueOffset = HeapObject::kHeaderSize;
  static const int kSize = kValueOffset + kSimd128Size;

 private:
  DISALLOW_IMPLICIT_CONSTRUCTORS(Simd128Value);
};


// V has parameters (TYPE, Type, type, lane count, lane type)
#define SIMD128_TYPES(V)                       \
  V(FLOAT32X4, Float32x4, float32x4, 4, float) \
  V(INT32X4, Int32x4, int32x4, 4, int32_t)     \
  V(UINT32X4, Uint32x4, uint32x4, 4, uint32_t) \
  V(BOOL32X4, Bool32x4, bool32x4, 4, bool)     \
  V(INT16X8, Int16x8, int16x8, 8, int16_t)     \
  V(UINT16X8, Uint16x8, uint16x8, 8, uint16_t) \
  V(BOOL16X8, Bool16x8, bool16x8, 8, bool)     \
  V(INT8X16, Int8x16, int8x16, 16, int8_t)     \
  V(UINT8X16, Uint8x16, uint8x16, 16, uint8_t) \
  V(BOOL8X16, Bool8x16, bool8x16, 16, bool)

#define SIMD128_VALUE_CLASS(TYPE, Type, type, lane_count, lane_type) \
  class Type final : public Simd128Value {                           \
   public:                                                           \
    inline lane_type get_lane(int lane) const;                       \
    inline void set_lane(int lane, lane_type value);                 \
                                                                     \
    DECLARE_CAST(Type)                                               \
                                                                     \
    DECLARE_PRINTER(Type)                                            \
                                                                     \
    static Handle<String> ToString(Handle<Type> input);              \
                                                                     \
    inline bool Equals(Type* that);                                  \
                                                                     \
   private:                                                          \
    DISALLOW_IMPLICIT_CONSTRUCTORS(Type);                            \
  };
SIMD128_TYPES(SIMD128_VALUE_CLASS)
#undef SIMD128_VALUE_CLASS


enum EnsureElementsMode {
  DONT_ALLOW_DOUBLE_ELEMENTS,
  ALLOW_COPIED_DOUBLE_ELEMENTS,
  ALLOW_CONVERTED_DOUBLE_ELEMENTS
};


// Indicator for one component of an AccessorPair.
enum AccessorComponent {
  ACCESSOR_GETTER,
  ACCESSOR_SETTER
};

enum class GetKeysConversion { kKeepNumbers, kConvertToString };

enum class KeyCollectionMode {
  kOwnOnly = static_cast<int>(v8::KeyCollectionMode::kOwnOnly),
  kIncludePrototypes =
      static_cast<int>(v8::KeyCollectionMode::kIncludePrototypes)
};

enum class AllocationSiteUpdateMode { kUpdate, kCheckOnly };

// JSReceiver includes types on which properties can be defined, i.e.,
// JSObject and JSProxy.
class JSReceiver: public HeapObject {
 public:
  // [properties]: Backing storage for properties.
  // properties is a FixedArray in the fast case and a Dictionary in the
  // slow case.
  DECL_ACCESSORS(properties, FixedArray)  // Get and set fast properties.
  inline void initialize_properties();
  inline bool HasFastProperties();
  // Gets slow properties for non-global objects.
  inline NameDictionary* property_dictionary();

  // Deletes an existing named property in a normalized object.
  static void DeleteNormalizedProperty(Handle<JSReceiver> object,
                                       Handle<Name> name, int entry);

  DECLARE_CAST(JSReceiver)

  // ES6 section 7.1.1 ToPrimitive
  MUST_USE_RESULT static MaybeHandle<Object> ToPrimitive(
      Handle<JSReceiver> receiver,
      ToPrimitiveHint hint = ToPrimitiveHint::kDefault);

  // ES6 section 7.1.1.1 OrdinaryToPrimitive
  MUST_USE_RESULT static MaybeHandle<Object> OrdinaryToPrimitive(
      Handle<JSReceiver> receiver, OrdinaryToPrimitiveHint hint);

  static MaybeHandle<Context> GetFunctionRealm(Handle<JSReceiver> receiver);

  // Get the first non-hidden prototype.
  static inline MaybeHandle<Object> GetPrototype(Isolate* isolate,
                                                 Handle<JSReceiver> receiver);

  MUST_USE_RESULT static Maybe<bool> HasInPrototypeChain(
      Isolate* isolate, Handle<JSReceiver> object, Handle<Object> proto);

  // Implementation of [[HasProperty]], ECMA-262 5th edition, section 8.12.6.
  MUST_USE_RESULT static Maybe<bool> HasProperty(LookupIterator* it);
  MUST_USE_RESULT static inline Maybe<bool> HasProperty(
      Handle<JSReceiver> object, Handle<Name> name);
  MUST_USE_RESULT static inline Maybe<bool> HasElement(
      Handle<JSReceiver> object, uint32_t index);

  MUST_USE_RESULT static inline Maybe<bool> HasOwnProperty(
      Handle<JSReceiver> object, Handle<Name> name);
  MUST_USE_RESULT static inline Maybe<bool> HasOwnProperty(
      Handle<JSReceiver> object, uint32_t index);

  MUST_USE_RESULT static inline MaybeHandle<Object> GetProperty(
      Isolate* isolate, Handle<JSReceiver> receiver, const char* key);
  MUST_USE_RESULT static inline MaybeHandle<Object> GetProperty(
      Handle<JSReceiver> receiver, Handle<Name> name);
  MUST_USE_RESULT static inline MaybeHandle<Object> GetElement(
      Isolate* isolate, Handle<JSReceiver> receiver, uint32_t index);

  // Implementation of ES6 [[Delete]]
  MUST_USE_RESULT static Maybe<bool> DeletePropertyOrElement(
      Handle<JSReceiver> object, Handle<Name> name,
      LanguageMode language_mode = SLOPPY);
  MUST_USE_RESULT static Maybe<bool> DeleteProperty(
      Handle<JSReceiver> object, Handle<Name> name,
      LanguageMode language_mode = SLOPPY);
  MUST_USE_RESULT static Maybe<bool> DeleteProperty(LookupIterator* it,
                                                    LanguageMode language_mode);
  MUST_USE_RESULT static Maybe<bool> DeleteElement(
      Handle<JSReceiver> object, uint32_t index,
      LanguageMode language_mode = SLOPPY);

  MUST_USE_RESULT static Object* DefineProperty(Isolate* isolate,
                                                Handle<Object> object,
                                                Handle<Object> name,
                                                Handle<Object> attributes);
  MUST_USE_RESULT static MaybeHandle<Object> DefineProperties(
      Isolate* isolate, Handle<Object> object, Handle<Object> properties);

  // "virtual" dispatcher to the correct [[DefineOwnProperty]] implementation.
  MUST_USE_RESULT static Maybe<bool> DefineOwnProperty(
      Isolate* isolate, Handle<JSReceiver> object, Handle<Object> key,
      PropertyDescriptor* desc, ShouldThrow should_throw);

  // ES6 7.3.4 (when passed DONT_THROW)
  MUST_USE_RESULT static Maybe<bool> CreateDataProperty(
      LookupIterator* it, Handle<Object> value, ShouldThrow should_throw);

  // ES6 9.1.6.1
  MUST_USE_RESULT static Maybe<bool> OrdinaryDefineOwnProperty(
      Isolate* isolate, Handle<JSObject> object, Handle<Object> key,
      PropertyDescriptor* desc, ShouldThrow should_throw);
  MUST_USE_RESULT static Maybe<bool> OrdinaryDefineOwnProperty(
      LookupIterator* it, PropertyDescriptor* desc, ShouldThrow should_throw);
  // ES6 9.1.6.2
  MUST_USE_RESULT static Maybe<bool> IsCompatiblePropertyDescriptor(
      Isolate* isolate, bool extensible, PropertyDescriptor* desc,
      PropertyDescriptor* current, Handle<Name> property_name,
      ShouldThrow should_throw);
  // ES6 9.1.6.3
  // |it| can be NULL in cases where the ES spec passes |undefined| as the
  // receiver. Exactly one of |it| and |property_name| must be provided.
  MUST_USE_RESULT static Maybe<bool> ValidateAndApplyPropertyDescriptor(
      Isolate* isolate, LookupIterator* it, bool extensible,
      PropertyDescriptor* desc, PropertyDescriptor* current,
      ShouldThrow should_throw, Handle<Name> property_name = Handle<Name>());

  MUST_USE_RESULT static Maybe<bool> GetOwnPropertyDescriptor(
      Isolate* isolate, Handle<JSReceiver> object, Handle<Object> key,
      PropertyDescriptor* desc);
  MUST_USE_RESULT static Maybe<bool> GetOwnPropertyDescriptor(
      LookupIterator* it, PropertyDescriptor* desc);

  typedef PropertyAttributes IntegrityLevel;

  // ES6 7.3.14 (when passed DONT_THROW)
  // 'level' must be SEALED or FROZEN.
  MUST_USE_RESULT static Maybe<bool> SetIntegrityLevel(
      Handle<JSReceiver> object, IntegrityLevel lvl, ShouldThrow should_throw);

  // ES6 7.3.15
  // 'level' must be SEALED or FROZEN.
  MUST_USE_RESULT static Maybe<bool> TestIntegrityLevel(
      Handle<JSReceiver> object, IntegrityLevel lvl);

  // ES6 [[PreventExtensions]] (when passed DONT_THROW)
  MUST_USE_RESULT static Maybe<bool> PreventExtensions(
      Handle<JSReceiver> object, ShouldThrow should_throw);

  MUST_USE_RESULT static Maybe<bool> IsExtensible(Handle<JSReceiver> object);

  // Returns the class name ([[Class]] property in the specification).
  String* class_name();

  // Returns the constructor name (the name (possibly, inferred name) of the
  // function that was used to instantiate the object).
  static Handle<String> GetConstructorName(Handle<JSReceiver> receiver);

  Context* GetCreationContext();

  MUST_USE_RESULT static inline Maybe<PropertyAttributes> GetPropertyAttributes(
      Handle<JSReceiver> object, Handle<Name> name);
  MUST_USE_RESULT static inline Maybe<PropertyAttributes>
  GetOwnPropertyAttributes(Handle<JSReceiver> object, Handle<Name> name);
  MUST_USE_RESULT static inline Maybe<PropertyAttributes>
  GetOwnPropertyAttributes(Handle<JSReceiver> object, uint32_t index);

  MUST_USE_RESULT static inline Maybe<PropertyAttributes> GetElementAttributes(
      Handle<JSReceiver> object, uint32_t index);
  MUST_USE_RESULT static inline Maybe<PropertyAttributes>
  GetOwnElementAttributes(Handle<JSReceiver> object, uint32_t index);

  MUST_USE_RESULT static Maybe<PropertyAttributes> GetPropertyAttributes(
      LookupIterator* it);

  // Set the object's prototype (only JSReceiver and null are allowed values).
  MUST_USE_RESULT static Maybe<bool> SetPrototype(Handle<JSReceiver> object,
                                                  Handle<Object> value,
                                                  bool from_javascript,
                                                  ShouldThrow should_throw);

  inline static Handle<Object> GetDataProperty(Handle<JSReceiver> object,
                                               Handle<Name> name);
  static Handle<Object> GetDataProperty(LookupIterator* it);


  // Retrieves a permanent object identity hash code. The undefined value might
  // be returned in case no hash was created yet.
  static inline Object* GetIdentityHash(Isolate* isolate,
                                        Handle<JSReceiver> object);

  // Retrieves a permanent object identity hash code. May create and store a
  // hash code if needed and none exists.
  inline static Smi* GetOrCreateIdentityHash(Isolate* isolate,
                                             Handle<JSReceiver> object);

  // ES6 [[OwnPropertyKeys]] (modulo return type)
  MUST_USE_RESULT static inline MaybeHandle<FixedArray> OwnPropertyKeys(
      Handle<JSReceiver> object);

  MUST_USE_RESULT static MaybeHandle<FixedArray> GetOwnValues(
      Handle<JSReceiver> object, PropertyFilter filter);

  MUST_USE_RESULT static MaybeHandle<FixedArray> GetOwnEntries(
      Handle<JSReceiver> object, PropertyFilter filter);

  // Layout description.
  static const int kPropertiesOffset = HeapObject::kHeaderSize;
  static const int kHeaderSize = HeapObject::kHeaderSize + kPointerSize;

  bool HasProxyInPrototype(Isolate* isolate);

 private:
  DISALLOW_IMPLICIT_CONSTRUCTORS(JSReceiver);
};


// The JSObject describes real heap allocated JavaScript objects with
// properties.
// Note that the map of JSObject changes during execution to enable inline
// caching.
class JSObject: public JSReceiver {
 public:
  static MUST_USE_RESULT MaybeHandle<JSObject> New(
      Handle<JSFunction> constructor, Handle<JSReceiver> new_target,
      Handle<AllocationSite> site = Handle<AllocationSite>::null());

  // Gets global object properties.
  inline GlobalDictionary* global_dictionary();

  static MaybeHandle<Context> GetFunctionRealm(Handle<JSObject> object);

  // [elements]: The elements (properties with names that are integers).
  //
  // Elements can be in two general modes: fast and slow. Each mode
  // corresponds to a set of object representations of elements that
  // have something in common.
  //
  // In the fast mode elements is a FixedArray and so each element can
  // be quickly accessed. This fact is used in the generated code. The
  // elements array can have one of three maps in this mode:
  // fixed_array_map, sloppy_arguments_elements_map or
  // fixed_cow_array_map (for copy-on-write arrays). In the latter case
  // the elements array may be shared by a few objects and so before
  // writing to any element the array must be copied. Use
  // EnsureWritableFastElements in this case.
  //
  // In the slow mode the elements is either a NumberDictionary, a
  // FixedArray parameter map for a (sloppy) arguments object.
  DECL_ACCESSORS(elements, FixedArrayBase)
  inline void initialize_elements();
  static void ResetElements(Handle<JSObject> object);
  static inline void SetMapAndElements(Handle<JSObject> object,
                                       Handle<Map> map,
                                       Handle<FixedArrayBase> elements);
  inline ElementsKind GetElementsKind();
  ElementsAccessor* GetElementsAccessor();
  // Returns true if an object has elements of FAST_SMI_ELEMENTS ElementsKind.
  inline bool HasFastSmiElements();
  // Returns true if an object has elements of FAST_ELEMENTS ElementsKind.
  inline bool HasFastObjectElements();
  // Returns true if an object has elements of FAST_ELEMENTS or
  // FAST_SMI_ONLY_ELEMENTS.
  inline bool HasFastSmiOrObjectElements();
  // Returns true if an object has any of the fast elements kinds.
  inline bool HasFastElements();
  // Returns true if an object has elements of FAST_DOUBLE_ELEMENTS
  // ElementsKind.
  inline bool HasFastDoubleElements();
  // Returns true if an object has elements of FAST_HOLEY_*_ELEMENTS
  // ElementsKind.
  inline bool HasFastHoleyElements();
  inline bool HasSloppyArgumentsElements();
  inline bool HasStringWrapperElements();
  inline bool HasDictionaryElements();

  inline bool HasFixedTypedArrayElements();

  inline bool HasFixedUint8ClampedElements();
  inline bool HasFixedArrayElements();
  inline bool HasFixedInt8Elements();
  inline bool HasFixedUint8Elements();
  inline bool HasFixedInt16Elements();
  inline bool HasFixedUint16Elements();
  inline bool HasFixedInt32Elements();
  inline bool HasFixedUint32Elements();
  inline bool HasFixedFloat32Elements();
  inline bool HasFixedFloat64Elements();

  inline bool HasFastArgumentsElements();
  inline bool HasSlowArgumentsElements();
  inline bool HasFastStringWrapperElements();
  inline bool HasSlowStringWrapperElements();
  bool HasEnumerableElements();

  inline SeededNumberDictionary* element_dictionary();  // Gets slow elements.

  // Requires: HasFastElements().
  static void EnsureWritableFastElements(Handle<JSObject> object);

  // Collects elements starting at index 0.
  // Undefined values are placed after non-undefined values.
  // Returns the number of non-undefined values.
  static Handle<Object> PrepareElementsForSort(Handle<JSObject> object,
                                               uint32_t limit);
  // As PrepareElementsForSort, but only on objects where elements is
  // a dictionary, and it will stay a dictionary.  Collates undefined and
  // unexisting elements below limit from position zero of the elements.
  static Handle<Object> PrepareSlowElementsForSort(Handle<JSObject> object,
                                                   uint32_t limit);

  MUST_USE_RESULT static Maybe<bool> SetPropertyWithInterceptor(
      LookupIterator* it, ShouldThrow should_throw, Handle<Object> value);

  // The API currently still wants DefineOwnPropertyIgnoreAttributes to convert
  // AccessorInfo objects to data fields. We allow FORCE_FIELD as an exception
  // to the default behavior that calls the setter.
  enum AccessorInfoHandling { FORCE_FIELD, DONT_FORCE_FIELD };

  MUST_USE_RESULT static MaybeHandle<Object> DefineOwnPropertyIgnoreAttributes(
      LookupIterator* it, Handle<Object> value, PropertyAttributes attributes,
      AccessorInfoHandling handling = DONT_FORCE_FIELD);

  MUST_USE_RESULT static Maybe<bool> DefineOwnPropertyIgnoreAttributes(
      LookupIterator* it, Handle<Object> value, PropertyAttributes attributes,
      ShouldThrow should_throw,
      AccessorInfoHandling handling = DONT_FORCE_FIELD);

  MUST_USE_RESULT static MaybeHandle<Object> SetOwnPropertyIgnoreAttributes(
      Handle<JSObject> object, Handle<Name> name, Handle<Object> value,
      PropertyAttributes attributes);

  MUST_USE_RESULT static MaybeHandle<Object> SetOwnElementIgnoreAttributes(
      Handle<JSObject> object, uint32_t index, Handle<Object> value,
      PropertyAttributes attributes);

  // Equivalent to one of the above depending on whether |name| can be converted
  // to an array index.
  MUST_USE_RESULT static MaybeHandle<Object>
  DefinePropertyOrElementIgnoreAttributes(Handle<JSObject> object,
                                          Handle<Name> name,
                                          Handle<Object> value,
                                          PropertyAttributes attributes = NONE);

  // Adds or reconfigures a property to attributes NONE. It will fail when it
  // cannot.
  MUST_USE_RESULT static Maybe<bool> CreateDataProperty(
      LookupIterator* it, Handle<Object> value,
      ShouldThrow should_throw = DONT_THROW);

  static void AddProperty(Handle<JSObject> object, Handle<Name> name,
                          Handle<Object> value, PropertyAttributes attributes);

  MUST_USE_RESULT static Maybe<bool> AddDataElement(
      Handle<JSObject> receiver, uint32_t index, Handle<Object> value,
      PropertyAttributes attributes, ShouldThrow should_throw);
  MUST_USE_RESULT static MaybeHandle<Object> AddDataElement(
      Handle<JSObject> receiver, uint32_t index, Handle<Object> value,
      PropertyAttributes attributes);

  // Extend the receiver with a single fast property appeared first in the
  // passed map. This also extends the property backing store if necessary.
  static void AllocateStorageForMap(Handle<JSObject> object, Handle<Map> map);

  // Migrates the given object to a map whose field representations are the
  // lowest upper bound of all known representations for that field.
  static void MigrateInstance(Handle<JSObject> instance);

  // Migrates the given object only if the target map is already available,
  // or returns false if such a map is not yet available.
  static bool TryMigrateInstance(Handle<JSObject> instance);

  // Sets the property value in a normalized object given (key, value, details).
  // Handles the special representation of JS global objects.
  static void SetNormalizedProperty(Handle<JSObject> object, Handle<Name> name,
                                    Handle<Object> value,
                                    PropertyDetails details);
  static void SetDictionaryElement(Handle<JSObject> object, uint32_t index,
                                   Handle<Object> value,
                                   PropertyAttributes attributes);
  static void SetDictionaryArgumentsElement(Handle<JSObject> object,
                                            uint32_t index,
                                            Handle<Object> value,
                                            PropertyAttributes attributes);

  static void OptimizeAsPrototype(Handle<JSObject> object,
                                  PrototypeOptimizationMode mode);
  static void ReoptimizeIfPrototype(Handle<JSObject> object);
  static void MakePrototypesFast(Handle<Object> receiver,
                                 WhereToStart where_to_start, Isolate* isolate);
  static void LazyRegisterPrototypeUser(Handle<Map> user, Isolate* isolate);
  static void UpdatePrototypeUserRegistration(Handle<Map> old_map,
                                              Handle<Map> new_map,
                                              Isolate* isolate);
  static bool UnregisterPrototypeUser(Handle<Map> user, Isolate* isolate);
  static void InvalidatePrototypeChains(Map* map);

  // Utility used by many Array builtins and runtime functions
  static inline bool PrototypeHasNoElements(Isolate* isolate, JSObject* object);

  // Alternative implementation of WeakFixedArray::NullCallback.
  class PrototypeRegistryCompactionCallback {
   public:
    static void Callback(Object* value, int old_index, int new_index);
  };

  // Retrieve interceptors.
  inline InterceptorInfo* GetNamedInterceptor();
  inline InterceptorInfo* GetIndexedInterceptor();

  // Used from JSReceiver.
  MUST_USE_RESULT static Maybe<PropertyAttributes>
  GetPropertyAttributesWithInterceptor(LookupIterator* it);
  MUST_USE_RESULT static Maybe<PropertyAttributes>
      GetPropertyAttributesWithFailedAccessCheck(LookupIterator* it);

  // Defines an AccessorPair property on the given object.
  // TODO(mstarzinger): Rename to SetAccessor().
  static MaybeHandle<Object> DefineAccessor(Handle<JSObject> object,
                                            Handle<Name> name,
                                            Handle<Object> getter,
                                            Handle<Object> setter,
                                            PropertyAttributes attributes);
  static MaybeHandle<Object> DefineAccessor(LookupIterator* it,
                                            Handle<Object> getter,
                                            Handle<Object> setter,
                                            PropertyAttributes attributes);

  // Defines an AccessorInfo property on the given object.
  MUST_USE_RESULT static MaybeHandle<Object> SetAccessor(
      Handle<JSObject> object,
      Handle<AccessorInfo> info);

  // The result must be checked first for exceptions. If there's no exception,
  // the output parameter |done| indicates whether the interceptor has a result
  // or not.
  MUST_USE_RESULT static MaybeHandle<Object> GetPropertyWithInterceptor(
      LookupIterator* it, bool* done);

  static void ValidateElements(Handle<JSObject> object);

  // Makes sure that this object can contain HeapObject as elements.
  static inline void EnsureCanContainHeapObjectElements(Handle<JSObject> obj);

  // Makes sure that this object can contain the specified elements.
  static inline void EnsureCanContainElements(
      Handle<JSObject> object,
      Object** elements,
      uint32_t count,
      EnsureElementsMode mode);
  static inline void EnsureCanContainElements(
      Handle<JSObject> object,
      Handle<FixedArrayBase> elements,
      uint32_t length,
      EnsureElementsMode mode);
  static void EnsureCanContainElements(
      Handle<JSObject> object,
      Arguments* arguments,
      uint32_t first_arg,
      uint32_t arg_count,
      EnsureElementsMode mode);

  // Would we convert a fast elements array to dictionary mode given
  // an access at key?
  bool WouldConvertToSlowElements(uint32_t index);

  // Computes the new capacity when expanding the elements of a JSObject.
  static uint32_t NewElementsCapacity(uint32_t old_capacity) {
    // (old_capacity + 50%) + 16
    return old_capacity + (old_capacity >> 1) + 16;
  }

  // These methods do not perform access checks!
  template <AllocationSiteUpdateMode update_or_check =
                AllocationSiteUpdateMode::kUpdate>
  static bool UpdateAllocationSite(Handle<JSObject> object,
                                   ElementsKind to_kind);

  // Lookup interceptors are used for handling properties controlled by host
  // objects.
  inline bool HasNamedInterceptor();
  inline bool HasIndexedInterceptor();

  // Support functions for v8 api (needed for correct interceptor behavior).
  MUST_USE_RESULT static Maybe<bool> HasRealNamedProperty(
      Handle<JSObject> object, Handle<Name> name);
  MUST_USE_RESULT static Maybe<bool> HasRealElementProperty(
      Handle<JSObject> object, uint32_t index);
  MUST_USE_RESULT static Maybe<bool> HasRealNamedCallbackProperty(
      Handle<JSObject> object, Handle<Name> name);

  // Get the header size for a JSObject.  Used to compute the index of
  // internal fields as well as the number of internal fields.
  static inline int GetHeaderSize(InstanceType instance_type);
  inline int GetHeaderSize();

  static inline int GetInternalFieldCount(Map* map);
  inline int GetInternalFieldCount();
  inline int GetInternalFieldOffset(int index);
  inline Object* GetInternalField(int index);
  inline void SetInternalField(int index, Object* value);
  inline void SetInternalField(int index, Smi* value);
  bool WasConstructedFromApiFunction();

  // Returns a new map with all transitions dropped from the object's current
  // map and the ElementsKind set.
  static Handle<Map> GetElementsTransitionMap(Handle<JSObject> object,
                                              ElementsKind to_kind);
  static void TransitionElementsKind(Handle<JSObject> object,
                                     ElementsKind to_kind);

  // Always use this to migrate an object to a new map.
  // |expected_additional_properties| is only used for fast-to-slow transitions
  // and ignored otherwise.
  static void MigrateToMap(Handle<JSObject> object, Handle<Map> new_map,
                           int expected_additional_properties = 0);

  // Forces a prototype without any of the checks that the regular SetPrototype
  // would do.
  static void ForceSetPrototype(Handle<JSObject> object, Handle<Object> proto);

  // Convert the object to use the canonical dictionary
  // representation. If the object is expected to have additional properties
  // added this number can be indicated to have the backing store allocated to
  // an initial capacity for holding these properties.
  static void NormalizeProperties(Handle<JSObject> object,
                                  PropertyNormalizationMode mode,
                                  int expected_additional_properties,
                                  const char* reason);

  // Convert and update the elements backing store to be a
  // SeededNumberDictionary dictionary.  Returns the backing after conversion.
  static Handle<SeededNumberDictionary> NormalizeElements(
      Handle<JSObject> object);

  void RequireSlowElements(SeededNumberDictionary* dictionary);

  // Transform slow named properties to fast variants.
  static void MigrateSlowToFast(Handle<JSObject> object,
                                int unused_property_fields, const char* reason);

  inline bool IsUnboxedDoubleField(FieldIndex index);

  // Access fast-case object properties at index.
  static Handle<Object> FastPropertyAt(Handle<JSObject> object,
                                       Representation representation,
                                       FieldIndex index);
  inline Object* RawFastPropertyAt(FieldIndex index);
  inline double RawFastDoublePropertyAt(FieldIndex index);

  inline void FastPropertyAtPut(FieldIndex index, Object* value);
  inline void RawFastPropertyAtPut(FieldIndex index, Object* value);
  inline void RawFastDoublePropertyAtPut(FieldIndex index, double value);
  inline void WriteToField(int descriptor, PropertyDetails details,
                           Object* value);
  inline void WriteToField(int descriptor, Object* value);

  // Access to in object properties.
  inline int GetInObjectPropertyOffset(int index);
  inline Object* InObjectPropertyAt(int index);
  inline Object* InObjectPropertyAtPut(int index,
                                       Object* value,
                                       WriteBarrierMode mode
                                       = UPDATE_WRITE_BARRIER);

  // Set the object's prototype (only JSReceiver and null are allowed values).
  MUST_USE_RESULT static Maybe<bool> SetPrototype(Handle<JSObject> object,
                                                  Handle<Object> value,
                                                  bool from_javascript,
                                                  ShouldThrow should_throw);

  // Makes the object prototype immutable
  // Never called from JavaScript
  static void SetImmutableProto(Handle<JSObject> object);

  // Initializes the body starting at |start_offset|. It is responsibility of
  // the caller to initialize object header. Fill the pre-allocated fields with
  // pre_allocated_value and the rest with filler_value.
  // Note: this call does not update write barrier, the caller is responsible
  // to ensure that |filler_value| can be collected without WB here.
  inline void InitializeBody(Map* map, int start_offset,
                             Object* pre_allocated_value, Object* filler_value);

  // Check whether this object references another object
  bool ReferencesObject(Object* obj);

  MUST_USE_RESULT static Maybe<bool> PreventExtensions(
      Handle<JSObject> object, ShouldThrow should_throw);

  static bool IsExtensible(Handle<JSObject> object);

  // Copy object.
  enum DeepCopyHints { kNoHints = 0, kObjectIsShallow = 1 };

  MUST_USE_RESULT static MaybeHandle<JSObject> DeepCopy(
      Handle<JSObject> object,
      AllocationSiteUsageContext* site_context,
      DeepCopyHints hints = kNoHints);
  MUST_USE_RESULT static MaybeHandle<JSObject> DeepWalk(
      Handle<JSObject> object,
      AllocationSiteCreationContext* site_context);

  DECLARE_CAST(JSObject)

  // Dispatched behavior.
  void JSObjectShortPrint(StringStream* accumulator);
  DECLARE_PRINTER(JSObject)
  DECLARE_VERIFIER(JSObject)
#ifdef OBJECT_PRINT
  void PrintProperties(std::ostream& os);   // NOLINT
  void PrintElements(std::ostream& os);     // NOLINT
#endif
#if defined(DEBUG) || defined(OBJECT_PRINT)
  void PrintTransitions(std::ostream& os);  // NOLINT
#endif

  static void PrintElementsTransition(
      FILE* file, Handle<JSObject> object,
      ElementsKind from_kind, Handle<FixedArrayBase> from_elements,
      ElementsKind to_kind, Handle<FixedArrayBase> to_elements);

  void PrintInstanceMigration(FILE* file, Map* original_map, Map* new_map);

#ifdef DEBUG
  // Structure for collecting spill information about JSObjects.
  class SpillInformation {
   public:
    void Clear();
    void Print();
    int number_of_objects_;
    int number_of_objects_with_fast_properties_;
    int number_of_objects_with_fast_elements_;
    int number_of_fast_used_fields_;
    int number_of_fast_unused_fields_;
    int number_of_slow_used_properties_;
    int number_of_slow_unused_properties_;
    int number_of_fast_used_elements_;
    int number_of_fast_unused_elements_;
    int number_of_slow_used_elements_;
    int number_of_slow_unused_elements_;
  };

  void IncrementSpillStatistics(SpillInformation* info);
#endif

#ifdef VERIFY_HEAP
  // If a GC was caused while constructing this object, the elements pointer
  // may point to a one pointer filler map. The object won't be rooted, but
  // our heap verification code could stumble across it.
  bool ElementsAreSafeToExamine();
#endif

  Object* SlowReverseLookup(Object* value);

  // Maximal number of elements (numbered 0 .. kMaxElementCount - 1).
  // Also maximal value of JSArray's length property.
  static const uint32_t kMaxElementCount = 0xffffffffu;

  // Constants for heuristics controlling conversion of fast elements
  // to slow elements.

  // Maximal gap that can be introduced by adding an element beyond
  // the current elements length.
  static const uint32_t kMaxGap = 1024;

  // Maximal length of fast elements array that won't be checked for
  // being dense enough on expansion.
  static const int kMaxUncheckedFastElementsLength = 5000;

  // Same as above but for old arrays. This limit is more strict. We
  // don't want to be wasteful with long lived objects.
  static const int kMaxUncheckedOldFastElementsLength = 500;

  // This constant applies only to the initial map of "global.Object" and
  // not to arbitrary other JSObject maps.
  static const int kInitialGlobalObjectUnusedPropertiesCount = 4;

  static const int kMaxInstanceSize = 255 * kPointerSize;
  // When extending the backing storage for property values, we increase
  // its size by more than the 1 entry necessary, so sequentially adding fields
  // to the same object requires fewer allocations and copies.
  static const int kFieldsAdded = 3;

  // Layout description.
  static const int kElementsOffset = JSReceiver::kHeaderSize;
  static const int kHeaderSize = kElementsOffset + kPointerSize;

  STATIC_ASSERT(kHeaderSize == Internals::kJSObjectHeaderSize);

  typedef FlexibleBodyDescriptor<JSReceiver::kPropertiesOffset> BodyDescriptor;

  // Gets the number of currently used elements.
  int GetFastElementsUsage();

  static bool AllCanRead(LookupIterator* it);
  static bool AllCanWrite(LookupIterator* it);

 private:
  friend class JSReceiver;
  friend class Object;

  // Used from Object::GetProperty().
  MUST_USE_RESULT static MaybeHandle<Object> GetPropertyWithFailedAccessCheck(
      LookupIterator* it);

  MUST_USE_RESULT static Maybe<bool> SetPropertyWithFailedAccessCheck(
      LookupIterator* it, Handle<Object> value, ShouldThrow should_throw);

  MUST_USE_RESULT static Maybe<bool> DeletePropertyWithInterceptor(
      LookupIterator* it, ShouldThrow should_throw);

  bool ReferencesObjectFromElements(FixedArray* elements,
                                    ElementsKind kind,
                                    Object* object);

  static Object* GetIdentityHash(Isolate* isolate, Handle<JSObject> object);

  static Smi* GetOrCreateIdentityHash(Isolate* isolate,
                                      Handle<JSObject> object);

  // Helper for fast versions of preventExtensions, seal, and freeze.
  // attrs is one of NONE, SEALED, or FROZEN (depending on the operation).
  template <PropertyAttributes attrs>
  MUST_USE_RESULT static Maybe<bool> PreventExtensionsWithTransition(
      Handle<JSObject> object, ShouldThrow should_throw);

  DISALLOW_IMPLICIT_CONSTRUCTORS(JSObject);
};


// JSAccessorPropertyDescriptor is just a JSObject with a specific initial
// map. This initial map adds in-object properties for "get", "set",
// "enumerable" and "configurable" properties, as assigned by the
// FromPropertyDescriptor function for regular accessor properties.
class JSAccessorPropertyDescriptor: public JSObject {
 public:
  // Offsets of object fields.
  static const int kGetOffset = JSObject::kHeaderSize;
  static const int kSetOffset = kGetOffset + kPointerSize;
  static const int kEnumerableOffset = kSetOffset + kPointerSize;
  static const int kConfigurableOffset = kEnumerableOffset + kPointerSize;
  static const int kSize = kConfigurableOffset + kPointerSize;
  // Indices of in-object properties.
  static const int kGetIndex = 0;
  static const int kSetIndex = 1;
  static const int kEnumerableIndex = 2;
  static const int kConfigurableIndex = 3;

 private:
  DISALLOW_IMPLICIT_CONSTRUCTORS(JSAccessorPropertyDescriptor);
};


// JSDataPropertyDescriptor is just a JSObject with a specific initial map.
// This initial map adds in-object properties for "value", "writable",
// "enumerable" and "configurable" properties, as assigned by the
// FromPropertyDescriptor function for regular data properties.
class JSDataPropertyDescriptor: public JSObject {
 public:
  // Offsets of object fields.
  static const int kValueOffset = JSObject::kHeaderSize;
  static const int kWritableOffset = kValueOffset + kPointerSize;
  static const int kEnumerableOffset = kWritableOffset + kPointerSize;
  static const int kConfigurableOffset = kEnumerableOffset + kPointerSize;
  static const int kSize = kConfigurableOffset + kPointerSize;
  // Indices of in-object properties.
  static const int kValueIndex = 0;
  static const int kWritableIndex = 1;
  static const int kEnumerableIndex = 2;
  static const int kConfigurableIndex = 3;

 private:
  DISALLOW_IMPLICIT_CONSTRUCTORS(JSDataPropertyDescriptor);
};


// JSIteratorResult is just a JSObject with a specific initial map.
// This initial map adds in-object properties for "done" and "value",
// as specified by ES6 section 25.1.1.3 The IteratorResult Interface
class JSIteratorResult: public JSObject {
 public:
  // Offsets of object fields.
  static const int kValueOffset = JSObject::kHeaderSize;
  static const int kDoneOffset = kValueOffset + kPointerSize;
  static const int kSize = kDoneOffset + kPointerSize;
  // Indices of in-object properties.
  static const int kValueIndex = 0;
  static const int kDoneIndex = 1;

 private:
  DISALLOW_IMPLICIT_CONSTRUCTORS(JSIteratorResult);
};


// Common superclass for JSSloppyArgumentsObject and JSStrictArgumentsObject.
class JSArgumentsObject: public JSObject {
 public:
  // Offsets of object fields.
  static const int kLengthOffset = JSObject::kHeaderSize;
  static const int kHeaderSize = kLengthOffset + kPointerSize;
  // Indices of in-object properties.
  static const int kLengthIndex = 0;

 private:
  DISALLOW_IMPLICIT_CONSTRUCTORS(JSArgumentsObject);
};


// JSSloppyArgumentsObject is just a JSObject with specific initial map.
// This initial map adds in-object properties for "length" and "callee".
class JSSloppyArgumentsObject: public JSArgumentsObject {
 public:
  // Offsets of object fields.
  static const int kCalleeOffset = JSArgumentsObject::kHeaderSize;
  static const int kSize = kCalleeOffset + kPointerSize;
  // Indices of in-object properties.
  static const int kCalleeIndex = 1;

 private:
  DISALLOW_IMPLICIT_CONSTRUCTORS(JSSloppyArgumentsObject);
};


// JSStrictArgumentsObject is just a JSObject with specific initial map.
// This initial map adds an in-object property for "length".
class JSStrictArgumentsObject: public JSArgumentsObject {
 public:
  // Offsets of object fields.
  static const int kSize = JSArgumentsObject::kHeaderSize;

 private:
  DISALLOW_IMPLICIT_CONSTRUCTORS(JSStrictArgumentsObject);
};


// Common superclass for FixedArrays that allow implementations to share
// common accessors and some code paths.
class FixedArrayBase: public HeapObject {
 public:
  // [length]: length of the array.
  inline int length() const;
  inline void set_length(int value);

  // Get and set the length using acquire loads and release stores.
  inline int synchronized_length() const;
  inline void synchronized_set_length(int value);

  DECLARE_CAST(FixedArrayBase)

  static int GetMaxLengthForNewSpaceAllocation(ElementsKind kind);

  // Layout description.
  // Length is smi tagged when it is stored.
  static const int kLengthOffset = HeapObject::kHeaderSize;
  static const int kHeaderSize = kLengthOffset + kPointerSize;
};


class FixedDoubleArray;
class IncrementalMarking;


// FixedArray describes fixed-sized arrays with element type Object*.
class FixedArray: public FixedArrayBase {
 public:
  // Setter and getter for elements.
  inline Object* get(int index) const;
  static inline Handle<Object> get(FixedArray* array, int index,
                                   Isolate* isolate);
  template <class T>
  MaybeHandle<T> GetValue(Isolate* isolate, int index) const;

  template <class T>
  Handle<T> GetValueChecked(Isolate* isolate, int index) const;

  // Return a grown copy if the index is bigger than the array's length.
  static Handle<FixedArray> SetAndGrow(Handle<FixedArray> array, int index,
                                       Handle<Object> value);

  // Setter that uses write barrier.
  inline void set(int index, Object* value);
  inline bool is_the_hole(int index);

  // Setter that doesn't need write barrier.
  inline void set(int index, Smi* value);
  // Setter with explicit barrier mode.
  inline void set(int index, Object* value, WriteBarrierMode mode);

  // Setters for frequently used oddballs located in old space.
  inline void set_undefined(int index);
  inline void set_null(int index);
  inline void set_the_hole(int index);

  inline Object** GetFirstElementAddress();
  inline bool ContainsOnlySmisOrHoles();

  // Gives access to raw memory which stores the array's data.
  inline Object** data_start();

  inline void FillWithHoles(int from, int to);

  // Shrink length and insert filler objects.
  void Shrink(int length);

  // Copy a sub array from the receiver to dest.
  void CopyTo(int pos, FixedArray* dest, int dest_pos, int len);

  // Garbage collection support.
  static int SizeFor(int length) { return kHeaderSize + length * kPointerSize; }

  // Code Generation support.
  static int OffsetOfElementAt(int index) { return SizeFor(index); }

  // Garbage collection support.
  inline Object** RawFieldOfElementAt(int index);

  DECLARE_CAST(FixedArray)

  // Maximal allowed size, in bytes, of a single FixedArray.
  // Prevents overflowing size computations, as well as extreme memory
  // consumption.
  static const int kMaxSize = 128 * MB * kPointerSize;
  // Maximally allowed length of a FixedArray.
  static const int kMaxLength = (kMaxSize - kHeaderSize) / kPointerSize;

  // Dispatched behavior.
  DECLARE_PRINTER(FixedArray)
  DECLARE_VERIFIER(FixedArray)
#ifdef DEBUG
  // Checks if two FixedArrays have identical contents.
  bool IsEqualTo(FixedArray* other);
#endif

  // Swap two elements in a pair of arrays.  If this array and the
  // numbers array are the same object, the elements are only swapped
  // once.
  void SwapPairs(FixedArray* numbers, int i, int j);

  // Sort prefix of this array and the numbers array as pairs wrt. the
  // numbers.  If the numbers array and the this array are the same
  // object, the prefix of this array is sorted.
  void SortPairs(FixedArray* numbers, uint32_t len);

  typedef FlexibleBodyDescriptor<kHeaderSize> BodyDescriptor;

 protected:
  // Set operation on FixedArray without using write barriers. Can
  // only be used for storing old space objects or smis.
  static inline void NoWriteBarrierSet(FixedArray* array,
                                       int index,
                                       Object* value);

 private:
  STATIC_ASSERT(kHeaderSize == Internals::kFixedArrayHeaderSize);

  DISALLOW_IMPLICIT_CONSTRUCTORS(FixedArray);
};


// FixedDoubleArray describes fixed-sized arrays with element type double.
class FixedDoubleArray: public FixedArrayBase {
 public:
  // Setter and getter for elements.
  inline double get_scalar(int index);
  inline uint64_t get_representation(int index);
  static inline Handle<Object> get(FixedDoubleArray* array, int index,
                                   Isolate* isolate);
  inline void set(int index, double value);
  inline void set_the_hole(int index);

  // Checking for the hole.
  inline bool is_the_hole(int index);

  // Garbage collection support.
  inline static int SizeFor(int length) {
    return kHeaderSize + length * kDoubleSize;
  }

  // Gives access to raw memory which stores the array's data.
  inline double* data_start();

  inline void FillWithHoles(int from, int to);

  // Code Generation support.
  static int OffsetOfElementAt(int index) { return SizeFor(index); }

  DECLARE_CAST(FixedDoubleArray)

  // Maximal allowed size, in bytes, of a single FixedDoubleArray.
  // Prevents overflowing size computations, as well as extreme memory
  // consumption.
  static const int kMaxSize = 512 * MB;
  // Maximally allowed length of a FixedArray.
  static const int kMaxLength = (kMaxSize - kHeaderSize) / kDoubleSize;

  // Dispatched behavior.
  DECLARE_PRINTER(FixedDoubleArray)
  DECLARE_VERIFIER(FixedDoubleArray)

 private:
  DISALLOW_IMPLICIT_CONSTRUCTORS(FixedDoubleArray);
};


class WeakFixedArray : public FixedArray {
 public:
  // If |maybe_array| is not a WeakFixedArray, a fresh one will be allocated.
  // This function does not check if the value exists already, callers must
  // ensure this themselves if necessary.
  static Handle<WeakFixedArray> Add(Handle<Object> maybe_array,
                                    Handle<HeapObject> value,
                                    int* assigned_index = NULL);

  // Returns true if an entry was found and removed.
  bool Remove(Handle<HeapObject> value);

  class NullCallback {
   public:
    static void Callback(Object* value, int old_index, int new_index) {}
  };

  template <class CompactionCallback>
  void Compact();

  inline Object* Get(int index) const;
  inline void Clear(int index);
  inline int Length() const;

  inline bool IsEmptySlot(int index) const;
  static Object* Empty() { return Smi::FromInt(0); }

  class Iterator {
   public:
    explicit Iterator(Object* maybe_array) : list_(NULL) { Reset(maybe_array); }
    void Reset(Object* maybe_array);

    template <class T>
    inline T* Next();

   private:
    int index_;
    WeakFixedArray* list_;
#ifdef DEBUG
    int last_used_index_;
    DisallowHeapAllocation no_gc_;
#endif  // DEBUG
    DISALLOW_COPY_AND_ASSIGN(Iterator);
  };

  DECLARE_CAST(WeakFixedArray)

 private:
  static const int kLastUsedIndexIndex = 0;
  static const int kFirstIndex = 1;

  static Handle<WeakFixedArray> Allocate(
      Isolate* isolate, int size, Handle<WeakFixedArray> initialize_from);

  static void Set(Handle<WeakFixedArray> array, int index,
                  Handle<HeapObject> value);
  inline void clear(int index);

  inline int last_used_index() const;
  inline void set_last_used_index(int index);

  // Disallow inherited setters.
  void set(int index, Smi* value);
  void set(int index, Object* value);
  void set(int index, Object* value, WriteBarrierMode mode);
  DISALLOW_IMPLICIT_CONSTRUCTORS(WeakFixedArray);
};

// Generic array grows dynamically with O(1) amortized insertion.
class ArrayList : public FixedArray {
 public:
  enum AddMode {
    kNone,
    // Use this if GC can delete elements from the array.
    kReloadLengthAfterAllocation,
  };
  static Handle<ArrayList> Add(Handle<ArrayList> array, Handle<Object> obj,
                               AddMode mode = kNone);
  static Handle<ArrayList> Add(Handle<ArrayList> array, Handle<Object> obj1,
                               Handle<Object> obj2, AddMode = kNone);
  inline int Length();
  inline void SetLength(int length);
  inline Object* Get(int index);
  inline Object** Slot(int index);
  inline void Set(int index, Object* obj,
                  WriteBarrierMode mode = UPDATE_WRITE_BARRIER);
  inline void Clear(int index, Object* undefined);
  bool IsFull();
  DECLARE_CAST(ArrayList)

 private:
  static Handle<ArrayList> EnsureSpace(Handle<ArrayList> array, int length);
  static const int kLengthIndex = 0;
  static const int kFirstIndex = 1;
  DISALLOW_IMPLICIT_CONSTRUCTORS(ArrayList);
};

#define FRAME_ARRAY_FIELD_LIST(V) \
  V(WasmObject, Object)           \
  V(WasmFunctionIndex, Smi)       \
  V(Receiver, Object)             \
  V(Function, JSFunction)         \
  V(Code, AbstractCode)           \
  V(Offset, Smi)                  \
  V(Flags, Smi)

// Container object for data collected during simple stack trace captures.
class FrameArray : public FixedArray {
 public:
#define DECLARE_FRAME_ARRAY_ACCESSORS(name, type) \
  inline type* name(int frame_ix) const;          \
  inline void Set##name(int frame_ix, type* value);
  FRAME_ARRAY_FIELD_LIST(DECLARE_FRAME_ARRAY_ACCESSORS)
#undef DECLARE_FRAME_ARRAY_ACCESSORS

  inline bool IsWasmFrame(int frame_ix) const;
  inline int FrameCount() const;

  void ShrinkToFit();

  // Flags.
  static const int kIsWasmFrame = 1 << 0;
  static const int kIsStrict = 1 << 1;
  static const int kForceConstructor = 1 << 2;

  static Handle<FrameArray> AppendJSFrame(Handle<FrameArray> in,
                                          Handle<Object> receiver,
                                          Handle<JSFunction> function,
                                          Handle<AbstractCode> code, int offset,
                                          int flags);
  static Handle<FrameArray> AppendWasmFrame(Handle<FrameArray> in,
                                            Handle<Object> wasm_object,
                                            int wasm_function_index,
                                            Handle<AbstractCode> code,
                                            int offset, int flags);

  DECLARE_CAST(FrameArray)

 private:
  // The underlying fixed array embodies a captured stack trace. Frame i
  // occupies indices
  //
  // kFirstIndex + 1 + [i * kElementsPerFrame, (i + 1) * kElementsPerFrame[,
  //
  // with internal offsets as below:

  static const int kWasmObjectOffset = 0;
  static const int kWasmFunctionIndexOffset = 1;

  static const int kReceiverOffset = 0;
  static const int kFunctionOffset = 1;

  static const int kCodeOffset = 2;
  static const int kOffsetOffset = 3;

  static const int kFlagsOffset = 4;

  static const int kElementsPerFrame = 5;

  // Array layout indices.

  static const int kFrameCountIndex = 0;
  static const int kFirstIndex = 1;

  static int LengthFor(int frame_count) {
    return kFirstIndex + frame_count * kElementsPerFrame;
  }

  static Handle<FrameArray> EnsureSpace(Handle<FrameArray> array, int length);

  friend class Factory;
  DISALLOW_IMPLICIT_CONSTRUCTORS(FrameArray);
};

// DescriptorArrays are fixed arrays used to hold instance descriptors.
// The format of the these objects is:
//   [0]: Number of descriptors
//   [1]: Either Smi(0) if uninitialized, or a pointer to small fixed array:
//          [0]: pointer to fixed array with enum cache
//          [1]: either Smi(0) or pointer to fixed array with indices
//   [2]: first key
//   [2 + number of descriptors * kDescriptorSize]: start of slack
class DescriptorArray: public FixedArray {
 public:
  // Returns true for both shared empty_descriptor_array and for smis, which the
  // map uses to encode additional bit fields when the descriptor array is not
  // yet used.
  inline bool IsEmpty();

  // Returns the number of descriptors in the array.
  inline int number_of_descriptors();

  inline int number_of_descriptors_storage();

  inline int NumberOfSlackDescriptors();

  inline void SetNumberOfDescriptors(int number_of_descriptors);
  inline int number_of_entries();

  inline bool HasEnumCache();

  inline void CopyEnumCacheFrom(DescriptorArray* array);

  inline FixedArray* GetEnumCache();

  inline bool HasEnumIndicesCache();

  inline FixedArray* GetEnumIndicesCache();

  inline Object** GetEnumCacheSlot();

  void ClearEnumCache();

  // Initialize or change the enum cache,
  // using the supplied storage for the small "bridge".
  static void SetEnumCache(Handle<DescriptorArray> descriptors,
                           Isolate* isolate, Handle<FixedArray> new_cache,
                           Handle<FixedArray> new_index_cache);

  // Accessors for fetching instance descriptor at descriptor number.
  inline Name* GetKey(int descriptor_number);
  inline Object** GetKeySlot(int descriptor_number);
  inline Object* GetValue(int descriptor_number);
  inline void SetValue(int descriptor_number, Object* value);
  inline Object** GetValueSlot(int descriptor_number);
  static inline int GetValueOffset(int descriptor_number);
  inline Object** GetDescriptorStartSlot(int descriptor_number);
  inline Object** GetDescriptorEndSlot(int descriptor_number);
  inline PropertyDetails GetDetails(int descriptor_number);
  inline PropertyType GetType(int descriptor_number);
  inline int GetFieldIndex(int descriptor_number);
  FieldType* GetFieldType(int descriptor_number);
  inline Object* GetConstant(int descriptor_number);
  inline Object* GetCallbacksObject(int descriptor_number);
  inline AccessorDescriptor* GetCallbacks(int descriptor_number);

  inline Name* GetSortedKey(int descriptor_number);
  inline int GetSortedKeyIndex(int descriptor_number);
  inline void SetSortedKey(int pointer, int descriptor_number);
  inline void SetRepresentation(int descriptor_number,
                                Representation representation);

  // Accessor for complete descriptor.
  inline void Get(int descriptor_number, Descriptor* desc);
  inline void Set(int descriptor_number, Descriptor* desc);
  void Replace(int descriptor_number, Descriptor* descriptor);

  // Append automatically sets the enumeration index. This should only be used
  // to add descriptors in bulk at the end, followed by sorting the descriptor
  // array.
  inline void Append(Descriptor* desc);

  static Handle<DescriptorArray> CopyUpTo(Handle<DescriptorArray> desc,
                                          int enumeration_index,
                                          int slack = 0);

  static Handle<DescriptorArray> CopyUpToAddAttributes(
      Handle<DescriptorArray> desc,
      int enumeration_index,
      PropertyAttributes attributes,
      int slack = 0);

  // Sort the instance descriptors by the hash codes of their keys.
  void Sort();

  // Search the instance descriptors for given name.
  INLINE(int Search(Name* name, int number_of_own_descriptors));

  // As the above, but uses DescriptorLookupCache and updates it when
  // necessary.
  INLINE(int SearchWithCache(Isolate* isolate, Name* name, Map* map));

  bool IsEqualUpTo(DescriptorArray* desc, int nof_descriptors);

  // Allocates a DescriptorArray, but returns the singleton
  // empty descriptor array object if number_of_descriptors is 0.
  static Handle<DescriptorArray> Allocate(
      Isolate* isolate, int number_of_descriptors, int slack,
      PretenureFlag pretenure = NOT_TENURED);

  DECLARE_CAST(DescriptorArray)

  // Constant for denoting key was not found.
  static const int kNotFound = -1;

  static const int kDescriptorLengthIndex = 0;
  static const int kEnumCacheIndex = 1;
  static const int kFirstIndex = 2;

  // The length of the "bridge" to the enum cache.
  static const int kEnumCacheBridgeLength = 2;
  static const int kEnumCacheBridgeCacheIndex = 0;
  static const int kEnumCacheBridgeIndicesCacheIndex = 1;

  // Layout description.
  static const int kDescriptorLengthOffset = FixedArray::kHeaderSize;
  static const int kEnumCacheOffset = kDescriptorLengthOffset + kPointerSize;
  static const int kFirstOffset = kEnumCacheOffset + kPointerSize;

  // Layout description for the bridge array.
  static const int kEnumCacheBridgeCacheOffset = FixedArray::kHeaderSize;

  // Layout of descriptor.
  static const int kDescriptorKey = 0;
  static const int kDescriptorDetails = 1;
  static const int kDescriptorValue = 2;
  static const int kDescriptorSize = 3;

#if defined(DEBUG) || defined(OBJECT_PRINT)
  // For our gdb macros, we should perhaps change these in the future.
  void Print();

  // Print all the descriptors.
  void PrintDescriptors(std::ostream& os);  // NOLINT
#endif

#ifdef DEBUG
  // Is the descriptor array sorted and without duplicates?
  bool IsSortedNoDuplicates(int valid_descriptors = -1);

  // Is the descriptor array consistent with the back pointers in targets?
  bool IsConsistentWithBackPointers(Map* current_map);

  // Are two DescriptorArrays equal?
  bool IsEqualTo(DescriptorArray* other);
#endif

  // Returns the fixed array length required to hold number_of_descriptors
  // descriptors.
  static int LengthFor(int number_of_descriptors) {
    return ToKeyIndex(number_of_descriptors);
  }

  static int ToDetailsIndex(int descriptor_number) {
    return kFirstIndex + (descriptor_number * kDescriptorSize) +
           kDescriptorDetails;
  }

  // Conversion from descriptor number to array indices.
  static int ToKeyIndex(int descriptor_number) {
    return kFirstIndex + (descriptor_number * kDescriptorSize) + kDescriptorKey;
  }

  static int ToValueIndex(int descriptor_number) {
    return kFirstIndex + (descriptor_number * kDescriptorSize) +
           kDescriptorValue;
  }

 private:
  // An entry in a DescriptorArray, represented as an (array, index) pair.
  class Entry {
   public:
    inline explicit Entry(DescriptorArray* descs, int index) :
        descs_(descs), index_(index) { }

    inline PropertyType type();
    inline Object* GetCallbackObject();

   private:
    DescriptorArray* descs_;
    int index_;
  };

  // Transfer a complete descriptor from the src descriptor array to this
  // descriptor array.
  void CopyFrom(int index, DescriptorArray* src);

  inline void SetDescriptor(int descriptor_number, Descriptor* desc);

  // Swap first and second descriptor.
  inline void SwapSortedKeys(int first, int second);

  DISALLOW_IMPLICIT_CONSTRUCTORS(DescriptorArray);
};


enum SearchMode { ALL_ENTRIES, VALID_ENTRIES };

template <SearchMode search_mode, typename T>
inline int Search(T* array, Name* name, int valid_entries = 0,
                  int* out_insertion_index = NULL);


// HashTable is a subclass of FixedArray that implements a hash table
// that uses open addressing and quadratic probing.
//
// In order for the quadratic probing to work, elements that have not
// yet been used and elements that have been deleted are
// distinguished.  Probing continues when deleted elements are
// encountered and stops when unused elements are encountered.
//
// - Elements with key == undefined have not been used yet.
// - Elements with key == the_hole have been deleted.
//
// The hash table class is parameterized with a Shape and a Key.
// Shape must be a class with the following interface:
//   class ExampleShape {
//    public:
//      // Tells whether key matches other.
//     static bool IsMatch(Key key, Object* other);
//     // Returns the hash value for key.
//     static uint32_t Hash(Key key);
//     // Returns the hash value for object.
//     static uint32_t HashForObject(Key key, Object* object);
//     // Convert key to an object.
//     static inline Handle<Object> AsHandle(Isolate* isolate, Key key);
//     // The prefix size indicates number of elements in the beginning
//     // of the backing storage.
//     static const int kPrefixSize = ..;
//     // The Element size indicates number of elements per entry.
//     static const int kEntrySize = ..;
//   };
// The prefix size indicates an amount of memory in the
// beginning of the backing storage that can be used for non-element
// information by subclasses.

template<typename Key>
class BaseShape {
 public:
  static const bool UsesSeed = false;
  static uint32_t Hash(Key key) { return 0; }
  static uint32_t SeededHash(Key key, uint32_t seed) {
    DCHECK(UsesSeed);
    return Hash(key);
  }
  static uint32_t HashForObject(Key key, Object* object) { return 0; }
  static uint32_t SeededHashForObject(Key key, uint32_t seed, Object* object) {
    DCHECK(UsesSeed);
    return HashForObject(key, object);
  }
  static inline Map* GetMap(Isolate* isolate);
};


class HashTableBase : public FixedArray {
 public:
  // Returns the number of elements in the hash table.
  inline int NumberOfElements();

  // Returns the number of deleted elements in the hash table.
  inline int NumberOfDeletedElements();

  // Returns the capacity of the hash table.
  inline int Capacity();

  // ElementAdded should be called whenever an element is added to a
  // hash table.
  inline void ElementAdded();

  // ElementRemoved should be called whenever an element is removed from
  // a hash table.
  inline void ElementRemoved();
  inline void ElementsRemoved(int n);

  // Computes the required capacity for a table holding the given
  // number of elements. May be more than HashTable::kMaxCapacity.
  static inline int ComputeCapacity(int at_least_space_for);

  // Tells whether k is a real key.  The hole and undefined are not allowed
  // as keys and can be used to indicate missing or deleted elements.
  inline bool IsKey(Object* k);
  inline bool IsKey(Isolate* isolate, Object* k);

  // Compute the probe offset (quadratic probing).
  INLINE(static uint32_t GetProbeOffset(uint32_t n)) {
    return (n + n * n) >> 1;
  }

  static const int kNumberOfElementsIndex = 0;
  static const int kNumberOfDeletedElementsIndex = 1;
  static const int kCapacityIndex = 2;
  static const int kPrefixStartIndex = 3;

  // Constant used for denoting a absent entry.
  static const int kNotFound = -1;

 protected:
  // Update the number of elements in the hash table.
  inline void SetNumberOfElements(int nof);

  // Update the number of deleted elements in the hash table.
  inline void SetNumberOfDeletedElements(int nod);

  // Returns probe entry.
  static uint32_t GetProbe(uint32_t hash, uint32_t number, uint32_t size) {
    DCHECK(base::bits::IsPowerOfTwo32(size));
    return (hash + GetProbeOffset(number)) & (size - 1);
  }

  inline static uint32_t FirstProbe(uint32_t hash, uint32_t size) {
    return hash & (size - 1);
  }

  inline static uint32_t NextProbe(
      uint32_t last, uint32_t number, uint32_t size) {
    return (last + number) & (size - 1);
  }
};


template <typename Derived, typename Shape, typename Key>
class HashTable : public HashTableBase {
 public:
  typedef Shape ShapeT;

  // Wrapper methods
  inline uint32_t Hash(Key key) {
    if (Shape::UsesSeed) {
      return Shape::SeededHash(key, GetHeap()->HashSeed());
    } else {
      return Shape::Hash(key);
    }
  }

  inline uint32_t HashForObject(Key key, Object* object) {
    if (Shape::UsesSeed) {
      return Shape::SeededHashForObject(key, GetHeap()->HashSeed(), object);
    } else {
      return Shape::HashForObject(key, object);
    }
  }

  // Returns a new HashTable object.
  MUST_USE_RESULT static Handle<Derived> New(
      Isolate* isolate, int at_least_space_for,
      MinimumCapacity capacity_option = USE_DEFAULT_MINIMUM_CAPACITY,
      PretenureFlag pretenure = NOT_TENURED);

  DECLARE_CAST(HashTable)

  // Garbage collection support.
  void IteratePrefix(ObjectVisitor* visitor);
  void IterateElements(ObjectVisitor* visitor);

  // Find entry for key otherwise return kNotFound.
  inline int FindEntry(Key key);
  inline int FindEntry(Isolate* isolate, Key key, int32_t hash);
  int FindEntry(Isolate* isolate, Key key);
  inline bool Has(Isolate* isolate, Key key);
  inline bool Has(Key key);

  // Rehashes the table in-place.
  void Rehash(Key key);

  // Returns the key at entry.
  Object* KeyAt(int entry) { return get(EntryToIndex(entry) + kEntryKeyIndex); }

  static const int kElementsStartIndex = kPrefixStartIndex + Shape::kPrefixSize;
  static const int kEntrySize = Shape::kEntrySize;
  STATIC_ASSERT(kEntrySize > 0);
  static const int kEntryKeyIndex = 0;
  static const int kElementsStartOffset =
      kHeaderSize + kElementsStartIndex * kPointerSize;
  static const int kCapacityOffset =
      kHeaderSize + kCapacityIndex * kPointerSize;

  // Returns the index for an entry (of the key)
  static inline int EntryToIndex(int entry) {
    return (entry * kEntrySize) + kElementsStartIndex;
  }

 protected:
  friend class ObjectHashTable;

  // Find the entry at which to insert element with the given key that
  // has the given hash value.
  uint32_t FindInsertionEntry(uint32_t hash);

  // Attempt to shrink hash table after removal of key.
  MUST_USE_RESULT static Handle<Derived> Shrink(Handle<Derived> table, Key key);

  // Ensure enough space for n additional elements.
  MUST_USE_RESULT static Handle<Derived> EnsureCapacity(
      Handle<Derived> table,
      int n,
      Key key,
      PretenureFlag pretenure = NOT_TENURED);

  // Returns true if this table has sufficient capacity for adding n elements.
  bool HasSufficientCapacityToAdd(int number_of_additional_elements);

  // Sets the capacity of the hash table.
  void SetCapacity(int capacity) {
    // To scale a computed hash code to fit within the hash table, we
    // use bit-wise AND with a mask, so the capacity must be positive
    // and non-zero.
    DCHECK(capacity > 0);
    DCHECK(capacity <= kMaxCapacity);
    set(kCapacityIndex, Smi::FromInt(capacity));
  }

  // Maximal capacity of HashTable. Based on maximal length of underlying
  // FixedArray. Staying below kMaxCapacity also ensures that EntryToIndex
  // cannot overflow.
  static const int kMaxCapacity =
      (FixedArray::kMaxLength - kElementsStartOffset) / kEntrySize;

 private:
  // Returns _expected_ if one of entries given by the first _probe_ probes is
  // equal to  _expected_. Otherwise, returns the entry given by the probe
  // number _probe_.
  uint32_t EntryForProbe(Key key, Object* k, int probe, uint32_t expected);

  void Swap(uint32_t entry1, uint32_t entry2, WriteBarrierMode mode);

  // Rehashes this hash-table into the new table.
  void Rehash(Handle<Derived> new_table, Key key);
};


// HashTableKey is an abstract superclass for virtual key behavior.
class HashTableKey {
 public:
  // Returns whether the other object matches this key.
  virtual bool IsMatch(Object* other) = 0;
  // Returns the hash value for this key.
  virtual uint32_t Hash() = 0;
  // Returns the hash value for object.
  virtual uint32_t HashForObject(Object* key) = 0;
  // Returns the key object for storing into the hash table.
  MUST_USE_RESULT virtual Handle<Object> AsHandle(Isolate* isolate) = 0;
  // Required.
  virtual ~HashTableKey() {}
};


class StringTableShape : public BaseShape<HashTableKey*> {
 public:
  static inline bool IsMatch(HashTableKey* key, Object* value) {
    return key->IsMatch(value);
  }

  static inline uint32_t Hash(HashTableKey* key) {
    return key->Hash();
  }

  static inline uint32_t HashForObject(HashTableKey* key, Object* object) {
    return key->HashForObject(object);
  }

  static inline Handle<Object> AsHandle(Isolate* isolate, HashTableKey* key);

  static const int kPrefixSize = 0;
  static const int kEntrySize = 1;
};

class SeqOneByteString;

// StringTable.
//
// No special elements in the prefix and the element size is 1
// because only the string itself (the key) needs to be stored.
class StringTable: public HashTable<StringTable,
                                    StringTableShape,
                                    HashTableKey*> {
 public:
  // Find string in the string table. If it is not there yet, it is
  // added. The return value is the string found.
  static Handle<String> LookupString(Isolate* isolate, Handle<String> key);
  static Handle<String> LookupKey(Isolate* isolate, HashTableKey* key);
  static String* LookupKeyIfExists(Isolate* isolate, HashTableKey* key);

  // Tries to internalize given string and returns string handle on success
  // or an empty handle otherwise.
  MUST_USE_RESULT static MaybeHandle<String> InternalizeStringIfExists(
      Isolate* isolate,
      Handle<String> string);

  // Looks up a string that is equal to the given string and returns
  // string handle if it is found, or an empty handle otherwise.
  MUST_USE_RESULT static MaybeHandle<String> LookupStringIfExists(
      Isolate* isolate,
      Handle<String> str);
  MUST_USE_RESULT static MaybeHandle<String> LookupTwoCharsStringIfExists(
      Isolate* isolate,
      uint16_t c1,
      uint16_t c2);

  static void EnsureCapacityForDeserialization(Isolate* isolate, int expected);

  DECLARE_CAST(StringTable)

 private:
  template <bool seq_one_byte>
  friend class JsonParser;

  DISALLOW_IMPLICIT_CONSTRUCTORS(StringTable);
};

class StringSetShape : public BaseShape<String*> {
 public:
  static inline bool IsMatch(String* key, Object* value);
  static inline uint32_t Hash(String* key);
  static inline uint32_t HashForObject(String* key, Object* object);

  static const int kPrefixSize = 0;
  static const int kEntrySize = 1;
};

class StringSet : public HashTable<StringSet, StringSetShape, String*> {
 public:
  static Handle<StringSet> New(Isolate* isolate);
  static Handle<StringSet> Add(Handle<StringSet> blacklist,
                               Handle<String> name);
  bool Has(Handle<String> name);

  DECLARE_CAST(StringSet)
};

template <typename Derived, typename Shape, typename Key>
class Dictionary: public HashTable<Derived, Shape, Key> {
  typedef HashTable<Derived, Shape, Key> DerivedHashTable;

 public:
  // Returns the value at entry.
  Object* ValueAt(int entry) {
    return this->get(Derived::EntryToIndex(entry) + 1);
  }

  // Set the value for entry.
  void ValueAtPut(int entry, Object* value) {
    this->set(Derived::EntryToIndex(entry) + 1, value);
  }

  // Returns the property details for the property at entry.
  PropertyDetails DetailsAt(int entry) {
    return Shape::DetailsAt(static_cast<Derived*>(this), entry);
  }

  // Set the details for entry.
  void DetailsAtPut(int entry, PropertyDetails value) {
    Shape::DetailsAtPut(static_cast<Derived*>(this), entry, value);
  }

  // Returns true if property at given entry is deleted.
  bool IsDeleted(int entry) {
    return Shape::IsDeleted(static_cast<Derived*>(this), entry);
  }

  // Delete a property from the dictionary.
  static Handle<Object> DeleteProperty(Handle<Derived> dictionary, int entry);

  // Attempt to shrink the dictionary after deletion of key.
  MUST_USE_RESULT static inline Handle<Derived> Shrink(
      Handle<Derived> dictionary,
      Key key) {
    return DerivedHashTable::Shrink(dictionary, key);
  }

  // Sorting support
  // TODO(dcarney): templatize or move to SeededNumberDictionary
  void CopyValuesTo(FixedArray* elements);

  // Returns the number of elements in the dictionary filtering out properties
  // with the specified attributes.
  int NumberOfElementsFilterAttributes(PropertyFilter filter);

  // Returns the number of enumerable elements in the dictionary.
  int NumberOfEnumElements() {
    return NumberOfElementsFilterAttributes(ENUMERABLE_STRINGS);
  }

  enum SortMode { UNSORTED, SORTED };

  // Collect the keys into the given KeyAccumulator, in ascending chronological
  // order of property creation.
  static void CollectKeysTo(Handle<Dictionary<Derived, Shape, Key>> dictionary,
                            KeyAccumulator* keys);

  // Copies enumerable keys to preallocated fixed array.
  static void CopyEnumKeysTo(Handle<Dictionary<Derived, Shape, Key>> dictionary,
                             Handle<FixedArray> storage, KeyCollectionMode mode,
                             KeyAccumulator* accumulator);

  // Accessors for next enumeration index.
  void SetNextEnumerationIndex(int index) {
    DCHECK(index != 0);
    this->set(kNextEnumerationIndexIndex, Smi::FromInt(index));
  }

  int NextEnumerationIndex() {
    return Smi::cast(this->get(kNextEnumerationIndexIndex))->value();
  }

  // Creates a new dictionary.
  MUST_USE_RESULT static Handle<Derived> New(
      Isolate* isolate, int at_least_space_for,
      PretenureFlag pretenure = NOT_TENURED,
      MinimumCapacity capacity_option = USE_DEFAULT_MINIMUM_CAPACITY);

  // Ensures that a new dictionary is created when the capacity is checked.
  void SetRequiresCopyOnCapacityChange();

  // Ensure enough space for n additional elements.
  static Handle<Derived> EnsureCapacity(Handle<Derived> obj, int n, Key key);

#ifdef OBJECT_PRINT
  // For our gdb macros, we should perhaps change these in the future.
  void Print();

  void Print(std::ostream& os);  // NOLINT
#endif
  // Returns the key (slow).
  Object* SlowReverseLookup(Object* value);

  // Sets the entry to (key, value) pair.
  inline void SetEntry(int entry,
                       Handle<Object> key,
                       Handle<Object> value);
  inline void SetEntry(int entry,
                       Handle<Object> key,
                       Handle<Object> value,
                       PropertyDetails details);

  MUST_USE_RESULT static Handle<Derived> Add(Handle<Derived> dictionary,
                                             Key key, Handle<Object> value,
                                             PropertyDetails details,
                                             int* entry_out = nullptr);

  // Returns iteration indices array for the |dictionary|.
  // Values are direct indices in the |HashTable| array.
  static Handle<FixedArray> BuildIterationIndicesArray(
      Handle<Derived> dictionary);

 protected:
  // Generic at put operation.
  MUST_USE_RESULT static Handle<Derived> AtPut(
      Handle<Derived> dictionary,
      Key key,
      Handle<Object> value);

  // Add entry to dictionary. Returns entry value.
  static int AddEntry(Handle<Derived> dictionary, Key key, Handle<Object> value,
                      PropertyDetails details, uint32_t hash);

  // Generate new enumeration indices to avoid enumeration index overflow.
  // Returns iteration indices array for the |dictionary|.
  static Handle<FixedArray> GenerateNewEnumerationIndices(
      Handle<Derived> dictionary);
  static const int kMaxNumberKeyIndex = DerivedHashTable::kPrefixStartIndex;
  static const int kNextEnumerationIndexIndex = kMaxNumberKeyIndex + 1;
};


template <typename Derived, typename Shape>
class NameDictionaryBase : public Dictionary<Derived, Shape, Handle<Name> > {
  typedef Dictionary<Derived, Shape, Handle<Name> > DerivedDictionary;

 public:
  // Find entry for key, otherwise return kNotFound. Optimized version of
  // HashTable::FindEntry.
  int FindEntry(Handle<Name> key);
};


template <typename Key>
class BaseDictionaryShape : public BaseShape<Key> {
 public:
  template <typename Dictionary>
  static inline PropertyDetails DetailsAt(Dictionary* dict, int entry) {
    STATIC_ASSERT(Dictionary::kEntrySize == 3);
    DCHECK(entry >= 0);  // Not found is -1, which is not caught by get().
    return PropertyDetails(Smi::cast(dict->get(
        Dictionary::EntryToIndex(entry) + Dictionary::kEntryDetailsIndex)));
  }

  template <typename Dictionary>
  static inline void DetailsAtPut(Dictionary* dict, int entry,
                                  PropertyDetails value) {
    STATIC_ASSERT(Dictionary::kEntrySize == 3);
    dict->set(Dictionary::EntryToIndex(entry) + Dictionary::kEntryDetailsIndex,
              value.AsSmi());
  }

  template <typename Dictionary>
  static bool IsDeleted(Dictionary* dict, int entry) {
    return false;
  }

  template <typename Dictionary>
  static inline void SetEntry(Dictionary* dict, int entry, Handle<Object> key,
                              Handle<Object> value, PropertyDetails details);
};


class NameDictionaryShape : public BaseDictionaryShape<Handle<Name> > {
 public:
  static inline bool IsMatch(Handle<Name> key, Object* other);
  static inline uint32_t Hash(Handle<Name> key);
  static inline uint32_t HashForObject(Handle<Name> key, Object* object);
  static inline Handle<Object> AsHandle(Isolate* isolate, Handle<Name> key);
  static const int kPrefixSize = 2;
  static const int kEntrySize = 3;
  static const int kEntryValueIndex = 1;
  static const int kEntryDetailsIndex = 2;
  static const bool kIsEnumerable = true;
};


class NameDictionary
    : public NameDictionaryBase<NameDictionary, NameDictionaryShape> {
  typedef NameDictionaryBase<NameDictionary, NameDictionaryShape>
      DerivedDictionary;

 public:
  DECLARE_CAST(NameDictionary)

  inline static Handle<FixedArray> DoGenerateNewEnumerationIndices(
      Handle<NameDictionary> dictionary);

  static const int kEntryValueIndex = 1;
  static const int kEntryDetailsIndex = 2;
};


class GlobalDictionaryShape : public NameDictionaryShape {
 public:
  static const int kEntrySize = 2;  // Overrides NameDictionaryShape::kEntrySize

  template <typename Dictionary>
  static inline PropertyDetails DetailsAt(Dictionary* dict, int entry);

  template <typename Dictionary>
  static inline void DetailsAtPut(Dictionary* dict, int entry,
                                  PropertyDetails value);

  template <typename Dictionary>
  static bool IsDeleted(Dictionary* dict, int entry);

  template <typename Dictionary>
  static inline void SetEntry(Dictionary* dict, int entry, Handle<Object> key,
                              Handle<Object> value, PropertyDetails details);
};


class GlobalDictionary
    : public NameDictionaryBase<GlobalDictionary, GlobalDictionaryShape> {
 public:
  DECLARE_CAST(GlobalDictionary)

  static const int kEntryValueIndex = 1;
};


class NumberDictionaryShape : public BaseDictionaryShape<uint32_t> {
 public:
  static inline bool IsMatch(uint32_t key, Object* other);
  static inline Handle<Object> AsHandle(Isolate* isolate, uint32_t key);
  static const bool kIsEnumerable = false;
};


class SeededNumberDictionaryShape : public NumberDictionaryShape {
 public:
  static const bool UsesSeed = true;
  static const int kPrefixSize = 2;
  static const int kEntrySize = 3;

  static inline uint32_t SeededHash(uint32_t key, uint32_t seed);
  static inline uint32_t SeededHashForObject(uint32_t key,
                                             uint32_t seed,
                                             Object* object);
};


class UnseededNumberDictionaryShape : public NumberDictionaryShape {
 public:
  static const int kPrefixSize = 0;
  static const int kEntrySize = 2;

  static inline uint32_t Hash(uint32_t key);
  static inline uint32_t HashForObject(uint32_t key, Object* object);

  template <typename Dictionary>
  static inline PropertyDetails DetailsAt(Dictionary* dict, int entry) {
    UNREACHABLE();
    return PropertyDetails::Empty();
  }

  template <typename Dictionary>
  static inline void DetailsAtPut(Dictionary* dict, int entry,
                                  PropertyDetails value) {
    UNREACHABLE();
  }

  static inline Map* GetMap(Isolate* isolate);
};


class SeededNumberDictionary
    : public Dictionary<SeededNumberDictionary,
                        SeededNumberDictionaryShape,
                        uint32_t> {
 public:
  DECLARE_CAST(SeededNumberDictionary)

  // Type specific at put (default NONE attributes is used when adding).
  MUST_USE_RESULT static Handle<SeededNumberDictionary> AtNumberPut(
      Handle<SeededNumberDictionary> dictionary, uint32_t key,
      Handle<Object> value, bool used_as_prototype);
  MUST_USE_RESULT static Handle<SeededNumberDictionary> AddNumberEntry(
      Handle<SeededNumberDictionary> dictionary, uint32_t key,
      Handle<Object> value, PropertyDetails details, bool used_as_prototype);

  // Set an existing entry or add a new one if needed.
  // Return the updated dictionary.
  MUST_USE_RESULT static Handle<SeededNumberDictionary> Set(
      Handle<SeededNumberDictionary> dictionary, uint32_t key,
      Handle<Object> value, PropertyDetails details, bool used_as_prototype);

  void UpdateMaxNumberKey(uint32_t key, bool used_as_prototype);

  // Returns true if the dictionary contains any elements that are non-writable,
  // non-configurable, non-enumerable, or have getters/setters.
  bool HasComplexElements();

  // If slow elements are required we will never go back to fast-case
  // for the elements kept in this dictionary.  We require slow
  // elements if an element has been added at an index larger than
  // kRequiresSlowElementsLimit or set_requires_slow_elements() has been called
  // when defining a getter or setter with a number key.
  inline bool requires_slow_elements();
  inline void set_requires_slow_elements();

  // Get the value of the max number key that has been added to this
  // dictionary.  max_number_key can only be called if
  // requires_slow_elements returns false.
  inline uint32_t max_number_key();

  static const int kEntryValueIndex = 1;
  static const int kEntryDetailsIndex = 2;

  // Bit masks.
  static const int kRequiresSlowElementsMask = 1;
  static const int kRequiresSlowElementsTagSize = 1;
  static const uint32_t kRequiresSlowElementsLimit = (1 << 29) - 1;
};


class UnseededNumberDictionary
    : public Dictionary<UnseededNumberDictionary,
                        UnseededNumberDictionaryShape,
                        uint32_t> {
 public:
  DECLARE_CAST(UnseededNumberDictionary)

  // Type specific at put (default NONE attributes is used when adding).
  MUST_USE_RESULT static Handle<UnseededNumberDictionary> AtNumberPut(
      Handle<UnseededNumberDictionary> dictionary,
      uint32_t key,
      Handle<Object> value);
  MUST_USE_RESULT static Handle<UnseededNumberDictionary> AddNumberEntry(
      Handle<UnseededNumberDictionary> dictionary,
      uint32_t key,
      Handle<Object> value);
  static Handle<UnseededNumberDictionary> DeleteKey(
      Handle<UnseededNumberDictionary> dictionary, uint32_t key);

  // Set an existing entry or add a new one if needed.
  // Return the updated dictionary.
  MUST_USE_RESULT static Handle<UnseededNumberDictionary> Set(
      Handle<UnseededNumberDictionary> dictionary,
      uint32_t key,
      Handle<Object> value);

  static const int kEntryValueIndex = 1;
  static const int kEntryDetailsIndex = 2;
};


class ObjectHashTableShape : public BaseShape<Handle<Object> > {
 public:
  static inline bool IsMatch(Handle<Object> key, Object* other);
  static inline uint32_t Hash(Handle<Object> key);
  static inline uint32_t HashForObject(Handle<Object> key, Object* object);
  static inline Handle<Object> AsHandle(Isolate* isolate, Handle<Object> key);
  static const int kPrefixSize = 0;
  static const int kEntrySize = 2;
};


// ObjectHashTable maps keys that are arbitrary objects to object values by
// using the identity hash of the key for hashing purposes.
class ObjectHashTable: public HashTable<ObjectHashTable,
                                        ObjectHashTableShape,
                                        Handle<Object> > {
  typedef HashTable<
      ObjectHashTable, ObjectHashTableShape, Handle<Object> > DerivedHashTable;
 public:
  DECLARE_CAST(ObjectHashTable)

  // Attempt to shrink hash table after removal of key.
  MUST_USE_RESULT static inline Handle<ObjectHashTable> Shrink(
      Handle<ObjectHashTable> table,
      Handle<Object> key);

  // Looks up the value associated with the given key. The hole value is
  // returned in case the key is not present.
  Object* Lookup(Handle<Object> key);
  Object* Lookup(Handle<Object> key, int32_t hash);
  Object* Lookup(Isolate* isolate, Handle<Object> key, int32_t hash);

  // Adds (or overwrites) the value associated with the given key.
  static Handle<ObjectHashTable> Put(Handle<ObjectHashTable> table,
                                     Handle<Object> key,
                                     Handle<Object> value);
  static Handle<ObjectHashTable> Put(Handle<ObjectHashTable> table,
                                     Handle<Object> key, Handle<Object> value,
                                     int32_t hash);

  // Returns an ObjectHashTable (possibly |table|) where |key| has been removed.
  static Handle<ObjectHashTable> Remove(Handle<ObjectHashTable> table,
                                        Handle<Object> key,
                                        bool* was_present);
  static Handle<ObjectHashTable> Remove(Handle<ObjectHashTable> table,
                                        Handle<Object> key, bool* was_present,
                                        int32_t hash);

 protected:
  friend class MarkCompactCollector;

  void AddEntry(int entry, Object* key, Object* value);
  void RemoveEntry(int entry);

  // Returns the index to the value of an entry.
  static inline int EntryToValueIndex(int entry) {
    return EntryToIndex(entry) + 1;
  }
};

class ObjectHashSetShape : public ObjectHashTableShape {
 public:
  static const int kPrefixSize = 0;
  static const int kEntrySize = 1;
};

class ObjectHashSet
    : public HashTable<ObjectHashSet, ObjectHashSetShape, Handle<Object>> {
 public:
  static Handle<ObjectHashSet> Add(Handle<ObjectHashSet> set,
                                   Handle<Object> key);

  inline bool Has(Isolate* isolate, Handle<Object> key, int32_t hash);
  inline bool Has(Isolate* isolate, Handle<Object> key);

  DECLARE_CAST(ObjectHashSet)
};

// OrderedHashTable is a HashTable with Object keys that preserves
// insertion order. There are Map and Set interfaces (OrderedHashMap
// and OrderedHashTable, below). It is meant to be used by JSMap/JSSet.
//
// Only Object* keys are supported, with Object::SameValueZero() used as the
// equality operator and Object::GetHash() for the hash function.
//
// Based on the "Deterministic Hash Table" as described by Jason Orendorff at
// https://wiki.mozilla.org/User:Jorend/Deterministic_hash_tables
// Originally attributed to Tyler Close.
//
// Memory layout:
//   [0]: bucket count
//   [1]: element count
//   [2]: deleted element count
//   [3..(3 + NumberOfBuckets() - 1)]: "hash table", where each item is an
//                            offset into the data table (see below) where the
//                            first item in this bucket is stored.
//   [3 + NumberOfBuckets()..length]: "data table", an array of length
//                            Capacity() * kEntrySize, where the first entrysize
//                            items are handled by the derived class and the
//                            item at kChainOffset is another entry into the
//                            data table indicating the next entry in this hash
//                            bucket.
//
// When we transition the table to a new version we obsolete it and reuse parts
// of the memory to store information how to transition an iterator to the new
// table:
//
// Memory layout for obsolete table:
//   [0]: bucket count
//   [1]: Next newer table
//   [2]: Number of removed holes or -1 when the table was cleared.
//   [3..(3 + NumberOfRemovedHoles() - 1)]: The indexes of the removed holes.
//   [3 + NumberOfRemovedHoles()..length]: Not used
//
template<class Derived, class Iterator, int entrysize>
class OrderedHashTable: public FixedArray {
 public:
  // Returns an OrderedHashTable with a capacity of at least |capacity|.
  static Handle<Derived> Allocate(
      Isolate* isolate, int capacity, PretenureFlag pretenure = NOT_TENURED);

  // Returns an OrderedHashTable (possibly |table|) with enough space
  // to add at least one new element.
  static Handle<Derived> EnsureGrowable(Handle<Derived> table);

  // Returns an OrderedHashTable (possibly |table|) that's shrunken
  // if possible.
  static Handle<Derived> Shrink(Handle<Derived> table);

  // Returns a new empty OrderedHashTable and records the clearing so that
  // existing iterators can be updated.
  static Handle<Derived> Clear(Handle<Derived> table);

  // Returns a true if the OrderedHashTable contains the key
  static bool HasKey(Handle<Derived> table, Handle<Object> key);

  int NumberOfElements() {
    return Smi::cast(get(kNumberOfElementsIndex))->value();
  }

  int NumberOfDeletedElements() {
    return Smi::cast(get(kNumberOfDeletedElementsIndex))->value();
  }

  // Returns the number of contiguous entries in the data table, starting at 0,
  // that either are real entries or have been deleted.
  int UsedCapacity() { return NumberOfElements() + NumberOfDeletedElements(); }

  int NumberOfBuckets() {
    return Smi::cast(get(kNumberOfBucketsIndex))->value();
  }

  // Returns an index into |this| for the given entry.
  int EntryToIndex(int entry) {
    return kHashTableStartIndex + NumberOfBuckets() + (entry * kEntrySize);
  }

  int HashToBucket(int hash) { return hash & (NumberOfBuckets() - 1); }

  int HashToEntry(int hash) {
    int bucket = HashToBucket(hash);
    Object* entry = this->get(kHashTableStartIndex + bucket);
    return Smi::cast(entry)->value();
  }

  int KeyToFirstEntry(Isolate* isolate, Object* key) {
    Object* hash = key->GetHash();
    // If the object does not have an identity hash, it was never used as a key
    if (hash->IsUndefined(isolate)) return kNotFound;
    return HashToEntry(Smi::cast(hash)->value());
  }

  int NextChainEntry(int entry) {
    Object* next_entry = get(EntryToIndex(entry) + kChainOffset);
    return Smi::cast(next_entry)->value();
  }

  // use KeyAt(i)->IsTheHole(isolate) to determine if this is a deleted entry.
  Object* KeyAt(int entry) {
    DCHECK_LT(entry, this->UsedCapacity());
    return get(EntryToIndex(entry));
  }

  bool IsObsolete() {
    return !get(kNextTableIndex)->IsSmi();
  }

  // The next newer table. This is only valid if the table is obsolete.
  Derived* NextTable() {
    return Derived::cast(get(kNextTableIndex));
  }

  // When the table is obsolete we store the indexes of the removed holes.
  int RemovedIndexAt(int index) {
    return Smi::cast(get(kRemovedHolesIndex + index))->value();
  }

  static const int kNotFound = -1;
  static const int kMinCapacity = 4;

  static const int kNumberOfBucketsIndex = 0;
  static const int kNumberOfElementsIndex = kNumberOfBucketsIndex + 1;
  static const int kNumberOfDeletedElementsIndex = kNumberOfElementsIndex + 1;
  static const int kHashTableStartIndex = kNumberOfDeletedElementsIndex + 1;
  static const int kNextTableIndex = kNumberOfElementsIndex;

  static const int kNumberOfBucketsOffset =
      kHeaderSize + kNumberOfBucketsIndex * kPointerSize;
  static const int kNumberOfElementsOffset =
      kHeaderSize + kNumberOfElementsIndex * kPointerSize;
  static const int kNumberOfDeletedElementsOffset =
      kHeaderSize + kNumberOfDeletedElementsIndex * kPointerSize;
  static const int kHashTableStartOffset =
      kHeaderSize + kHashTableStartIndex * kPointerSize;
  static const int kNextTableOffset =
      kHeaderSize + kNextTableIndex * kPointerSize;

  static const int kEntrySize = entrysize + 1;
  static const int kChainOffset = entrysize;

  static const int kLoadFactor = 2;

  // NumberOfDeletedElements is set to kClearedTableSentinel when
  // the table is cleared, which allows iterator transitions to
  // optimize that case.
  static const int kClearedTableSentinel = -1;

 protected:
  static Handle<Derived> Rehash(Handle<Derived> table, int new_capacity);

  void SetNumberOfBuckets(int num) {
    set(kNumberOfBucketsIndex, Smi::FromInt(num));
  }

  void SetNumberOfElements(int num) {
    set(kNumberOfElementsIndex, Smi::FromInt(num));
  }

  void SetNumberOfDeletedElements(int num) {
    set(kNumberOfDeletedElementsIndex, Smi::FromInt(num));
  }

  // Returns the number elements that can fit into the allocated buffer.
  int Capacity() {
    return NumberOfBuckets() * kLoadFactor;
  }

  void SetNextTable(Derived* next_table) {
    set(kNextTableIndex, next_table);
  }

  void SetRemovedIndexAt(int index, int removed_index) {
    return set(kRemovedHolesIndex + index, Smi::FromInt(removed_index));
  }

  static const int kRemovedHolesIndex = kHashTableStartIndex;

  static const int kMaxCapacity =
      (FixedArray::kMaxLength - kHashTableStartIndex)
      / (1 + (kEntrySize * kLoadFactor));
};


class JSSetIterator;


class OrderedHashSet: public OrderedHashTable<
    OrderedHashSet, JSSetIterator, 1> {
 public:
  DECLARE_CAST(OrderedHashSet)

  static Handle<OrderedHashSet> Add(Handle<OrderedHashSet> table,
                                    Handle<Object> value);
  static Handle<FixedArray> ConvertToKeysArray(Handle<OrderedHashSet> table,
                                               GetKeysConversion convert);
};


class JSMapIterator;


class OrderedHashMap
    : public OrderedHashTable<OrderedHashMap, JSMapIterator, 2> {
 public:
  DECLARE_CAST(OrderedHashMap)

  inline Object* ValueAt(int entry);

  static const int kValueOffset = 1;
};


template <int entrysize>
class WeakHashTableShape : public BaseShape<Handle<Object> > {
 public:
  static inline bool IsMatch(Handle<Object> key, Object* other);
  static inline uint32_t Hash(Handle<Object> key);
  static inline uint32_t HashForObject(Handle<Object> key, Object* object);
  static inline Handle<Object> AsHandle(Isolate* isolate, Handle<Object> key);
  static const int kPrefixSize = 0;
  static const int kEntrySize = entrysize;
};


// WeakHashTable maps keys that are arbitrary heap objects to heap object
// values. The table wraps the keys in weak cells and store values directly.
// Thus it references keys weakly and values strongly.
class WeakHashTable: public HashTable<WeakHashTable,
                                      WeakHashTableShape<2>,
                                      Handle<Object> > {
  typedef HashTable<
      WeakHashTable, WeakHashTableShape<2>, Handle<Object> > DerivedHashTable;
 public:
  DECLARE_CAST(WeakHashTable)

  // Looks up the value associated with the given key. The hole value is
  // returned in case the key is not present.
  Object* Lookup(Handle<HeapObject> key);

  // Adds (or overwrites) the value associated with the given key. Mapping a
  // key to the hole value causes removal of the whole entry.
  MUST_USE_RESULT static Handle<WeakHashTable> Put(Handle<WeakHashTable> table,
                                                   Handle<HeapObject> key,
                                                   Handle<HeapObject> value);

  static Handle<FixedArray> GetValues(Handle<WeakHashTable> table);

 private:
  friend class MarkCompactCollector;

  void AddEntry(int entry, Handle<WeakCell> key, Handle<HeapObject> value);

  // Returns the index to the value of an entry.
  static inline int EntryToValueIndex(int entry) {
    return EntryToIndex(entry) + 1;
  }
};


// ScopeInfo represents information about different scopes of a source
// program  and the allocation of the scope's variables. Scope information
// is stored in a compressed form in ScopeInfo objects and is used
// at runtime (stack dumps, deoptimization, etc.).

// This object provides quick access to scope info details for runtime
// routines.
class ScopeInfo : public FixedArray {
 public:
  DECLARE_CAST(ScopeInfo)

  // Return the type of this scope.
  ScopeType scope_type();

  // Does this scope call eval?
  bool CallsEval();

  // Return the language mode of this scope.
  LanguageMode language_mode();

  // True if this scope is a (var) declaration scope.
  bool is_declaration_scope();

  // Does this scope make a sloppy eval call?
  bool CallsSloppyEval() { return CallsEval() && is_sloppy(language_mode()); }

  // Return the total number of locals allocated on the stack and in the
  // context. This includes the parameters that are allocated in the context.
  int LocalCount();

  // Return the number of stack slots for code. This number consists of two
  // parts:
  //  1. One stack slot per stack allocated local.
  //  2. One stack slot for the function name if it is stack allocated.
  int StackSlotCount();

  // Return the number of context slots for code if a context is allocated. This
  // number consists of three parts:
  //  1. Size of fixed header for every context: Context::MIN_CONTEXT_SLOTS
  //  2. One context slot per context allocated local.
  //  3. One context slot for the function name if it is context allocated.
  // Parameters allocated in the context count as context allocated locals. If
  // no contexts are allocated for this scope ContextLength returns 0.
  int ContextLength();

  // Does this scope declare a "this" binding?
  bool HasReceiver();

  // Does this scope declare a "this" binding, and the "this" binding is stack-
  // or context-allocated?
  bool HasAllocatedReceiver();

  // Does this scope declare a "new.target" binding?
  bool HasNewTarget();

  // Is this scope the scope of a named function expression?
  bool HasFunctionName();

  // Return if this has context allocated locals.
  bool HasHeapAllocatedLocals();

  // Return if contexts are allocated for this scope.
  bool HasContext();

  // Return if this is a function scope with "use asm".
  inline bool IsAsmModule();

  // Return if this is a nested function within an asm module scope.
  inline bool IsAsmFunction();

  // Return if the optional type system is enforced for this scope.
  inline bool IsTyped();

  inline bool HasSimpleParameters();

  // Return the function_name if present.
  String* FunctionName();

  ModuleInfo* ModuleDescriptorInfo();

  // Return the name of the given parameter.
  String* ParameterName(int var);

  // Return the name of the given local.
  String* LocalName(int var);

  // Return the name of the given stack local.
  String* StackLocalName(int var);

  // Return the name of the given stack local.
  int StackLocalIndex(int var);

  // Return the name of the given context local.
  String* ContextLocalName(int var);

  // Return the mode of the given context local.
  VariableMode ContextLocalMode(int var);

  // Return the initialization flag of the given context local.
  InitializationFlag ContextLocalInitFlag(int var);

  // Return the initialization flag of the given context local.
  MaybeAssignedFlag ContextLocalMaybeAssignedFlag(int var);

  // Return true if this local was introduced by the compiler, and should not be
  // exposed to the user in a debugger.
  static bool VariableIsSynthetic(String* name);

  // Lookup support for serialized scope info. Returns the
  // the stack slot index for a given slot name if the slot is
  // present; otherwise returns a value < 0. The name must be an internalized
  // string.
  int StackSlotIndex(String* name);

  // Lookup support for serialized scope info. Returns the local context slot
  // index for a given slot name if the slot is present; otherwise
  // returns a value < 0. The name must be an internalized string.
  // If the slot is present and mode != NULL, sets *mode to the corresponding
  // mode for that variable.
  static int ContextSlotIndex(Handle<ScopeInfo> scope_info, Handle<String> name,
                              VariableMode* mode, InitializationFlag* init_flag,
                              MaybeAssignedFlag* maybe_assigned_flag);

  // Lookup metadata of a MODULE-allocated variable.  Return a negative value if
  // there is no module variable with the given name.
  int ModuleIndex(Handle<String> name, VariableMode* mode,
                  InitializationFlag* init_flag,
                  MaybeAssignedFlag* maybe_assigned_flag);

  // Lookup the name of a certain context slot by its index.
  String* ContextSlotName(int slot_index);

  // Lookup support for serialized scope info. Returns the
  // parameter index for a given parameter name if the parameter is present;
  // otherwise returns a value < 0. The name must be an internalized string.
  int ParameterIndex(String* name);

  // Lookup support for serialized scope info. Returns the function context
  // slot index if the function name is present and context-allocated (named
  // function expressions, only), otherwise returns a value < 0. The name
  // must be an internalized string.
  int FunctionContextSlotIndex(String* name);

  // Lookup support for serialized scope info.  Returns the receiver context
  // slot index if scope has a "this" binding, and the binding is
  // context-allocated.  Otherwise returns a value < 0.
  int ReceiverContextSlotIndex();

  FunctionKind function_kind();

  // Returns true if this ScopeInfo is linked to a outer ScopeInfo.
  bool HasOuterScopeInfo();

  // Return the outer ScopeInfo if present.
  ScopeInfo* OuterScopeInfo();

#ifdef DEBUG
  bool Equals(ScopeInfo* other) const;
#endif

  static Handle<ScopeInfo> Create(Isolate* isolate, Zone* zone, Scope* scope,
                                  MaybeHandle<ScopeInfo> outer_scope);
  static Handle<ScopeInfo> CreateForWithScope(
      Isolate* isolate, MaybeHandle<ScopeInfo> outer_scope);
  static Handle<ScopeInfo> CreateGlobalThisBinding(Isolate* isolate);

  // Serializes empty scope info.
  static ScopeInfo* Empty(Isolate* isolate);

#ifdef DEBUG
  void Print();
#endif

  // The layout of the static part of a ScopeInfo is as follows. Each entry is
  // numeric and occupies one array slot.
  // 1. A set of properties of the scope
// 2. The number of parameters. For non-function scopes this is 0.
// 3. The number of non-parameter variables allocated on the stack.
// 4. The number of non-parameter and parameter variables allocated in the
//    context.
#define FOR_EACH_SCOPE_INFO_NUMERIC_FIELD(V) \
  V(Flags)                                   \
  V(ParameterCount)                          \
  V(StackLocalCount)                         \
  V(ContextLocalCount)

#define FIELD_ACCESSORS(name)       \
  inline void Set##name(int value); \
  inline int name();
  FOR_EACH_SCOPE_INFO_NUMERIC_FIELD(FIELD_ACCESSORS)
#undef FIELD_ACCESSORS

  enum {
#define DECL_INDEX(name) k##name,
    FOR_EACH_SCOPE_INFO_NUMERIC_FIELD(DECL_INDEX)
#undef DECL_INDEX
    kVariablePartIndex
  };

 private:
  // The layout of the variable part of a ScopeInfo is as follows:
  // 1. ParameterNames:
  //    This part stores the names of the parameters for function scopes. One
  //    slot is used per parameter, so in total this part occupies
  //    ParameterCount() slots in the array. For other scopes than function
  //    scopes ParameterCount() is 0.
  // 2. StackLocalFirstSlot:
  //    Index of a first stack slot for stack local. Stack locals belonging to
  //    this scope are located on a stack at slots starting from this index.
  // 3. StackLocalNames:
  //    Contains the names of local variables that are allocated on the stack,
  //    in increasing order of the stack slot index. First local variable has a
  //    stack slot index defined in StackLocalFirstSlot (point 2 above).
  //    One slot is used per stack local, so in total this part occupies
  //    StackLocalCount() slots in the array.
  // 4. ContextLocalNames:
  //    Contains the names of local variables and parameters that are allocated
  //    in the context. They are stored in increasing order of the context slot
  //    index starting with Context::MIN_CONTEXT_SLOTS. One slot is used per
  //    context local, so in total this part occupies ContextLocalCount() slots
  //    in the array.
  // 5. ContextLocalInfos:
  //    Contains the variable modes and initialization flags corresponding to
  //    the context locals in ContextLocalNames. One slot is used per
  //    context local, so in total this part occupies ContextLocalCount()
  //    slots in the array.
  // 6. ReceiverInfo:
  //    If the scope binds a "this" value, one slot is reserved to hold the
  //    context or stack slot index for the variable.
  // 7. FunctionNameInfo:
  //    If the scope belongs to a named function expression this part contains
  //    information about the function variable. It always occupies two array
  //    slots:  a. The name of the function variable.
  //            b. The context or stack slot index for the variable.
  // 8. OuterScopeInfoIndex:
  //    The outer scope's ScopeInfo or the hole if there's none.
  // 9. ModuleInfo, ModuleVariableCount, and ModuleVariables:
  //    For a module scope, this part contains the ModuleInfo, the number of
  //    MODULE-allocated variables, and the metadata of those variables.  For
  //    non-module scopes it is empty.
  int ParameterNamesIndex();
  int StackLocalFirstSlotIndex();
  int StackLocalNamesIndex();
  int ContextLocalNamesIndex();
  int ContextLocalInfosIndex();
  int ReceiverInfoIndex();
  int FunctionNameInfoIndex();
  int OuterScopeInfoIndex();
  int ModuleInfoIndex();
  int ModuleVariableCountIndex();
  int ModuleVariablesIndex();

  int Lookup(Handle<String> name, int start, int end, VariableMode* mode,
             VariableLocation* location, InitializationFlag* init_flag,
             MaybeAssignedFlag* maybe_assigned_flag);

  // Used for the function name variable for named function expressions, and for
  // the receiver.
  enum VariableAllocationInfo { NONE, STACK, CONTEXT, UNUSED };

  // Properties of scopes.
  class ScopeTypeField : public BitField<ScopeType, 0, 4> {};
  class CallsEvalField : public BitField<bool, ScopeTypeField::kNext, 1> {};
  STATIC_ASSERT(LANGUAGE_END == 2);
  class LanguageModeField
      : public BitField<LanguageMode, CallsEvalField::kNext, 1> {};
  class DeclarationScopeField
      : public BitField<bool, LanguageModeField::kNext, 1> {};
  class ReceiverVariableField
      : public BitField<VariableAllocationInfo, DeclarationScopeField::kNext,
                        2> {};
  class HasNewTargetField
      : public BitField<bool, ReceiverVariableField::kNext, 1> {};
  class FunctionVariableField
      : public BitField<VariableAllocationInfo, HasNewTargetField::kNext, 2> {};
  class AsmModuleField
      : public BitField<bool, FunctionVariableField::kNext, 1> {};
  class AsmFunctionField : public BitField<bool, AsmModuleField::kNext, 1> {};
  class HasSimpleParametersField
      : public BitField<bool, AsmFunctionField::kNext, 1> {};
  class FunctionKindField
      : public BitField<FunctionKind, HasSimpleParametersField::kNext, 9> {};
<<<<<<< HEAD
  class TypedField : public BitField<bool, FunctionKindField::kNext, 1> {};
=======
  class HasOuterScopeInfoField
      : public BitField<bool, FunctionKindField::kNext, 1> {};
>>>>>>> f0a0c432

  // Properties of variables.
  class VariableModeField : public BitField<VariableMode, 0, 3> {};
  class InitFlagField : public BitField<InitializationFlag, 3, 1> {};
  class MaybeAssignedFlagField : public BitField<MaybeAssignedFlag, 4, 1> {};

  friend class ScopeIterator;
};

// ModuleInfo is to ModuleDescriptor what ScopeInfo is to Scope.
class ModuleInfo : public FixedArray {
 public:
  DECLARE_CAST(ModuleInfo)
  static Handle<ModuleInfo> New(Isolate* isolate, ModuleDescriptor* descr);
  inline FixedArray* special_exports() const;
  inline FixedArray* regular_exports() const;

#ifdef DEBUG
  inline bool Equals(ModuleInfo* other) const;
#endif

 private:
  friend class Factory;
  enum { kSpecialExportsIndex, kRegularExportsIndex, kLength };
};

// The cache for maps used by normalized (dictionary mode) objects.
// Such maps do not have property descriptors, so a typical program
// needs very limited number of distinct normalized maps.
class NormalizedMapCache: public FixedArray {
 public:
  static Handle<NormalizedMapCache> New(Isolate* isolate);

  MUST_USE_RESULT MaybeHandle<Map> Get(Handle<Map> fast_map,
                                       PropertyNormalizationMode mode);
  void Set(Handle<Map> fast_map, Handle<Map> normalized_map);

  void Clear();

  DECLARE_CAST(NormalizedMapCache)

  static inline bool IsNormalizedMapCache(const HeapObject* obj);

  DECLARE_VERIFIER(NormalizedMapCache)
 private:
  static const int kEntries = 64;

  static inline int GetIndex(Handle<Map> map);

  // The following declarations hide base class methods.
  Object* get(int index);
  void set(int index, Object* value);
};

// HandlerTable is a fixed array containing entries for exception handlers in
// the code object it is associated with. The tables comes in two flavors:
// 1) Based on ranges: Used for unoptimized code. Contains one entry per
//    exception handler and a range representing the try-block covered by that
//    handler. Layout looks as follows:
//      [ range-start , range-end , handler-offset , handler-data ]
// 2) Based on return addresses: Used for turbofanned code. Contains one entry
//    per call-site that could throw an exception. Layout looks as follows:
//      [ return-address-offset , handler-offset ]
class HandlerTable : public FixedArray {
 public:
  // Conservative prediction whether a given handler will locally catch an
  // exception or cause a re-throw to outside the code boundary. Since this is
  // undecidable it is merely an approximation (e.g. useful for debugger).
  enum CatchPrediction {
    UNCAUGHT,    // The handler will (likely) rethrow the exception.
    CAUGHT,      // The exception will be caught by the handler.
    PROMISE,     // The exception will be caught and cause a promise rejection.
    DESUGARING,  // The exception will be caught, but both the exception and the
                 // catching are part of a desugaring and should therefore not
                 // be visible to the user (we won't notify the debugger of such
                 // exceptions).
  };

  // Getters for handler table based on ranges.
  inline int GetRangeStart(int index) const;
  inline int GetRangeEnd(int index) const;
  inline int GetRangeHandler(int index) const;
  inline int GetRangeData(int index) const;

  // Setters for handler table based on ranges.
  inline void SetRangeStart(int index, int value);
  inline void SetRangeEnd(int index, int value);
  inline void SetRangeHandler(int index, int offset, CatchPrediction pred);
  inline void SetRangeData(int index, int value);

  // Setters for handler table based on return addresses.
  inline void SetReturnOffset(int index, int value);
  inline void SetReturnHandler(int index, int offset);

  // Lookup handler in a table based on ranges.
  int LookupRange(int pc_offset, int* data, CatchPrediction* prediction);

  // Lookup handler in a table based on return addresses.
  int LookupReturn(int pc_offset);

  // Returns the number of entries in the table.
  inline int NumberOfRangeEntries() const;

  // Returns the required length of the underlying fixed array.
  static int LengthForRange(int entries) { return entries * kRangeEntrySize; }
  static int LengthForReturn(int entries) { return entries * kReturnEntrySize; }

  DECLARE_CAST(HandlerTable)

#ifdef ENABLE_DISASSEMBLER
  void HandlerTableRangePrint(std::ostream& os);   // NOLINT
  void HandlerTableReturnPrint(std::ostream& os);  // NOLINT
#endif

 private:
  // Layout description for handler table based on ranges.
  static const int kRangeStartIndex = 0;
  static const int kRangeEndIndex = 1;
  static const int kRangeHandlerIndex = 2;
  static const int kRangeDataIndex = 3;
  static const int kRangeEntrySize = 4;

  // Layout description for handler table based on return addresses.
  static const int kReturnOffsetIndex = 0;
  static const int kReturnHandlerIndex = 1;
  static const int kReturnEntrySize = 2;

  // Encoding of the {handler} field.
  class HandlerPredictionField : public BitField<CatchPrediction, 0, 2> {};
  class HandlerOffsetField : public BitField<int, 2, 30> {};
};

// ByteArray represents fixed sized byte arrays.  Used for the relocation info
// that is attached to code objects.
class ByteArray: public FixedArrayBase {
 public:
  inline int Size();

  // Setter and getter.
  inline byte get(int index);
  inline void set(int index, byte value);
  inline const byte* data() const;

  // Copy in / copy out whole byte slices.
  inline void copy_out(int index, byte* buffer, int length);
  inline void copy_in(int index, const byte* buffer, int length);

  // Treat contents as an int array.
  inline int get_int(int index);
  inline void set_int(int index, int value);

  static int SizeFor(int length) {
    return OBJECT_POINTER_ALIGN(kHeaderSize + length);
  }
  // We use byte arrays for free blocks in the heap.  Given a desired size in
  // bytes that is a multiple of the word size and big enough to hold a byte
  // array, this function returns the number of elements a byte array should
  // have.
  static int LengthFor(int size_in_bytes) {
    DCHECK(IsAligned(size_in_bytes, kPointerSize));
    DCHECK(size_in_bytes >= kHeaderSize);
    return size_in_bytes - kHeaderSize;
  }

  // Returns data start address.
  inline Address GetDataStartAddress();

  // Returns a pointer to the ByteArray object for a given data start address.
  static inline ByteArray* FromDataStartAddress(Address address);

  DECLARE_CAST(ByteArray)

  // Dispatched behavior.
  inline int ByteArraySize();
  DECLARE_PRINTER(ByteArray)
  DECLARE_VERIFIER(ByteArray)

  // Layout description.
  static const int kAlignedSize = OBJECT_POINTER_ALIGN(kHeaderSize);

  // Maximal memory consumption for a single ByteArray.
  static const int kMaxSize = 512 * MB;
  // Maximal length of a single ByteArray.
  static const int kMaxLength = kMaxSize - kHeaderSize;

 private:
  DISALLOW_IMPLICIT_CONSTRUCTORS(ByteArray);
};


// BytecodeArray represents a sequence of interpreter bytecodes.
class BytecodeArray : public FixedArrayBase {
 public:
  static int SizeFor(int length) {
    return OBJECT_POINTER_ALIGN(kHeaderSize + length);
  }

  // Setter and getter
  inline byte get(int index);
  inline void set(int index, byte value);

  // Returns data start address.
  inline Address GetFirstBytecodeAddress();

  // Accessors for frame size.
  inline int frame_size() const;
  inline void set_frame_size(int frame_size);

  // Accessor for register count (derived from frame_size).
  inline int register_count() const;

  // Accessors for parameter count (including implicit 'this' receiver).
  inline int parameter_count() const;
  inline void set_parameter_count(int number_of_parameters);

  // Accessors for profiling count.
  inline int interrupt_budget() const;
  inline void set_interrupt_budget(int interrupt_budget);

  // Accessors for OSR loop nesting level.
  inline int osr_loop_nesting_level() const;
  inline void set_osr_loop_nesting_level(int depth);

  // Accessors for the constant pool.
  DECL_ACCESSORS(constant_pool, FixedArray)

  // Accessors for handler table containing offsets of exception handlers.
  DECL_ACCESSORS(handler_table, FixedArray)

  // Accessors for source position table containing mappings between byte code
  // offset and source position.
  DECL_ACCESSORS(source_position_table, ByteArray)

  DECLARE_CAST(BytecodeArray)

  // Dispatched behavior.
  inline int BytecodeArraySize();

  inline int instruction_size();

  // Returns the size of bytecode and its metadata. This includes the size of
  // bytecode, constant pool, source position table, and handler table.
  inline int SizeIncludingMetadata();

  int SourcePosition(int offset);
  int SourceStatementPosition(int offset);

  DECLARE_PRINTER(BytecodeArray)
  DECLARE_VERIFIER(BytecodeArray)

  void Disassemble(std::ostream& os);

  void CopyBytecodesTo(BytecodeArray* to);

  int LookupRangeInHandlerTable(int code_offset, int* data,
                                HandlerTable::CatchPrediction* prediction);

  // Layout description.
  static const int kConstantPoolOffset = FixedArrayBase::kHeaderSize;
  static const int kHandlerTableOffset = kConstantPoolOffset + kPointerSize;
  static const int kSourcePositionTableOffset =
      kHandlerTableOffset + kPointerSize;
  static const int kFrameSizeOffset = kSourcePositionTableOffset + kPointerSize;
  static const int kParameterSizeOffset = kFrameSizeOffset + kIntSize;
  static const int kInterruptBudgetOffset = kParameterSizeOffset + kIntSize;
  static const int kOSRNestingLevelOffset = kInterruptBudgetOffset + kIntSize;
  static const int kHeaderSize = kOSRNestingLevelOffset + kCharSize;

  // Maximal memory consumption for a single BytecodeArray.
  static const int kMaxSize = 512 * MB;
  // Maximal length of a single BytecodeArray.
  static const int kMaxLength = kMaxSize - kHeaderSize;

  class BodyDescriptor;

 private:
  DISALLOW_IMPLICIT_CONSTRUCTORS(BytecodeArray);
};


// FreeSpace are fixed-size free memory blocks used by the heap and GC.
// They look like heap objects (are heap object tagged and have a map) so that
// the heap remains iterable.  They have a size and a next pointer.
// The next pointer is the raw address of the next FreeSpace object (or NULL)
// in the free list.
class FreeSpace: public HeapObject {
 public:
  // [size]: size of the free space including the header.
  inline int size() const;
  inline void set_size(int value);

  inline int nobarrier_size() const;
  inline void nobarrier_set_size(int value);

  inline int Size();

  // Accessors for the next field.
  inline FreeSpace* next();
  inline void set_next(FreeSpace* next);

  inline static FreeSpace* cast(HeapObject* obj);

  // Dispatched behavior.
  DECLARE_PRINTER(FreeSpace)
  DECLARE_VERIFIER(FreeSpace)

  // Layout description.
  // Size is smi tagged when it is stored.
  static const int kSizeOffset = HeapObject::kHeaderSize;
  static const int kNextOffset = POINTER_SIZE_ALIGN(kSizeOffset + kPointerSize);
  static const int kSize = kNextOffset + kPointerSize;

 private:
  DISALLOW_IMPLICIT_CONSTRUCTORS(FreeSpace);
};


// V has parameters (Type, type, TYPE, C type, element_size)
#define TYPED_ARRAYS(V) \
  V(Uint8, uint8, UINT8, uint8_t, 1)                                           \
  V(Int8, int8, INT8, int8_t, 1)                                               \
  V(Uint16, uint16, UINT16, uint16_t, 2)                                       \
  V(Int16, int16, INT16, int16_t, 2)                                           \
  V(Uint32, uint32, UINT32, uint32_t, 4)                                       \
  V(Int32, int32, INT32, int32_t, 4)                                           \
  V(Float32, float32, FLOAT32, float, 4)                                       \
  V(Float64, float64, FLOAT64, double, 8)                                      \
  V(Uint8Clamped, uint8_clamped, UINT8_CLAMPED, uint8_t, 1)


class FixedTypedArrayBase: public FixedArrayBase {
 public:
  // [base_pointer]: Either points to the FixedTypedArrayBase itself or nullptr.
  DECL_ACCESSORS(base_pointer, Object)

  // [external_pointer]: Contains the offset between base_pointer and the start
  // of the data. If the base_pointer is a nullptr, the external_pointer
  // therefore points to the actual backing store.
  DECL_ACCESSORS(external_pointer, void)

  // Dispatched behavior.
  DECLARE_CAST(FixedTypedArrayBase)

  static const int kBasePointerOffset = FixedArrayBase::kHeaderSize;
  static const int kExternalPointerOffset = kBasePointerOffset + kPointerSize;
  static const int kHeaderSize =
      DOUBLE_POINTER_ALIGN(kExternalPointerOffset + kPointerSize);

  static const int kDataOffset = kHeaderSize;

  class BodyDescriptor;

  inline int size();

  static inline int TypedArraySize(InstanceType type, int length);
  inline int TypedArraySize(InstanceType type);

  // Use with care: returns raw pointer into heap.
  inline void* DataPtr();

  inline int DataSize();

 private:
  static inline int ElementSize(InstanceType type);

  inline int DataSize(InstanceType type);

  DISALLOW_IMPLICIT_CONSTRUCTORS(FixedTypedArrayBase);
};


template <class Traits>
class FixedTypedArray: public FixedTypedArrayBase {
 public:
  typedef typename Traits::ElementType ElementType;
  static const InstanceType kInstanceType = Traits::kInstanceType;

  DECLARE_CAST(FixedTypedArray<Traits>)

  inline ElementType get_scalar(int index);
  static inline Handle<Object> get(FixedTypedArray* array, int index);
  inline void set(int index, ElementType value);

  static inline ElementType from_int(int value);
  static inline ElementType from_double(double value);

  // This accessor applies the correct conversion from Smi, HeapNumber
  // and undefined.
  inline void SetValue(uint32_t index, Object* value);

  DECLARE_PRINTER(FixedTypedArray)
  DECLARE_VERIFIER(FixedTypedArray)

 private:
  DISALLOW_IMPLICIT_CONSTRUCTORS(FixedTypedArray);
};

#define FIXED_TYPED_ARRAY_TRAITS(Type, type, TYPE, elementType, size)         \
  class Type##ArrayTraits {                                                   \
   public:   /* NOLINT */                                                     \
    typedef elementType ElementType;                                          \
    static const InstanceType kInstanceType = FIXED_##TYPE##_ARRAY_TYPE;      \
    static const char* Designator() { return #type " array"; }                \
    static inline Handle<Object> ToHandle(Isolate* isolate,                   \
                                          elementType scalar);                \
    static inline elementType defaultValue();                                 \
  };                                                                          \
                                                                              \
  typedef FixedTypedArray<Type##ArrayTraits> Fixed##Type##Array;

TYPED_ARRAYS(FIXED_TYPED_ARRAY_TRAITS)

#undef FIXED_TYPED_ARRAY_TRAITS


// DeoptimizationInputData is a fixed array used to hold the deoptimization
// data for code generated by the Hydrogen/Lithium compiler.  It also
// contains information about functions that were inlined.  If N different
// functions were inlined then first N elements of the literal array will
// contain these functions.
//
// It can be empty.
class DeoptimizationInputData: public FixedArray {
 public:
  // Layout description.  Indices in the array.
  static const int kTranslationByteArrayIndex = 0;
  static const int kInlinedFunctionCountIndex = 1;
  static const int kLiteralArrayIndex = 2;
  static const int kOsrAstIdIndex = 3;
  static const int kOsrPcOffsetIndex = 4;
  static const int kOptimizationIdIndex = 5;
  static const int kSharedFunctionInfoIndex = 6;
  static const int kWeakCellCacheIndex = 7;
  static const int kFirstDeoptEntryIndex = 8;

  // Offsets of deopt entry elements relative to the start of the entry.
  static const int kAstIdRawOffset = 0;
  static const int kTranslationIndexOffset = 1;
  static const int kArgumentsStackHeightOffset = 2;
  static const int kPcOffset = 3;
  static const int kDeoptEntrySize = 4;

  // Simple element accessors.
#define DECLARE_ELEMENT_ACCESSORS(name, type) \
  inline type* name();                        \
  inline void Set##name(type* value);

  DECLARE_ELEMENT_ACCESSORS(TranslationByteArray, ByteArray)
  DECLARE_ELEMENT_ACCESSORS(InlinedFunctionCount, Smi)
  DECLARE_ELEMENT_ACCESSORS(LiteralArray, FixedArray)
  DECLARE_ELEMENT_ACCESSORS(OsrAstId, Smi)
  DECLARE_ELEMENT_ACCESSORS(OsrPcOffset, Smi)
  DECLARE_ELEMENT_ACCESSORS(OptimizationId, Smi)
  DECLARE_ELEMENT_ACCESSORS(SharedFunctionInfo, Object)
  DECLARE_ELEMENT_ACCESSORS(WeakCellCache, Object)

#undef DECLARE_ELEMENT_ACCESSORS

  // Accessors for elements of the ith deoptimization entry.
#define DECLARE_ENTRY_ACCESSORS(name, type) \
  inline type* name(int i);                 \
  inline void Set##name(int i, type* value);

  DECLARE_ENTRY_ACCESSORS(AstIdRaw, Smi)
  DECLARE_ENTRY_ACCESSORS(TranslationIndex, Smi)
  DECLARE_ENTRY_ACCESSORS(ArgumentsStackHeight, Smi)
  DECLARE_ENTRY_ACCESSORS(Pc, Smi)

#undef DECLARE_ENTRY_ACCESSORS

  inline BailoutId AstId(int i);

  inline void SetAstId(int i, BailoutId value);

  inline int DeoptCount();

  // Allocates a DeoptimizationInputData.
  static Handle<DeoptimizationInputData> New(Isolate* isolate,
                                             int deopt_entry_count,
                                             PretenureFlag pretenure);

  DECLARE_CAST(DeoptimizationInputData)

#ifdef ENABLE_DISASSEMBLER
  void DeoptimizationInputDataPrint(std::ostream& os);  // NOLINT
#endif

 private:
  static int IndexForEntry(int i) {
    return kFirstDeoptEntryIndex + (i * kDeoptEntrySize);
  }


  static int LengthFor(int entry_count) { return IndexForEntry(entry_count); }
};


// DeoptimizationOutputData is a fixed array used to hold the deoptimization
// data for code generated by the full compiler.
// The format of the these objects is
//   [i * 2]: Ast ID for ith deoptimization.
//   [i * 2 + 1]: PC and state of ith deoptimization
class DeoptimizationOutputData: public FixedArray {
 public:
  inline int DeoptPoints();

  inline BailoutId AstId(int index);

  inline void SetAstId(int index, BailoutId id);

  inline Smi* PcAndState(int index);
  inline void SetPcAndState(int index, Smi* offset);

  static int LengthOfFixedArray(int deopt_points) {
    return deopt_points * 2;
  }

  // Allocates a DeoptimizationOutputData.
  static Handle<DeoptimizationOutputData> New(Isolate* isolate,
                                              int number_of_deopt_points,
                                              PretenureFlag pretenure);

  DECLARE_CAST(DeoptimizationOutputData)

#ifdef ENABLE_DISASSEMBLER
  void DeoptimizationOutputDataPrint(std::ostream& os);  // NOLINT
#endif
};


// A literals array contains the literals for a JSFunction. It also holds
// the type feedback vector.
class LiteralsArray : public FixedArray {
 public:
  static const int kVectorIndex = 0;
  static const int kFirstLiteralIndex = 1;
  static const int kFeedbackVectorOffset;
  static const int kOffsetToFirstLiteral;

  static int OffsetOfLiteralAt(int index) {
    return OffsetOfElementAt(index + kFirstLiteralIndex);
  }

  inline TypeFeedbackVector* feedback_vector() const;
  inline void set_feedback_vector(TypeFeedbackVector* vector);
  inline Object* literal(int literal_index) const;
  inline void set_literal(int literal_index, Object* literal);
  inline void set_literal_undefined(int literal_index);
  inline int literals_count() const;

  static Handle<LiteralsArray> New(Isolate* isolate,
                                   Handle<TypeFeedbackVector> vector,
                                   int number_of_literals,
                                   PretenureFlag pretenure = TENURED);

  DECLARE_CAST(LiteralsArray)

 private:
  inline Object* get(int index) const;
  inline void set(int index, Object* value);
  inline void set(int index, Smi* value);
  inline void set(int index, Object* value, WriteBarrierMode mode);
};


class TemplateList : public FixedArray {
 public:
  static Handle<TemplateList> New(Isolate* isolate, int size);
  inline int length() const;
  inline Object* get(int index) const;
  inline void set(int index, Object* value);
  static Handle<TemplateList> Add(Isolate* isolate, Handle<TemplateList> list,
                                  Handle<Object> value);
  DECLARE_CAST(TemplateList)
 private:
  static const int kLengthIndex = 0;
  static const int kFirstElementIndex = kLengthIndex + 1;
  DISALLOW_IMPLICIT_CONSTRUCTORS(TemplateList);
};

// Code describes objects with on-the-fly generated machine code.
class Code: public HeapObject {
 public:
  // Opaque data type for encapsulating code flags like kind, inline
  // cache state, and arguments count.
  typedef uint32_t Flags;

#define NON_IC_KIND_LIST(V) \
  V(FUNCTION)               \
  V(OPTIMIZED_FUNCTION)     \
  V(BYTECODE_HANDLER)       \
  V(STUB)                   \
  V(HANDLER)                \
  V(BUILTIN)                \
  V(REGEXP)                 \
  V(WASM_FUNCTION)          \
  V(WASM_TO_JS_FUNCTION)    \
  V(JS_TO_WASM_FUNCTION)

#define IC_KIND_LIST(V) \
  V(LOAD_IC)            \
  V(LOAD_GLOBAL_IC)     \
  V(KEYED_LOAD_IC)      \
  V(CALL_IC)            \
  V(STORE_IC)           \
  V(KEYED_STORE_IC)     \
  V(BINARY_OP_IC)       \
  V(COMPARE_IC)         \
  V(TO_BOOLEAN_IC)

#define CODE_KIND_LIST(V) \
  NON_IC_KIND_LIST(V)     \
  IC_KIND_LIST(V)

  enum Kind {
#define DEFINE_CODE_KIND_ENUM(name) name,
    CODE_KIND_LIST(DEFINE_CODE_KIND_ENUM)
#undef DEFINE_CODE_KIND_ENUM
    NUMBER_OF_KINDS
  };

  static const char* Kind2String(Kind kind);

  static const int kPrologueOffsetNotSet = -1;

#ifdef ENABLE_DISASSEMBLER
  // Printing
  static const char* ICState2String(InlineCacheState state);
  static void PrintExtraICState(std::ostream& os,  // NOLINT
                                Kind kind, ExtraICState extra);
  void Disassemble(const char* name, std::ostream& os);  // NOLINT
#endif  // ENABLE_DISASSEMBLER

  // [instruction_size]: Size of the native instructions
  inline int instruction_size() const;
  inline void set_instruction_size(int value);

  // [relocation_info]: Code relocation information
  DECL_ACCESSORS(relocation_info, ByteArray)
  void InvalidateRelocation();
  void InvalidateEmbeddedObjects();

  // [handler_table]: Fixed array containing offsets of exception handlers.
  DECL_ACCESSORS(handler_table, FixedArray)

  // [deoptimization_data]: Array containing data for deopt.
  DECL_ACCESSORS(deoptimization_data, FixedArray)

  // [source_position_table]: ByteArray for the source positions table.
  DECL_ACCESSORS(source_position_table, ByteArray)

  // [raw_type_feedback_info]: This field stores various things, depending on
  // the kind of the code object.
  //   FUNCTION           => type feedback information.
  //   STUB and ICs       => major/minor key as Smi.
  DECL_ACCESSORS(raw_type_feedback_info, Object)
  inline Object* type_feedback_info();
  inline void set_type_feedback_info(
      Object* value, WriteBarrierMode mode = UPDATE_WRITE_BARRIER);
  inline uint32_t stub_key();
  inline void set_stub_key(uint32_t key);

  // [next_code_link]: Link for lists of optimized or deoptimized code.
  // Note that storage for this field is overlapped with typefeedback_info.
  DECL_ACCESSORS(next_code_link, Object)

  // [gc_metadata]: Field used to hold GC related metadata. The contents of this
  // field does not have to be traced during garbage collection since
  // it is only used by the garbage collector itself.
  DECL_ACCESSORS(gc_metadata, Object)

  // [ic_age]: Inline caching age: the value of the Heap::global_ic_age
  // at the moment when this object was created.
  inline void set_ic_age(int count);
  inline int ic_age() const;

  // [prologue_offset]: Offset of the function prologue, used for aging
  // FUNCTIONs and OPTIMIZED_FUNCTIONs.
  inline int prologue_offset() const;
  inline void set_prologue_offset(int offset);

  // [constant_pool offset]: Offset of the constant pool.
  // Valid for FLAG_enable_embedded_constant_pool only
  inline int constant_pool_offset() const;
  inline void set_constant_pool_offset(int offset);

  // Unchecked accessors to be used during GC.
  inline ByteArray* unchecked_relocation_info();

  inline int relocation_size();

  // [flags]: Various code flags.
  inline Flags flags();
  inline void set_flags(Flags flags);

  // [flags]: Access to specific code flags.
  inline Kind kind();
  inline ExtraICState extra_ic_state();  // Only valid for IC stubs.

  // Testers for IC stub kinds.
  inline bool is_inline_cache_stub();
  inline bool is_debug_stub();
  inline bool is_handler();
  inline bool is_call_stub();
  inline bool is_binary_op_stub();
  inline bool is_compare_ic_stub();
  inline bool is_to_boolean_ic_stub();
  inline bool is_optimized_code();
  inline bool is_wasm_code();

  inline bool IsCodeStubOrIC();

  inline void set_raw_kind_specific_flags1(int value);
  inline void set_raw_kind_specific_flags2(int value);

  // Testers for interpreter builtins.
  inline bool is_interpreter_trampoline_builtin();

  // [is_crankshafted]: For kind STUB or ICs, tells whether or not a code
  // object was generated by either the hydrogen or the TurboFan optimizing
  // compiler (but it may not be an optimized function).
  inline bool is_crankshafted();
  inline bool is_hydrogen_stub();  // Crankshafted, but not a function.
  inline void set_is_crankshafted(bool value);

  // [is_turbofanned]: For kind STUB or OPTIMIZED_FUNCTION, tells whether the
  // code object was generated by the TurboFan optimizing compiler.
  inline bool is_turbofanned();
  inline void set_is_turbofanned(bool value);

  // [can_have_weak_objects]: For kind OPTIMIZED_FUNCTION, tells whether the
  // embedded objects in code should be treated weakly.
  inline bool can_have_weak_objects();
  inline void set_can_have_weak_objects(bool value);

  // [is_construct_stub]: For kind BUILTIN, tells whether the code object
  // represents a hand-written construct stub
  // (e.g., NumberConstructor_ConstructStub).
  inline bool is_construct_stub();
  inline void set_is_construct_stub(bool value);

  // [has_deoptimization_support]: For FUNCTION kind, tells if it has
  // deoptimization support.
  inline bool has_deoptimization_support();
  inline void set_has_deoptimization_support(bool value);

  // [has_debug_break_slots]: For FUNCTION kind, tells if it has
  // been compiled with debug break slots.
  inline bool has_debug_break_slots();
  inline void set_has_debug_break_slots(bool value);

  // [has_reloc_info_for_serialization]: For FUNCTION kind, tells if its
  // reloc info includes runtime and external references to support
  // serialization/deserialization.
  inline bool has_reloc_info_for_serialization();
  inline void set_has_reloc_info_for_serialization(bool value);

  // [allow_osr_at_loop_nesting_level]: For FUNCTION kind, tells for
  // how long the function has been marked for OSR and therefore which
  // level of loop nesting we are willing to do on-stack replacement
  // for.
  inline void set_allow_osr_at_loop_nesting_level(int level);
  inline int allow_osr_at_loop_nesting_level();

  // [profiler_ticks]: For FUNCTION kind, tells for how many profiler ticks
  // the code object was seen on the stack with no IC patching going on.
  inline int profiler_ticks();
  inline void set_profiler_ticks(int ticks);

  // [builtin_index]: For builtins, tells which builtin index the code object
  // has. Note that builtins can have a code kind other than BUILTIN. The
  // builtin index is a non-negative integer for builtins, and -1 otherwise.
  inline int builtin_index();
  inline void set_builtin_index(int id);

  // [stack_slots]: For kind OPTIMIZED_FUNCTION, the number of stack slots
  // reserved in the code prologue.
  inline unsigned stack_slots();
  inline void set_stack_slots(unsigned slots);

  // [safepoint_table_start]: For kind OPTIMIZED_FUNCTION, the offset in
  // the instruction stream where the safepoint table starts.
  inline unsigned safepoint_table_offset();
  inline void set_safepoint_table_offset(unsigned offset);

  // [back_edge_table_start]: For kind FUNCTION, the offset in the
  // instruction stream where the back edge table starts.
  inline unsigned back_edge_table_offset();
  inline void set_back_edge_table_offset(unsigned offset);

  inline bool back_edges_patched_for_osr();

  // [to_boolean_foo]: For kind TO_BOOLEAN_IC tells what state the stub is in.
  inline uint16_t to_boolean_state();

  // [marked_for_deoptimization]: For kind OPTIMIZED_FUNCTION tells whether
  // the code is going to be deoptimized because of dead embedded maps.
  inline bool marked_for_deoptimization();
  inline void set_marked_for_deoptimization(bool flag);

  // [constant_pool]: The constant pool for this function.
  inline Address constant_pool();

  // Get the safepoint entry for the given pc.
  SafepointEntry GetSafepointEntry(Address pc);

  // Find an object in a stub with a specified map
  Object* FindNthObject(int n, Map* match_map);

  // Find the first allocation site in an IC stub.
  AllocationSite* FindFirstAllocationSite();

  // Find the first map in an IC stub.
  Map* FindFirstMap();

  class FindAndReplacePattern;
  // For each (map-to-find, object-to-replace) pair in the pattern, this
  // function replaces the corresponding placeholder in the code with the
  // object-to-replace. The function assumes that pairs in the pattern come in
  // the same order as the placeholders in the code.
  // If the placeholder is a weak cell, then the value of weak cell is matched
  // against the map-to-find.
  void FindAndReplace(const FindAndReplacePattern& pattern);

  // The entire code object including its header is copied verbatim to the
  // snapshot so that it can be written in one, fast, memcpy during
  // deserialization. The deserializer will overwrite some pointers, rather
  // like a runtime linker, but the random allocation addresses used in the
  // mksnapshot process would still be present in the unlinked snapshot data,
  // which would make snapshot production non-reproducible. This method wipes
  // out the to-be-overwritten header data for reproducible snapshots.
  inline void WipeOutHeader();

  // Flags operations.
  static inline Flags ComputeFlags(
      Kind kind, ExtraICState extra_ic_state = kNoExtraICState,
      CacheHolderFlag holder = kCacheOnReceiver);

  static inline Flags ComputeHandlerFlags(
      Kind handler_kind, CacheHolderFlag holder = kCacheOnReceiver);

  static inline CacheHolderFlag ExtractCacheHolderFromFlags(Flags flags);
  static inline Kind ExtractKindFromFlags(Flags flags);
  static inline ExtraICState ExtractExtraICStateFromFlags(Flags flags);

  static inline Flags RemoveHolderFromFlags(Flags flags);

  // Convert a target address into a code object.
  static inline Code* GetCodeFromTargetAddress(Address address);

  // Convert an entry address into an object.
  static inline Object* GetObjectFromEntryAddress(Address location_of_address);

  // Returns the address of the first instruction.
  inline byte* instruction_start();

  // Returns the address right after the last instruction.
  inline byte* instruction_end();

  // Returns the size of the instructions, padding, relocation and unwinding
  // information.
  inline int body_size();

  // Returns the size of code and its metadata. This includes the size of code
  // relocation information, deoptimization data and handler table.
  inline int SizeIncludingMetadata();

  // Returns the address of the first relocation info (read backwards!).
  inline byte* relocation_start();

  // [has_unwinding_info]: Whether this code object has unwinding information.
  // If it doesn't, unwinding_information_start() will point to invalid data.
  //
  // The body of all code objects has the following layout.
  //
  //  +--------------------------+  <-- instruction_start()
  //  |       instructions       |
  //  |           ...            |
  //  +--------------------------+
  //  |      relocation info     |
  //  |           ...            |
  //  +--------------------------+  <-- instruction_end()
  //
  // If has_unwinding_info() is false, instruction_end() points to the first
  // memory location after the end of the code object. Otherwise, the body
  // continues as follows:
  //
  //  +--------------------------+
  //  |    padding to the next   |
  //  |  8-byte aligned address  |
  //  +--------------------------+  <-- instruction_end()
  //  |   [unwinding_info_size]  |
  //  |        as uint64_t       |
  //  +--------------------------+  <-- unwinding_info_start()
  //  |       unwinding info     |
  //  |            ...           |
  //  +--------------------------+  <-- unwinding_info_end()
  //
  // and unwinding_info_end() points to the first memory location after the end
  // of the code object.
  //
  DECL_BOOLEAN_ACCESSORS(has_unwinding_info)

  // [unwinding_info_size]: Size of the unwinding information.
  inline int unwinding_info_size() const;
  inline void set_unwinding_info_size(int value);

  // Returns the address of the unwinding information, if any.
  inline byte* unwinding_info_start();

  // Returns the address right after the end of the unwinding information.
  inline byte* unwinding_info_end();

  // Code entry point.
  inline byte* entry();

  // Returns true if pc is inside this object's instructions.
  inline bool contains(byte* pc);

  // Relocate the code by delta bytes. Called to signal that this code
  // object has been moved by delta bytes.
  void Relocate(intptr_t delta);

  // Migrate code described by desc.
  void CopyFrom(const CodeDesc& desc);

  // Returns the object size for a given body (used for allocation).
  static int SizeFor(int body_size) {
    DCHECK_SIZE_TAG_ALIGNED(body_size);
    return RoundUp(kHeaderSize + body_size, kCodeAlignment);
  }

  // Calculate the size of the code object to report for log events. This takes
  // the layout of the code object into account.
  inline int ExecutableSize();

  DECLARE_CAST(Code)

  // Dispatched behavior.
  inline int CodeSize();

  DECLARE_PRINTER(Code)
  DECLARE_VERIFIER(Code)

  void ClearInlineCaches();

  BailoutId TranslatePcOffsetToAstId(uint32_t pc_offset);
  uint32_t TranslateAstIdToPcOffset(BailoutId ast_id);

  int LookupRangeInHandlerTable(int code_offset, int* data,
                                HandlerTable::CatchPrediction* prediction);

#define DECLARE_CODE_AGE_ENUM(X) k##X##CodeAge,
  enum Age {
    kToBeExecutedOnceCodeAge = -3,
    kNotExecutedCodeAge = -2,
    kExecutedOnceCodeAge = -1,
    kNoAgeCodeAge = 0,
    CODE_AGE_LIST(DECLARE_CODE_AGE_ENUM)
    kAfterLastCodeAge,
    kFirstCodeAge = kToBeExecutedOnceCodeAge,
    kLastCodeAge = kAfterLastCodeAge - 1,
    kCodeAgeCount = kAfterLastCodeAge - kFirstCodeAge - 1,
    kIsOldCodeAge = kSexagenarianCodeAge,
    kPreAgedCodeAge = kIsOldCodeAge - 1
  };
#undef DECLARE_CODE_AGE_ENUM

  // Code aging.  Indicates how many full GCs this code has survived without
  // being entered through the prologue.  Used to determine when it is
  // relatively safe to flush this code object and replace it with the lazy
  // compilation stub.
  static void MakeCodeAgeSequenceYoung(byte* sequence, Isolate* isolate);
  static void MarkCodeAsExecuted(byte* sequence, Isolate* isolate);
  void MakeYoung(Isolate* isolate);
  void PreAge(Isolate* isolate);
  void MarkToBeExecutedOnce(Isolate* isolate);
  void MakeOlder(MarkingParity);
  static bool IsYoungSequence(Isolate* isolate, byte* sequence);
  bool IsOld();
  Age GetAge();
  static inline Code* GetPreAgedCodeAgeStub(Isolate* isolate) {
    return GetCodeAgeStub(isolate, kNotExecutedCodeAge, NO_MARKING_PARITY);
  }

  void PrintDeoptLocation(FILE* out, Address pc);
  bool CanDeoptAt(Address pc);

#ifdef VERIFY_HEAP
  void VerifyEmbeddedObjectsDependency();
#endif

#ifdef DEBUG
  enum VerifyMode { kNoContextSpecificPointers, kNoContextRetainingPointers };
  void VerifyEmbeddedObjects(VerifyMode mode = kNoContextRetainingPointers);
  static void VerifyRecompiledCode(Code* old_code, Code* new_code);
#endif  // DEBUG

  inline bool CanContainWeakObjects();

  inline bool IsWeakObject(Object* object);

  static inline bool IsWeakObjectInOptimizedCode(Object* object);

  static Handle<WeakCell> WeakCellFor(Handle<Code> code);
  WeakCell* CachedWeakCell();

  static const int kConstantPoolSize =
      FLAG_enable_embedded_constant_pool ? kIntSize : 0;

  // Layout description.
  static const int kRelocationInfoOffset = HeapObject::kHeaderSize;
  static const int kHandlerTableOffset = kRelocationInfoOffset + kPointerSize;
  static const int kDeoptimizationDataOffset =
      kHandlerTableOffset + kPointerSize;
  static const int kSourcePositionTableOffset =
      kDeoptimizationDataOffset + kPointerSize;
  // For FUNCTION kind, we store the type feedback info here.
  static const int kTypeFeedbackInfoOffset =
      kSourcePositionTableOffset + kPointerSize;
  static const int kNextCodeLinkOffset = kTypeFeedbackInfoOffset + kPointerSize;
  static const int kGCMetadataOffset = kNextCodeLinkOffset + kPointerSize;
  static const int kInstructionSizeOffset = kGCMetadataOffset + kPointerSize;
  static const int kICAgeOffset = kInstructionSizeOffset + kIntSize;
  static const int kFlagsOffset = kICAgeOffset + kIntSize;
  static const int kKindSpecificFlags1Offset = kFlagsOffset + kIntSize;
  static const int kKindSpecificFlags2Offset =
      kKindSpecificFlags1Offset + kIntSize;
  // Note: We might be able to squeeze this into the flags above.
  static const int kPrologueOffset = kKindSpecificFlags2Offset + kIntSize;
  static const int kConstantPoolOffset = kPrologueOffset + kIntSize;
  static const int kBuiltinIndexOffset =
      kConstantPoolOffset + kConstantPoolSize;
  static const int kHeaderPaddingStart = kBuiltinIndexOffset + kIntSize;

  // Add padding to align the instruction start following right after
  // the Code object header.
  static const int kHeaderSize =
      (kHeaderPaddingStart + kCodeAlignmentMask) & ~kCodeAlignmentMask;

  inline int GetUnwindingInfoSizeOffset() const;

  class BodyDescriptor;

  // Byte offsets within kKindSpecificFlags1Offset.
  static const int kFullCodeFlags = kKindSpecificFlags1Offset;
  class FullCodeFlagsHasDeoptimizationSupportField:
      public BitField<bool, 0, 1> {};  // NOLINT
  class FullCodeFlagsHasDebugBreakSlotsField: public BitField<bool, 1, 1> {};
  class FullCodeFlagsHasRelocInfoForSerialization
      : public BitField<bool, 2, 1> {};
  // Bit 3 in this bitfield is unused.
  class ProfilerTicksField : public BitField<int, 4, 28> {};

  // Flags layout.  BitField<type, shift, size>.
  class HasUnwindingInfoField : public BitField<bool, 0, 1> {};
  class CacheHolderField
      : public BitField<CacheHolderFlag, HasUnwindingInfoField::kNext, 2> {};
  class KindField : public BitField<Kind, CacheHolderField::kNext, 5> {};
  STATIC_ASSERT(NUMBER_OF_KINDS <= KindField::kMax);
  class ExtraICStateField
      : public BitField<ExtraICState, KindField::kNext,
                        PlatformSmiTagging::kSmiValueSize - KindField::kNext> {
  };

  // KindSpecificFlags1 layout (STUB, BUILTIN and OPTIMIZED_FUNCTION)
  static const int kStackSlotsFirstBit = 0;
  static const int kStackSlotsBitCount = 24;
  static const int kMarkedForDeoptimizationBit =
      kStackSlotsFirstBit + kStackSlotsBitCount;
  static const int kIsTurbofannedBit = kMarkedForDeoptimizationBit + 1;
  static const int kCanHaveWeakObjects = kIsTurbofannedBit + 1;
  // Could be moved to overlap previous bits when we need more space.
  static const int kIsConstructStub = kCanHaveWeakObjects + 1;

  STATIC_ASSERT(kStackSlotsFirstBit + kStackSlotsBitCount <= 32);
  STATIC_ASSERT(kIsConstructStub + 1 <= 32);

  class StackSlotsField: public BitField<int,
      kStackSlotsFirstBit, kStackSlotsBitCount> {};  // NOLINT
  class MarkedForDeoptimizationField
      : public BitField<bool, kMarkedForDeoptimizationBit, 1> {};  // NOLINT
  class IsTurbofannedField : public BitField<bool, kIsTurbofannedBit, 1> {
  };  // NOLINT
  class CanHaveWeakObjectsField
      : public BitField<bool, kCanHaveWeakObjects, 1> {};  // NOLINT
  class IsConstructStubField : public BitField<bool, kIsConstructStub, 1> {
  };  // NOLINT

  // KindSpecificFlags2 layout (ALL)
  static const int kIsCrankshaftedBit = 0;
  class IsCrankshaftedField: public BitField<bool,
      kIsCrankshaftedBit, 1> {};  // NOLINT

  // KindSpecificFlags2 layout (STUB and OPTIMIZED_FUNCTION)
  static const int kSafepointTableOffsetFirstBit = kIsCrankshaftedBit + 1;
  static const int kSafepointTableOffsetBitCount = 30;

  STATIC_ASSERT(kSafepointTableOffsetFirstBit +
                kSafepointTableOffsetBitCount <= 32);
  STATIC_ASSERT(1 + kSafepointTableOffsetBitCount <= 32);

  class SafepointTableOffsetField: public BitField<int,
      kSafepointTableOffsetFirstBit,
      kSafepointTableOffsetBitCount> {};  // NOLINT

  // KindSpecificFlags2 layout (FUNCTION)
  class BackEdgeTableOffsetField: public BitField<int,
      kIsCrankshaftedBit + 1, 27> {};  // NOLINT
  class AllowOSRAtLoopNestingLevelField: public BitField<int,
      kIsCrankshaftedBit + 1 + 27, 4> {};  // NOLINT

  static const int kArgumentsBits = 16;
  static const int kMaxArguments = (1 << kArgumentsBits) - 1;

  // This constant should be encodable in an ARM instruction.
  static const int kFlagsNotUsedInLookup = CacheHolderField::kMask;

 private:
  friend class RelocIterator;
  friend class Deoptimizer;  // For FindCodeAgeSequence.

  // Code aging
  byte* FindCodeAgeSequence();
  static void GetCodeAgeAndParity(Code* code, Age* age,
                                  MarkingParity* parity);
  static void GetCodeAgeAndParity(Isolate* isolate, byte* sequence, Age* age,
                                  MarkingParity* parity);
  static Code* GetCodeAgeStub(Isolate* isolate, Age age, MarkingParity parity);

  // Code aging -- platform-specific
  static void PatchPlatformCodeAge(Isolate* isolate,
                                   byte* sequence, Age age,
                                   MarkingParity parity);

  DISALLOW_IMPLICIT_CONSTRUCTORS(Code);
};

class AbstractCode : public HeapObject {
 public:
  // All code kinds and INTERPRETED_FUNCTION.
  enum Kind {
#define DEFINE_CODE_KIND_ENUM(name) name,
    CODE_KIND_LIST(DEFINE_CODE_KIND_ENUM)
#undef DEFINE_CODE_KIND_ENUM
        INTERPRETED_FUNCTION,
    NUMBER_OF_KINDS
  };

  static const char* Kind2String(Kind kind);

  int SourcePosition(int offset);
  int SourceStatementPosition(int offset);

  // Returns the address of the first instruction.
  inline Address instruction_start();

  // Returns the address right after the last instruction.
  inline Address instruction_end();

  // Returns the size of the code instructions.
  inline int instruction_size();

  // Return the source position table.
  inline ByteArray* source_position_table();

  // Set the source position table.
  inline void set_source_position_table(ByteArray* source_position_table);

  // Return the exception handler table.
  inline int LookupRangeInHandlerTable(
      int code_offset, int* data, HandlerTable::CatchPrediction* prediction);

  // Returns the size of instructions and the metadata.
  inline int SizeIncludingMetadata();

  // Returns true if pc is inside this object's instructions.
  inline bool contains(byte* pc);

  // Returns the AbstractCode::Kind of the code.
  inline Kind kind();

  // Calculate the size of the code object to report for log events. This takes
  // the layout of the code object into account.
  inline int ExecutableSize();

  DECLARE_CAST(AbstractCode)
  inline Code* GetCode();
  inline BytecodeArray* GetBytecodeArray();

  // Max loop nesting marker used to postpose OSR. We don't take loop
  // nesting that is deeper than 5 levels into account.
  static const int kMaxLoopNestingMarker = 6;
  STATIC_ASSERT(Code::AllowOSRAtLoopNestingLevelField::kMax >=
                kMaxLoopNestingMarker);
};

// Dependent code is a singly linked list of fixed arrays. Each array contains
// code objects in weak cells for one dependent group. The suffix of the array
// can be filled with the undefined value if the number of codes is less than
// the length of the array.
//
// +------+-----------------+--------+--------+-----+--------+-----------+-----+
// | next | count & group 1 | code 1 | code 2 | ... | code n | undefined | ... |
// +------+-----------------+--------+--------+-----+--------+-----------+-----+
//    |
//    V
// +------+-----------------+--------+--------+-----+--------+-----------+-----+
// | next | count & group 2 | code 1 | code 2 | ... | code m | undefined | ... |
// +------+-----------------+--------+--------+-----+--------+-----------+-----+
//    |
//    V
// empty_fixed_array()
//
// The list of fixed arrays is ordered by dependency groups.

class DependentCode: public FixedArray {
 public:
  enum DependencyGroup {
    // Group of code that weakly embed this map and depend on being
    // deoptimized when the map is garbage collected.
    kWeakCodeGroup,
    // Group of code that embed a transition to this map, and depend on being
    // deoptimized when the transition is replaced by a new version.
    kTransitionGroup,
    // Group of code that omit run-time prototype checks for prototypes
    // described by this map. The group is deoptimized whenever an object
    // described by this map changes shape (and transitions to a new map),
    // possibly invalidating the assumptions embedded in the code.
    kPrototypeCheckGroup,
    // Group of code that depends on global property values in property cells
    // not being changed.
    kPropertyCellChangedGroup,
    // Group of code that omit run-time type checks for the field(s) introduced
    // by this map.
    kFieldTypeGroup,
    // Group of code that omit run-time type checks for initial maps of
    // constructors.
    kInitialMapChangedGroup,
    // Group of code that depends on tenuring information in AllocationSites
    // not being changed.
    kAllocationSiteTenuringChangedGroup,
    // Group of code that depends on element transition information in
    // AllocationSites not being changed.
    kAllocationSiteTransitionChangedGroup
  };

  static const int kGroupCount = kAllocationSiteTransitionChangedGroup + 1;
  static const int kNextLinkIndex = 0;
  static const int kFlagsIndex = 1;
  static const int kCodesStartIndex = 2;

  bool Contains(DependencyGroup group, WeakCell* code_cell);
  bool IsEmpty(DependencyGroup group);

  static Handle<DependentCode> InsertCompilationDependencies(
      Handle<DependentCode> entries, DependencyGroup group,
      Handle<Foreign> info);

  static Handle<DependentCode> InsertWeakCode(Handle<DependentCode> entries,
                                              DependencyGroup group,
                                              Handle<WeakCell> code_cell);

  void UpdateToFinishedCode(DependencyGroup group, Foreign* info,
                            WeakCell* code_cell);

  void RemoveCompilationDependencies(DependentCode::DependencyGroup group,
                                     Foreign* info);

  void DeoptimizeDependentCodeGroup(Isolate* isolate,
                                    DependentCode::DependencyGroup group);

  bool MarkCodeForDeoptimization(Isolate* isolate,
                                 DependentCode::DependencyGroup group);

  // The following low-level accessors should only be used by this class
  // and the mark compact collector.
  inline DependentCode* next_link();
  inline void set_next_link(DependentCode* next);
  inline int count();
  inline void set_count(int value);
  inline DependencyGroup group();
  inline void set_group(DependencyGroup group);
  inline Object* object_at(int i);
  inline void set_object_at(int i, Object* object);
  inline void clear_at(int i);
  inline void copy(int from, int to);
  DECLARE_CAST(DependentCode)

  static const char* DependencyGroupName(DependencyGroup group);
  static void SetMarkedForDeoptimization(Code* code, DependencyGroup group);

 private:
  static Handle<DependentCode> Insert(Handle<DependentCode> entries,
                                      DependencyGroup group,
                                      Handle<Object> object);
  static Handle<DependentCode> New(DependencyGroup group, Handle<Object> object,
                                   Handle<DependentCode> next);
  static Handle<DependentCode> EnsureSpace(Handle<DependentCode> entries);
  // Compact by removing cleared weak cells and return true if there was
  // any cleared weak cell.
  bool Compact();
  static int Grow(int number_of_entries) {
    if (number_of_entries < 5) return number_of_entries + 1;
    return number_of_entries * 5 / 4;
  }
  inline int flags();
  inline void set_flags(int flags);
  class GroupField : public BitField<int, 0, 3> {};
  class CountField : public BitField<int, 3, 27> {};
  STATIC_ASSERT(kGroupCount <= GroupField::kMax + 1);
};


class PrototypeInfo;


// All heap objects have a Map that describes their structure.
//  A Map contains information about:
//  - Size information about the object
//  - How to iterate over an object (for garbage collection)
class Map: public HeapObject {
 public:
  // Instance size.
  // Size in bytes or kVariableSizeSentinel if instances do not have
  // a fixed size.
  inline int instance_size();
  inline void set_instance_size(int value);

  // Only to clear an unused byte, remove once byte is used.
  inline void clear_unused();

  // [inobject_properties_or_constructor_function_index]: Provides access
  // to the inobject properties in case of JSObject maps, or the constructor
  // function index in case of primitive maps.
  inline int inobject_properties_or_constructor_function_index();
  inline void set_inobject_properties_or_constructor_function_index(int value);
  // Count of properties allocated in the object (JSObject only).
  inline int GetInObjectProperties();
  inline void SetInObjectProperties(int value);
  // Index of the constructor function in the native context (primitives only),
  // or the special sentinel value to indicate that there is no object wrapper
  // for the primitive (i.e. in case of null or undefined).
  static const int kNoConstructorFunctionIndex = 0;
  inline int GetConstructorFunctionIndex();
  inline void SetConstructorFunctionIndex(int value);
  static MaybeHandle<JSFunction> GetConstructorFunction(
      Handle<Map> map, Handle<Context> native_context);

  // Retrieve interceptors.
  inline InterceptorInfo* GetNamedInterceptor();
  inline InterceptorInfo* GetIndexedInterceptor();

  // Instance type.
  inline InstanceType instance_type();
  inline void set_instance_type(InstanceType value);

  // Tells how many unused property fields are available in the
  // instance (only used for JSObject in fast mode).
  inline int unused_property_fields();
  inline void set_unused_property_fields(int value);

  // Bit field.
  inline byte bit_field() const;
  inline void set_bit_field(byte value);

  // Bit field 2.
  inline byte bit_field2() const;
  inline void set_bit_field2(byte value);

  // Bit field 3.
  inline uint32_t bit_field3() const;
  inline void set_bit_field3(uint32_t bits);

  class EnumLengthBits:             public BitField<int,
      0, kDescriptorIndexBitCount> {};  // NOLINT
  class NumberOfOwnDescriptorsBits: public BitField<int,
      kDescriptorIndexBitCount, kDescriptorIndexBitCount> {};  // NOLINT
  STATIC_ASSERT(kDescriptorIndexBitCount + kDescriptorIndexBitCount == 20);
  class DictionaryMap : public BitField<bool, 20, 1> {};
  class OwnsDescriptors : public BitField<bool, 21, 1> {};
  class HasHiddenPrototype : public BitField<bool, 22, 1> {};
  class Deprecated : public BitField<bool, 23, 1> {};
  class IsUnstable : public BitField<bool, 24, 1> {};
  class IsMigrationTarget : public BitField<bool, 25, 1> {};
  class ImmutablePrototype : public BitField<bool, 26, 1> {};
  class NewTargetIsBase : public BitField<bool, 27, 1> {};
  // Bit 28 is free.

  // Keep this bit field at the very end for better code in
  // Builtins::kJSConstructStubGeneric stub.
  // This counter is used for in-object slack tracking.
  // The in-object slack tracking is considered enabled when the counter is
  // non zero. The counter only has a valid count for initial maps. For
  // transitioned maps only kNoSlackTracking has a meaning, namely that inobject
  // slack tracking already finished for the transition tree. Any other value
  // indicates that either inobject slack tracking is still in progress, or that
  // the map isn't part of the transition tree anymore.
  class ConstructionCounter : public BitField<int, 29, 3> {};
  static const int kSlackTrackingCounterStart = 7;
  static const int kSlackTrackingCounterEnd = 1;
  static const int kNoSlackTracking = 0;
  STATIC_ASSERT(kSlackTrackingCounterStart <= ConstructionCounter::kMax);


  // Inobject slack tracking is the way to reclaim unused inobject space.
  //
  // The instance size is initially determined by adding some slack to
  // expected_nof_properties (to allow for a few extra properties added
  // after the constructor). There is no guarantee that the extra space
  // will not be wasted.
  //
  // Here is the algorithm to reclaim the unused inobject space:
  // - Detect the first constructor call for this JSFunction.
  //   When it happens enter the "in progress" state: initialize construction
  //   counter in the initial_map.
  // - While the tracking is in progress initialize unused properties of a new
  //   object with one_pointer_filler_map instead of undefined_value (the "used"
  //   part is initialized with undefined_value as usual). This way they can
  //   be resized quickly and safely.
  // - Once enough objects have been created  compute the 'slack'
  //   (traverse the map transition tree starting from the
  //   initial_map and find the lowest value of unused_property_fields).
  // - Traverse the transition tree again and decrease the instance size
  //   of every map. Existing objects will resize automatically (they are
  //   filled with one_pointer_filler_map). All further allocations will
  //   use the adjusted instance size.
  // - SharedFunctionInfo's expected_nof_properties left unmodified since
  //   allocations made using different closures could actually create different
  //   kind of objects (see prototype inheritance pattern).
  //
  //  Important: inobject slack tracking is not attempted during the snapshot
  //  creation.

  static const int kGenerousAllocationCount =
      kSlackTrackingCounterStart - kSlackTrackingCounterEnd + 1;

  // Starts the tracking by initializing object constructions countdown counter.
  void StartInobjectSlackTracking();

  // True if the object constructions countdown counter is a range
  // [kSlackTrackingCounterEnd, kSlackTrackingCounterStart].
  inline bool IsInobjectSlackTrackingInProgress();

  // Does the tracking step.
  inline void InobjectSlackTrackingStep();

  // Completes inobject slack tracking for the transition tree starting at this
  // initial map.
  void CompleteInobjectSlackTracking();

  // Tells whether the object in the prototype property will be used
  // for instances created from this function.  If the prototype
  // property is set to a value that is not a JSObject, the prototype
  // property will not be used to create instances of the function.
  // See ECMA-262, 13.2.2.
  inline void set_non_instance_prototype(bool value);
  inline bool has_non_instance_prototype();

  // Tells whether the instance has a [[Construct]] internal method.
  // This property is implemented according to ES6, section 7.2.4.
  inline void set_is_constructor(bool value);
  inline bool is_constructor() const;

  // Tells whether the instance with this map has a hidden prototype.
  inline void set_has_hidden_prototype(bool value);
  inline bool has_hidden_prototype() const;

  // Records and queries whether the instance has a named interceptor.
  inline void set_has_named_interceptor();
  inline bool has_named_interceptor();

  // Records and queries whether the instance has an indexed interceptor.
  inline void set_has_indexed_interceptor();
  inline bool has_indexed_interceptor();

  // Tells whether the instance is undetectable.
  // An undetectable object is a special class of JSObject: 'typeof' operator
  // returns undefined, ToBoolean returns false. Otherwise it behaves like
  // a normal JS object.  It is useful for implementing undetectable
  // document.all in Firefox & Safari.
  // See https://bugzilla.mozilla.org/show_bug.cgi?id=248549.
  inline void set_is_undetectable();
  inline bool is_undetectable();

  // Tells whether the instance has a [[Call]] internal method.
  // This property is implemented according to ES6, section 7.2.3.
  inline void set_is_callable();
  inline bool is_callable() const;

  inline void set_new_target_is_base(bool value);
  inline bool new_target_is_base();
  inline void set_is_extensible(bool value);
  inline bool is_extensible();
  inline void set_is_prototype_map(bool value);
  inline bool is_prototype_map() const;

  inline void set_elements_kind(ElementsKind elements_kind);
  inline ElementsKind elements_kind();

  // Tells whether the instance has fast elements that are only Smis.
  inline bool has_fast_smi_elements();

  // Tells whether the instance has fast elements.
  inline bool has_fast_object_elements();
  inline bool has_fast_smi_or_object_elements();
  inline bool has_fast_double_elements();
  inline bool has_fast_elements();
  inline bool has_sloppy_arguments_elements();
  inline bool has_fast_sloppy_arguments_elements();
  inline bool has_fast_string_wrapper_elements();
  inline bool has_fixed_typed_array_elements();
  inline bool has_dictionary_elements();

  static bool IsValidElementsTransition(ElementsKind from_kind,
                                        ElementsKind to_kind);

  // Returns true if the current map doesn't have DICTIONARY_ELEMENTS but if a
  // map with DICTIONARY_ELEMENTS was found in the prototype chain.
  bool DictionaryElementsInPrototypeChainOnly();

  inline Map* ElementsTransitionMap();

  inline FixedArrayBase* GetInitialElements();

  // [raw_transitions]: Provides access to the transitions storage field.
  // Don't call set_raw_transitions() directly to overwrite transitions, use
  // the TransitionArray::ReplaceTransitions() wrapper instead!
  DECL_ACCESSORS(raw_transitions, Object)
  // [prototype_info]: Per-prototype metadata. Aliased with transitions
  // (which prototype maps don't have).
  DECL_ACCESSORS(prototype_info, Object)
  // PrototypeInfo is created lazily using this helper (which installs it on
  // the given prototype's map).
  static Handle<PrototypeInfo> GetOrCreatePrototypeInfo(
      Handle<JSObject> prototype, Isolate* isolate);
  static Handle<PrototypeInfo> GetOrCreatePrototypeInfo(
      Handle<Map> prototype_map, Isolate* isolate);
  inline bool should_be_fast_prototype_map() const;
  static void SetShouldBeFastPrototypeMap(Handle<Map> map, bool value,
                                          Isolate* isolate);

  // [prototype chain validity cell]: Associated with a prototype object,
  // stored in that object's map's PrototypeInfo, indicates that prototype
  // chains through this object are currently valid. The cell will be
  // invalidated and replaced when the prototype chain changes.
  static Handle<Cell> GetOrCreatePrototypeChainValidityCell(Handle<Map> map,
                                                            Isolate* isolate);
  static const int kPrototypeChainValid = 0;
  static const int kPrototypeChainInvalid = 1;

  Map* FindRootMap();
  Map* FindFieldOwner(int descriptor);

  inline int GetInObjectPropertyOffset(int index);

  int NumberOfFields();

  // TODO(ishell): candidate with JSObject::MigrateToMap().
  bool InstancesNeedRewriting(Map* target);
  bool InstancesNeedRewriting(Map* target, int target_number_of_fields,
                              int target_inobject, int target_unused,
                              int* old_number_of_fields);
  // TODO(ishell): moveit!
  static Handle<Map> GeneralizeAllFieldRepresentations(Handle<Map> map);
  MUST_USE_RESULT static Handle<FieldType> GeneralizeFieldType(
      Representation rep1, Handle<FieldType> type1, Representation rep2,
      Handle<FieldType> type2, Isolate* isolate);
  static void GeneralizeFieldType(Handle<Map> map, int modify_index,
                                  Representation new_representation,
                                  Handle<FieldType> new_field_type);

  static inline Handle<Map> ReconfigureProperty(
      Handle<Map> map, int modify_index, PropertyKind new_kind,
      PropertyAttributes new_attributes, Representation new_representation,
      Handle<FieldType> new_field_type, StoreMode store_mode);

  static inline Handle<Map> ReconfigureElementsKind(
      Handle<Map> map, ElementsKind new_elements_kind);

  static Handle<Map> PrepareForDataProperty(Handle<Map> old_map,
                                            int descriptor_number,
                                            Handle<Object> value);

  static Handle<Map> Normalize(Handle<Map> map, PropertyNormalizationMode mode,
                               const char* reason);

  // Tells whether the map is used for JSObjects in dictionary mode (ie
  // normalized objects, ie objects for which HasFastProperties returns false).
  // A map can never be used for both dictionary mode and fast mode JSObjects.
  // False by default and for HeapObjects that are not JSObjects.
  inline void set_dictionary_map(bool value);
  inline bool is_dictionary_map();

  // Tells whether the instance needs security checks when accessing its
  // properties.
  inline void set_is_access_check_needed(bool access_check_needed);
  inline bool is_access_check_needed();

  // Returns true if map has a non-empty stub code cache.
  inline bool has_code_cache();

  // [prototype]: implicit prototype object.
  DECL_ACCESSORS(prototype, Object)
  // TODO(jkummerow): make set_prototype private.
  static void SetPrototype(
      Handle<Map> map, Handle<Object> prototype,
      PrototypeOptimizationMode proto_mode = FAST_PROTOTYPE);

  // [constructor]: points back to the function responsible for this map.
  // The field overlaps with the back pointer. All maps in a transition tree
  // have the same constructor, so maps with back pointers can walk the
  // back pointer chain until they find the map holding their constructor.
  DECL_ACCESSORS(constructor_or_backpointer, Object)
  inline Object* GetConstructor() const;
  inline void SetConstructor(Object* constructor,
                             WriteBarrierMode mode = UPDATE_WRITE_BARRIER);
  // [back pointer]: points back to the parent map from which a transition
  // leads to this map. The field overlaps with the constructor (see above).
  inline Object* GetBackPointer();
  inline void SetBackPointer(Object* value,
                             WriteBarrierMode mode = UPDATE_WRITE_BARRIER);

  // [instance descriptors]: describes the object.
  DECL_ACCESSORS(instance_descriptors, DescriptorArray)

  // [layout descriptor]: describes the object layout.
  DECL_ACCESSORS(layout_descriptor, LayoutDescriptor)
  // |layout descriptor| accessor which can be used from GC.
  inline LayoutDescriptor* layout_descriptor_gc_safe();
  inline bool HasFastPointerLayout() const;

  // |layout descriptor| accessor that is safe to call even when
  // FLAG_unbox_double_fields is disabled (in this case Map does not contain
  // |layout_descriptor| field at all).
  inline LayoutDescriptor* GetLayoutDescriptor();

  inline void UpdateDescriptors(DescriptorArray* descriptors,
                                LayoutDescriptor* layout_descriptor);
  inline void InitializeDescriptors(DescriptorArray* descriptors,
                                    LayoutDescriptor* layout_descriptor);

  // [stub cache]: contains stubs compiled for this map.
  DECL_ACCESSORS(code_cache, FixedArray)

  // [dependent code]: list of optimized codes that weakly embed this map.
  DECL_ACCESSORS(dependent_code, DependentCode)

  // [weak cell cache]: cache that stores a weak cell pointing to this map.
  DECL_ACCESSORS(weak_cell_cache, Object)

  inline PropertyDetails GetLastDescriptorDetails();

  inline int LastAdded();

  inline int NumberOfOwnDescriptors();
  inline void SetNumberOfOwnDescriptors(int number);

  inline Cell* RetrieveDescriptorsPointer();

  // Checks whether all properties are stored either in the map or on the object
  // (inobject, properties, or elements backing store), requiring no special
  // checks.
  bool OnlyHasSimpleProperties();
  inline int EnumLength();
  inline void SetEnumLength(int length);

  inline bool owns_descriptors();
  inline void set_owns_descriptors(bool owns_descriptors);
  inline void mark_unstable();
  inline bool is_stable();
  inline void set_migration_target(bool value);
  inline bool is_migration_target();
  inline void set_immutable_proto(bool value);
  inline bool is_immutable_proto();
  inline void set_construction_counter(int value);
  inline int construction_counter();
  inline void deprecate();
  inline bool is_deprecated();
  inline bool CanBeDeprecated();
  // Returns a non-deprecated version of the input. If the input was not
  // deprecated, it is directly returned. Otherwise, the non-deprecated version
  // is found by re-transitioning from the root of the transition tree using the
  // descriptor array of the map. Returns MaybeHandle<Map>() if no updated map
  // is found.
  static MaybeHandle<Map> TryUpdate(Handle<Map> map) WARN_UNUSED_RESULT;

  // Returns a non-deprecated version of the input. This method may deprecate
  // existing maps along the way if encodings conflict. Not for use while
  // gathering type feedback. Use TryUpdate in those cases instead.
  static Handle<Map> Update(Handle<Map> map);

  static inline Handle<Map> CopyInitialMap(Handle<Map> map);
  static Handle<Map> CopyInitialMap(Handle<Map> map, int instance_size,
                                    int in_object_properties,
                                    int unused_property_fields);
  static Handle<Map> CopyDropDescriptors(Handle<Map> map);
  static Handle<Map> CopyInsertDescriptor(Handle<Map> map,
                                          Descriptor* descriptor,
                                          TransitionFlag flag);

  MUST_USE_RESULT static MaybeHandle<Map> CopyWithField(
      Handle<Map> map, Handle<Name> name, Handle<FieldType> type,
      PropertyAttributes attributes, Representation representation,
      TransitionFlag flag);

  MUST_USE_RESULT static MaybeHandle<Map> CopyWithConstant(
      Handle<Map> map,
      Handle<Name> name,
      Handle<Object> constant,
      PropertyAttributes attributes,
      TransitionFlag flag);

  // Returns a new map with all transitions dropped from the given map and
  // the ElementsKind set.
  static Handle<Map> TransitionElementsTo(Handle<Map> map,
                                          ElementsKind to_kind);

  static Handle<Map> AsElementsKind(Handle<Map> map, ElementsKind kind);

  static Handle<Map> CopyAsElementsKind(Handle<Map> map,
                                        ElementsKind kind,
                                        TransitionFlag flag);

  static Handle<Map> AsLanguageMode(Handle<Map> initial_map,
                                    LanguageMode language_mode,
                                    FunctionKind kind);


  static Handle<Map> CopyForPreventExtensions(Handle<Map> map,
                                              PropertyAttributes attrs_to_add,
                                              Handle<Symbol> transition_marker,
                                              const char* reason);

  static Handle<Map> FixProxy(Handle<Map> map, InstanceType type, int size);


  // Maximal number of fast properties. Used to restrict the number of map
  // transitions to avoid an explosion in the number of maps for objects used as
  // dictionaries.
  inline bool TooManyFastProperties(StoreFromKeyed store_mode);
  static Handle<Map> TransitionToDataProperty(Handle<Map> map,
                                              Handle<Name> name,
                                              Handle<Object> value,
                                              PropertyAttributes attributes,
                                              StoreFromKeyed store_mode);
  static Handle<Map> TransitionToAccessorProperty(
      Isolate* isolate, Handle<Map> map, Handle<Name> name, int descriptor,
      Handle<Object> getter, Handle<Object> setter,
      PropertyAttributes attributes);
  static Handle<Map> ReconfigureExistingProperty(Handle<Map> map,
                                                 int descriptor,
                                                 PropertyKind kind,
                                                 PropertyAttributes attributes);

  inline void AppendDescriptor(Descriptor* desc);

  // Returns a copy of the map, prepared for inserting into the transition
  // tree (if the |map| owns descriptors then the new one will share
  // descriptors with |map|).
  static Handle<Map> CopyForTransition(Handle<Map> map, const char* reason);

  // Returns a copy of the map, with all transitions dropped from the
  // instance descriptors.
  static Handle<Map> Copy(Handle<Map> map, const char* reason);
  static Handle<Map> Create(Isolate* isolate, int inobject_properties);

  // Returns the next free property index (only valid for FAST MODE).
  int NextFreePropertyIndex();

  // Returns the number of properties described in instance_descriptors
  // filtering out properties with the specified attributes.
  int NumberOfDescribedProperties(DescriptorFlag which = OWN_DESCRIPTORS,
                                  PropertyFilter filter = ALL_PROPERTIES);

  DECLARE_CAST(Map)

  // Code cache operations.

  // Clears the code cache.
  inline void ClearCodeCache(Heap* heap);

  // Update code cache.
  static void UpdateCodeCache(Handle<Map> map,
                              Handle<Name> name,
                              Handle<Code> code);

  // Extend the descriptor array of the map with the list of descriptors.
  // In case of duplicates, the latest descriptor is used.
  static void AppendCallbackDescriptors(Handle<Map> map,
                                        Handle<Object> descriptors);

  static inline int SlackForArraySize(int old_size, int size_limit);

  static void EnsureDescriptorSlack(Handle<Map> map, int slack);

  Code* LookupInCodeCache(Name* name, Code::Flags code);

  // Computes a hash value for this map, to be used in HashTables and such.
  int Hash();

  // Returns the transitioned map for this map with the most generic
  // elements_kind that's found in |candidates|, or |nullptr| if no match is
  // found at all.
  Map* FindElementsKindTransitionedMap(MapHandleList* candidates);

  inline bool CanTransition();

  inline bool IsBooleanMap();
  inline bool IsPrimitiveMap();
  inline bool IsJSReceiverMap();
  inline bool IsJSObjectMap();
  inline bool IsJSArrayMap();
  inline bool IsJSFunctionMap();
  inline bool IsStringMap();
  inline bool IsJSProxyMap();
  inline bool IsJSGlobalProxyMap();
  inline bool IsJSGlobalObjectMap();
  inline bool IsJSTypedArrayMap();
  inline bool IsJSDataViewMap();

  inline bool CanOmitMapChecks();

  static void AddDependentCode(Handle<Map> map,
                               DependentCode::DependencyGroup group,
                               Handle<Code> code);

  bool IsMapInArrayPrototypeChain();

  static Handle<WeakCell> WeakCellForMap(Handle<Map> map);

  // Dispatched behavior.
  DECLARE_PRINTER(Map)
  DECLARE_VERIFIER(Map)

#ifdef VERIFY_HEAP
  void DictionaryMapVerify();
  void VerifyOmittedMapChecks();
#endif

  inline int visitor_id();
  inline void set_visitor_id(int visitor_id);

  static Handle<Map> TransitionToPrototype(Handle<Map> map,
                                           Handle<Object> prototype,
                                           PrototypeOptimizationMode mode);

  static Handle<Map> TransitionToImmutableProto(Handle<Map> map);

  static const int kMaxPreAllocatedPropertyFields = 255;

  // Layout description.
  static const int kInstanceSizesOffset = HeapObject::kHeaderSize;
  static const int kInstanceAttributesOffset = kInstanceSizesOffset + kIntSize;
  static const int kBitField3Offset = kInstanceAttributesOffset + kIntSize;
  static const int kPrototypeOffset = kBitField3Offset + kPointerSize;
  static const int kConstructorOrBackPointerOffset =
      kPrototypeOffset + kPointerSize;
  // When there is only one transition, it is stored directly in this field;
  // otherwise a transition array is used.
  // For prototype maps, this slot is used to store this map's PrototypeInfo
  // struct.
  static const int kTransitionsOrPrototypeInfoOffset =
      kConstructorOrBackPointerOffset + kPointerSize;
  static const int kDescriptorsOffset =
      kTransitionsOrPrototypeInfoOffset + kPointerSize;
#if V8_DOUBLE_FIELDS_UNBOXING
  static const int kLayoutDescriptorOffset = kDescriptorsOffset + kPointerSize;
  static const int kCodeCacheOffset = kLayoutDescriptorOffset + kPointerSize;
#else
  static const int kLayoutDescriptorOffset = 1;  // Must not be ever accessed.
  static const int kCodeCacheOffset = kDescriptorsOffset + kPointerSize;
#endif
  static const int kDependentCodeOffset = kCodeCacheOffset + kPointerSize;
  static const int kWeakCellCacheOffset = kDependentCodeOffset + kPointerSize;
  static const int kSize = kWeakCellCacheOffset + kPointerSize;

  // Layout of pointer fields. Heap iteration code relies on them
  // being continuously allocated.
  static const int kPointerFieldsBeginOffset = Map::kPrototypeOffset;
  static const int kPointerFieldsEndOffset = kSize;

  // Byte offsets within kInstanceSizesOffset.
  static const int kInstanceSizeOffset = kInstanceSizesOffset + 0;
  static const int kInObjectPropertiesOrConstructorFunctionIndexByte = 1;
  static const int kInObjectPropertiesOrConstructorFunctionIndexOffset =
      kInstanceSizesOffset + kInObjectPropertiesOrConstructorFunctionIndexByte;
  // Note there is one byte available for use here.
  static const int kUnusedByte = 2;
  static const int kUnusedOffset = kInstanceSizesOffset + kUnusedByte;
  static const int kVisitorIdByte = 3;
  static const int kVisitorIdOffset = kInstanceSizesOffset + kVisitorIdByte;

  // Byte offsets within kInstanceAttributesOffset attributes.
#if V8_TARGET_LITTLE_ENDIAN
  // Order instance type and bit field together such that they can be loaded
  // together as a 16-bit word with instance type in the lower 8 bits regardless
  // of endianess. Also provide endian-independent offset to that 16-bit word.
  static const int kInstanceTypeOffset = kInstanceAttributesOffset + 0;
  static const int kBitFieldOffset = kInstanceAttributesOffset + 1;
#else
  static const int kBitFieldOffset = kInstanceAttributesOffset + 0;
  static const int kInstanceTypeOffset = kInstanceAttributesOffset + 1;
#endif
  static const int kInstanceTypeAndBitFieldOffset =
      kInstanceAttributesOffset + 0;
  static const int kBitField2Offset = kInstanceAttributesOffset + 2;
  static const int kUnusedPropertyFieldsByte = 3;
  static const int kUnusedPropertyFieldsOffset = kInstanceAttributesOffset + 3;

  STATIC_ASSERT(kInstanceTypeAndBitFieldOffset ==
                Internals::kMapInstanceTypeAndBitFieldOffset);

  // Bit positions for bit field.
  static const int kHasNonInstancePrototype = 0;
  static const int kIsCallable = 1;
  static const int kHasNamedInterceptor = 2;
  static const int kHasIndexedInterceptor = 3;
  static const int kIsUndetectable = 4;
  static const int kIsAccessCheckNeeded = 5;
  static const int kIsConstructor = 6;
  // Bit 7 is free.

  // Bit positions for bit field 2
  static const int kIsExtensible = 0;
  // Bit 1 is free.
  class IsPrototypeMapBits : public BitField<bool, 2, 1> {};
  class ElementsKindBits: public BitField<ElementsKind, 3, 5> {};

  // Derived values from bit field 2
  static const int8_t kMaximumBitField2FastElementValue = static_cast<int8_t>(
      (FAST_ELEMENTS + 1) << Map::ElementsKindBits::kShift) - 1;
  static const int8_t kMaximumBitField2FastSmiElementValue =
      static_cast<int8_t>((FAST_SMI_ELEMENTS + 1) <<
                          Map::ElementsKindBits::kShift) - 1;
  static const int8_t kMaximumBitField2FastHoleyElementValue =
      static_cast<int8_t>((FAST_HOLEY_ELEMENTS + 1) <<
                          Map::ElementsKindBits::kShift) - 1;
  static const int8_t kMaximumBitField2FastHoleySmiElementValue =
      static_cast<int8_t>((FAST_HOLEY_SMI_ELEMENTS + 1) <<
                          Map::ElementsKindBits::kShift) - 1;

  typedef FixedBodyDescriptor<kPointerFieldsBeginOffset,
                              kPointerFieldsEndOffset,
                              kSize> BodyDescriptor;

  // Compares this map to another to see if they describe equivalent objects.
  // If |mode| is set to CLEAR_INOBJECT_PROPERTIES, |other| is treated as if
  // it had exactly zero inobject properties.
  // The "shared" flags of both this map and |other| are ignored.
  bool EquivalentToForNormalization(Map* other, PropertyNormalizationMode mode);

  // Returns true if given field is unboxed double.
  inline bool IsUnboxedDoubleField(FieldIndex index);

#if TRACE_MAPS
  static void TraceTransition(const char* what, Map* from, Map* to, Name* name);
  static void TraceAllTransitions(Map* map);
#endif

  static inline Handle<Map> AddMissingTransitionsForTesting(
      Handle<Map> split_map, Handle<DescriptorArray> descriptors,
      Handle<LayoutDescriptor> full_layout_descriptor);

 private:
  // Returns the map that this (root) map transitions to if its elements_kind
  // is changed to |elements_kind|, or |nullptr| if no such map is cached yet.
  Map* LookupElementsTransitionMap(ElementsKind elements_kind);

  // Tries to replay property transitions starting from this (root) map using
  // the descriptor array of the |map|. The |root_map| is expected to have
  // proper elements kind and therefore elements kinds transitions are not
  // taken by this function. Returns |nullptr| if matching transition map is
  // not found.
  Map* TryReplayPropertyTransitions(Map* map);

  static void ConnectTransition(Handle<Map> parent, Handle<Map> child,
                                Handle<Name> name, SimpleTransitionFlag flag);

  bool EquivalentToForTransition(Map* other);
  static Handle<Map> RawCopy(Handle<Map> map, int instance_size);
  static Handle<Map> ShareDescriptor(Handle<Map> map,
                                     Handle<DescriptorArray> descriptors,
                                     Descriptor* descriptor);
  static Handle<Map> AddMissingTransitions(
      Handle<Map> map, Handle<DescriptorArray> descriptors,
      Handle<LayoutDescriptor> full_layout_descriptor);
  static void InstallDescriptors(
      Handle<Map> parent_map, Handle<Map> child_map, int new_descriptor,
      Handle<DescriptorArray> descriptors,
      Handle<LayoutDescriptor> full_layout_descriptor);
  static Handle<Map> CopyAddDescriptor(Handle<Map> map,
                                       Descriptor* descriptor,
                                       TransitionFlag flag);
  static Handle<Map> CopyReplaceDescriptors(
      Handle<Map> map, Handle<DescriptorArray> descriptors,
      Handle<LayoutDescriptor> layout_descriptor, TransitionFlag flag,
      MaybeHandle<Name> maybe_name, const char* reason,
      SimpleTransitionFlag simple_flag);

  static Handle<Map> CopyReplaceDescriptor(Handle<Map> map,
                                           Handle<DescriptorArray> descriptors,
                                           Descriptor* descriptor,
                                           int index,
                                           TransitionFlag flag);
  static MUST_USE_RESULT MaybeHandle<Map> TryReconfigureExistingProperty(
      Handle<Map> map, int descriptor, PropertyKind kind,
      PropertyAttributes attributes, const char** reason);

  static Handle<Map> CopyNormalized(Handle<Map> map,
                                    PropertyNormalizationMode mode);

  static Handle<Map> Reconfigure(Handle<Map> map,
                                 ElementsKind new_elements_kind,
                                 int modify_index, PropertyKind new_kind,
                                 PropertyAttributes new_attributes,
                                 Representation new_representation,
                                 Handle<FieldType> new_field_type,
                                 StoreMode store_mode);

  static Handle<Map> CopyGeneralizeAllRepresentations(
      Handle<Map> map, ElementsKind elements_kind, int modify_index,
      StoreMode store_mode, PropertyKind kind, PropertyAttributes attributes,
      const char* reason);

  // Fires when the layout of an object with a leaf map changes.
  // This includes adding transitions to the leaf map or changing
  // the descriptor array.
  inline void NotifyLeafMapLayoutChange();

  void DeprecateTransitionTree();

  void ReplaceDescriptors(DescriptorArray* new_descriptors,
                          LayoutDescriptor* new_layout_descriptor);


  Map* FindLastMatchMap(int verbatim, int length, DescriptorArray* descriptors);

  // Update field type of the given descriptor to new representation and new
  // type. The type must be prepared for storing in descriptor array:
  // it must be either a simple type or a map wrapped in a weak cell.
  void UpdateFieldType(int descriptor_number, Handle<Name> name,
                       Representation new_representation,
                       Handle<Object> new_wrapped_type);

  void PrintReconfiguration(FILE* file, int modify_index, PropertyKind kind,
                            PropertyAttributes attributes);
  void PrintGeneralization(FILE* file, const char* reason, int modify_index,
                           int split, int descriptors, bool constant_to_field,
                           Representation old_representation,
                           Representation new_representation,
                           MaybeHandle<FieldType> old_field_type,
                           MaybeHandle<Object> old_value,
                           MaybeHandle<FieldType> new_field_type,
                           MaybeHandle<Object> new_value);

  static const int kFastPropertiesSoftLimit = 12;
  static const int kMaxFastProperties = 128;

  DISALLOW_IMPLICIT_CONSTRUCTORS(Map);
};


// An abstract superclass, a marker class really, for simple structure classes.
// It doesn't carry much functionality but allows struct classes to be
// identified in the type system.
class Struct: public HeapObject {
 public:
  inline void InitializeBody(int object_size);
  DECLARE_CAST(Struct)
};


// A simple one-element struct, useful where smis need to be boxed.
class Box : public Struct {
 public:
  // [value]: the boxed contents.
  DECL_ACCESSORS(value, Object)

  DECLARE_CAST(Box)

  // Dispatched behavior.
  DECLARE_PRINTER(Box)
  DECLARE_VERIFIER(Box)

  static const int kValueOffset = HeapObject::kHeaderSize;
  static const int kSize = kValueOffset + kPointerSize;

 private:
  DISALLOW_IMPLICIT_CONSTRUCTORS(Box);
};


// Container for metadata stored on each prototype map.
class PrototypeInfo : public Struct {
 public:
  static const int UNREGISTERED = -1;

  // [prototype_users]: WeakFixedArray containing maps using this prototype,
  // or Smi(0) if uninitialized.
  DECL_ACCESSORS(prototype_users, Object)

  // [object_create_map]: A field caching the map for Object.create(prototype).
  static inline void SetObjectCreateMap(Handle<PrototypeInfo> info,
                                        Handle<Map> map);
  inline Map* ObjectCreateMap();
  inline bool HasObjectCreateMap();

  // [registry_slot]: Slot in prototype's user registry where this user
  // is stored. Returns UNREGISTERED if this prototype has not been registered.
  inline int registry_slot() const;
  inline void set_registry_slot(int slot);
  // [validity_cell]: Cell containing the validity bit for prototype chains
  // going through this object, or Smi(0) if uninitialized.
  // When a prototype object changes its map, then both its own validity cell
  // and those of all "downstream" prototypes are invalidated; handlers for a
  // given receiver embed the currently valid cell for that receiver's prototype
  // during their compilation and check it on execution.
  DECL_ACCESSORS(validity_cell, Object)
  // [bit_field]
  inline int bit_field() const;
  inline void set_bit_field(int bit_field);

  DECL_BOOLEAN_ACCESSORS(should_be_fast_map)

  DECLARE_CAST(PrototypeInfo)

  // Dispatched behavior.
  DECLARE_PRINTER(PrototypeInfo)
  DECLARE_VERIFIER(PrototypeInfo)

  static const int kPrototypeUsersOffset = HeapObject::kHeaderSize;
  static const int kRegistrySlotOffset = kPrototypeUsersOffset + kPointerSize;
  static const int kValidityCellOffset = kRegistrySlotOffset + kPointerSize;
  static const int kObjectCreateMap = kValidityCellOffset + kPointerSize;
  static const int kBitFieldOffset = kObjectCreateMap + kPointerSize;
  static const int kSize = kBitFieldOffset + kPointerSize;

  // Bit field usage.
  static const int kShouldBeFastBit = 0;

 private:
  DECL_ACCESSORS(object_create_map, Object)

  DISALLOW_IMPLICIT_CONSTRUCTORS(PrototypeInfo);
};


// Pair used to store both a ScopeInfo and an extension object in the extension
// slot of a block, catch, or with context. Needed in the rare case where a
// declaration block scope (a "varblock" as used to desugar parameter
// destructuring) also contains a sloppy direct eval, or for with and catch
// scopes. (In no other case both are needed at the same time.)
class ContextExtension : public Struct {
 public:
  // [scope_info]: Scope info.
  DECL_ACCESSORS(scope_info, ScopeInfo)
  // [extension]: Extension object.
  DECL_ACCESSORS(extension, Object)

  DECLARE_CAST(ContextExtension)

  // Dispatched behavior.
  DECLARE_PRINTER(ContextExtension)
  DECLARE_VERIFIER(ContextExtension)

  static const int kScopeInfoOffset = HeapObject::kHeaderSize;
  static const int kExtensionOffset = kScopeInfoOffset + kPointerSize;
  static const int kSize = kExtensionOffset + kPointerSize;

 private:
  DISALLOW_IMPLICIT_CONSTRUCTORS(ContextExtension);
};


// Script describes a script which has been added to the VM.
class Script: public Struct {
 public:
  // Script types.
  enum Type {
    TYPE_NATIVE = 0,
    TYPE_EXTENSION = 1,
    TYPE_NORMAL = 2,
    TYPE_WASM = 3
  };

  // Script compilation types.
  enum CompilationType {
    COMPILATION_TYPE_HOST = 0,
    COMPILATION_TYPE_EVAL = 1
  };

  // Script compilation state.
  enum CompilationState {
    COMPILATION_STATE_INITIAL = 0,
    COMPILATION_STATE_COMPILED = 1
  };

  // [source]: the script source.
  DECL_ACCESSORS(source, Object)

  // [name]: the script name.
  DECL_ACCESSORS(name, Object)

  // [id]: the script id.
  DECL_INT_ACCESSORS(id)

  // [line_offset]: script line offset in resource from where it was extracted.
  DECL_INT_ACCESSORS(line_offset)

  // [column_offset]: script column offset in resource from where it was
  // extracted.
  DECL_INT_ACCESSORS(column_offset)

  // [context_data]: context data for the context this script was compiled in.
  DECL_ACCESSORS(context_data, Object)

  // [wrapper]: the wrapper cache.  This is either undefined or a WeakCell.
  DECL_ACCESSORS(wrapper, HeapObject)

  // [type]: the script type.
  DECL_INT_ACCESSORS(type)

  // [line_ends]: FixedArray of line ends positions.
  DECL_ACCESSORS(line_ends, Object)

  // [eval_from_shared]: for eval scripts the shared function info for the
  // function from which eval was called.
  DECL_ACCESSORS(eval_from_shared, Object)

  // [eval_from_position]: the source position in the code for the function
  // from which eval was called, as positive integer. Or the code offset in the
  // code from which eval was called, as negative integer.
  DECL_INT_ACCESSORS(eval_from_position)

  // [shared_function_infos]: weak fixed array containing all shared
  // function infos created from this script.
  DECL_ACCESSORS(shared_function_infos, Object)

  // [flags]: Holds an exciting bitfield.
  DECL_INT_ACCESSORS(flags)

  // [source_url]: sourceURL from magic comment
  DECL_ACCESSORS(source_url, Object)

  // [source_mapping_url]: sourceMappingURL magic comment
  DECL_ACCESSORS(source_mapping_url, Object)

  // [wasm_object]: the wasm object this script belongs to.
  // This must only be called if the type of this script is TYPE_WASM.
  DECL_ACCESSORS(wasm_object, JSObject)

  // [wasm_function_index]: the wasm function index this script belongs to.
  // This must only be called if the type of this script is TYPE_WASM.
  DECL_INT_ACCESSORS(wasm_function_index)

  // [compilation_type]: how the the script was compiled. Encoded in the
  // 'flags' field.
  inline CompilationType compilation_type();
  inline void set_compilation_type(CompilationType type);

  // [compilation_state]: determines whether the script has already been
  // compiled. Encoded in the 'flags' field.
  inline CompilationState compilation_state();
  inline void set_compilation_state(CompilationState state);

  // [hide_source]: determines whether the script source can be exposed as
  // function source. Encoded in the 'flags' field.
  inline bool hide_source();
  inline void set_hide_source(bool value);

  // [origin_options]: optional attributes set by the embedder via ScriptOrigin,
  // and used by the embedder to make decisions about the script. V8 just passes
  // this through. Encoded in the 'flags' field.
  inline v8::ScriptOriginOptions origin_options();
  inline void set_origin_options(ScriptOriginOptions origin_options);

  DECLARE_CAST(Script)

  // If script source is an external string, check that the underlying
  // resource is accessible. Otherwise, always return true.
  inline bool HasValidSource();

  static Handle<Object> GetNameOrSourceURL(Handle<Script> script);

  // Set eval origin for stack trace formatting.
  static void SetEvalOrigin(Handle<Script> script,
                            Handle<SharedFunctionInfo> outer,
                            int eval_position);
  // Retrieve source position from where eval was called.
  int GetEvalPosition();

  // Init line_ends array with source code positions of line ends.
  static void InitLineEnds(Handle<Script> script);

  // Convert code offset into column number.
  static int GetColumnNumber(Handle<Script> script, int code_offset);

  // Convert code offset into (zero-based) line number.
  // The non-handlified version does not allocate, but may be much slower.
  static int GetLineNumber(Handle<Script> script, int code_offset);
  int GetLineNumber(int code_pos);

  // Carries information about a source position.
  struct PositionInfo {
    PositionInfo() : line(-1), column(-1), line_start(-1), line_end(-1) {}

    int line;        // Zero-based line number.
    int column;      // Zero-based column number.
    int line_start;  // Position of first character in line.
    int line_end;    // Position of last (non-linebreak) character in line.
  };

  // Specifies whether to add offsets to position infos.
  enum OffsetFlag { NO_OFFSET = 0, WITH_OFFSET = 1 };

  // Retrieves information about the given position, optionally with an offset.
  // Returns false on failure, and otherwise writes into the given info object
  // on success.
  bool GetPositionInfo(int position, PositionInfo* info,
                       OffsetFlag offset_flag);

  // Get the JS object wrapping the given script; create it if none exists.
  static Handle<JSObject> GetWrapper(Handle<Script> script);

  // Look through the list of existing shared function infos to find one
  // that matches the function literal.  Return empty handle if not found.
  MaybeHandle<SharedFunctionInfo> FindSharedFunctionInfo(FunctionLiteral* fun);

  // Iterate over all script objects on the heap.
  class Iterator {
   public:
    explicit Iterator(Isolate* isolate);
    Script* Next();

   private:
    WeakFixedArray::Iterator iterator_;
    DISALLOW_COPY_AND_ASSIGN(Iterator);
  };

  // Dispatched behavior.
  DECLARE_PRINTER(Script)
  DECLARE_VERIFIER(Script)

  static const int kSourceOffset = HeapObject::kHeaderSize;
  static const int kNameOffset = kSourceOffset + kPointerSize;
  static const int kLineOffsetOffset = kNameOffset + kPointerSize;
  static const int kColumnOffsetOffset = kLineOffsetOffset + kPointerSize;
  static const int kContextOffset = kColumnOffsetOffset + kPointerSize;
  static const int kWrapperOffset = kContextOffset + kPointerSize;
  static const int kTypeOffset = kWrapperOffset + kPointerSize;
  static const int kLineEndsOffset = kTypeOffset + kPointerSize;
  static const int kIdOffset = kLineEndsOffset + kPointerSize;
  static const int kEvalFromSharedOffset = kIdOffset + kPointerSize;
  static const int kEvalFromPositionOffset =
      kEvalFromSharedOffset + kPointerSize;
  static const int kSharedFunctionInfosOffset =
      kEvalFromPositionOffset + kPointerSize;
  static const int kFlagsOffset = kSharedFunctionInfosOffset + kPointerSize;
  static const int kSourceUrlOffset = kFlagsOffset + kPointerSize;
  static const int kSourceMappingUrlOffset = kSourceUrlOffset + kPointerSize;
  static const int kSize = kSourceMappingUrlOffset + kPointerSize;

 private:
  int GetLineNumberWithArray(int code_pos);

  // Bit positions in the flags field.
  static const int kCompilationTypeBit = 0;
  static const int kCompilationStateBit = 1;
  static const int kHideSourceBit = 2;
  static const int kOriginOptionsShift = 3;
  static const int kOriginOptionsSize = 3;
  static const int kOriginOptionsMask = ((1 << kOriginOptionsSize) - 1)
                                        << kOriginOptionsShift;

  DISALLOW_IMPLICIT_CONSTRUCTORS(Script);
};


// List of builtin functions we want to identify to improve code
// generation.
//
// Each entry has a name of a global object property holding an object
// optionally followed by ".prototype", a name of a builtin function
// on the object (the one the id is set for), and a label.
//
// Installation of ids for the selected builtin functions is handled
// by the bootstrapper.
#define FUNCTIONS_WITH_ID_LIST(V)                           \
  V(Array.prototype, indexOf, ArrayIndexOf)                 \
  V(Array.prototype, lastIndexOf, ArrayLastIndexOf)         \
  V(Array.prototype, push, ArrayPush)                       \
  V(Array.prototype, pop, ArrayPop)                         \
  V(Array.prototype, shift, ArrayShift)                     \
  V(Date.prototype, getDate, DateGetDate)                   \
  V(Date.prototype, getDay, DateGetDay)                     \
  V(Date.prototype, getFullYear, DateGetFullYear)           \
  V(Date.prototype, getHours, DateGetHours)                 \
  V(Date.prototype, getMilliseconds, DateGetMilliseconds)   \
  V(Date.prototype, getMinutes, DateGetMinutes)             \
  V(Date.prototype, getMonth, DateGetMonth)                 \
  V(Date.prototype, getSeconds, DateGetSeconds)             \
  V(Date.prototype, getTime, DateGetTime)                   \
  V(Function.prototype, apply, FunctionApply)               \
  V(Function.prototype, call, FunctionCall)                 \
  V(Object.prototype, hasOwnProperty, ObjectHasOwnProperty) \
  V(String.prototype, charCodeAt, StringCharCodeAt)         \
  V(String.prototype, charAt, StringCharAt)                 \
  V(String.prototype, concat, StringConcat)                 \
  V(String.prototype, substr, StringSubstr)                 \
  V(String.prototype, toLowerCase, StringToLowerCase)       \
  V(String.prototype, toUpperCase, StringToUpperCase)       \
  V(String, fromCharCode, StringFromCharCode)               \
  V(Math, random, MathRandom)                               \
  V(Math, floor, MathFloor)                                 \
  V(Math, round, MathRound)                                 \
  V(Math, ceil, MathCeil)                                   \
  V(Math, abs, MathAbs)                                     \
  V(Math, log, MathLog)                                     \
  V(Math, log1p, MathLog1p)                                 \
  V(Math, log2, MathLog2)                                   \
  V(Math, log10, MathLog10)                                 \
  V(Math, cbrt, MathCbrt)                                   \
  V(Math, exp, MathExp)                                     \
  V(Math, expm1, MathExpm1)                                 \
  V(Math, sqrt, MathSqrt)                                   \
  V(Math, pow, MathPow)                                     \
  V(Math, max, MathMax)                                     \
  V(Math, min, MathMin)                                     \
  V(Math, cos, MathCos)                                     \
  V(Math, cosh, MathCosh)                                   \
  V(Math, sign, MathSign)                                   \
  V(Math, sin, MathSin)                                     \
  V(Math, sinh, MathSinh)                                   \
  V(Math, tan, MathTan)                                     \
  V(Math, tanh, MathTanh)                                   \
  V(Math, acos, MathAcos)                                   \
  V(Math, acosh, MathAcosh)                                 \
  V(Math, asin, MathAsin)                                   \
  V(Math, asinh, MathAsinh)                                 \
  V(Math, atan, MathAtan)                                   \
  V(Math, atan2, MathAtan2)                                 \
  V(Math, atanh, MathAtanh)                                 \
  V(Math, imul, MathImul)                                   \
  V(Math, clz32, MathClz32)                                 \
  V(Math, fround, MathFround)                               \
  V(Math, trunc, MathTrunc)                                 \
  V(Number, isFinite, NumberIsFinite)                       \
  V(Number, isInteger, NumberIsInteger)                     \
  V(Number, isNaN, NumberIsNaN)                             \
  V(Number, isSafeInteger, NumberIsSafeInteger)             \
  V(Number, parseInt, NumberParseInt)                       \
  V(Number.prototype, toString, NumberToString)

#define ATOMIC_FUNCTIONS_WITH_ID_LIST(V) \
  V(Atomics, load, AtomicsLoad)          \
  V(Atomics, store, AtomicsStore)

enum BuiltinFunctionId {
  kArrayCode,
#define DECLARE_FUNCTION_ID(ignored1, ignore2, name)    \
  k##name,
  FUNCTIONS_WITH_ID_LIST(DECLARE_FUNCTION_ID)
      ATOMIC_FUNCTIONS_WITH_ID_LIST(DECLARE_FUNCTION_ID)
#undef DECLARE_FUNCTION_ID
  // Fake id for a special case of Math.pow. Note, it continues the
  // list of math functions.
  kMathPowHalf,
  // These are manually assigned to special getters during bootstrapping.
  kArrayBufferByteLength,
  kDataViewBuffer,
  kDataViewByteLength,
  kDataViewByteOffset,
  kGlobalDecodeURI,
  kGlobalDecodeURIComponent,
  kGlobalEncodeURI,
  kGlobalEncodeURIComponent,
  kGlobalEscape,
  kGlobalUnescape,
  kGlobalIsFinite,
  kGlobalIsNaN,
  kTypedArrayByteLength,
  kTypedArrayByteOffset,
  kTypedArrayLength,
  kSharedArrayBufferByteLength,
};


// Result of searching in an optimized code map of a SharedFunctionInfo. Note
// that both {code} and {literals} can be NULL to pass search result status.
struct CodeAndLiterals {
  Code* code;            // Cached optimized code.
  LiteralsArray* literals;  // Cached literals array.
};


// SharedFunctionInfo describes the JSFunction information that can be
// shared by multiple instances of the function.
class SharedFunctionInfo: public HeapObject {
 public:
  // [name]: Function name.
  DECL_ACCESSORS(name, Object)

  // [code]: Function code.
  DECL_ACCESSORS(code, Code)

  // Get the abstract code associated with the function, which will either be
  // a Code object or a BytecodeArray.
  inline AbstractCode* abstract_code();

  inline void ReplaceCode(Code* code);
  inline bool HasBaselineCode() const;

  // [optimized_code_map]: Map from native context to optimized code
  // and a shared literals array.
  DECL_ACCESSORS(optimized_code_map, FixedArray)

  // Returns entry from optimized code map for specified context and OSR entry.
  // Note that {code == nullptr, literals == nullptr} indicates no matching
  // entry has been found, whereas {code, literals == nullptr} indicates that
  // code is context-independent.
  CodeAndLiterals SearchOptimizedCodeMap(Context* native_context,
                                         BailoutId osr_ast_id);

  // Clear optimized code map.
  void ClearOptimizedCodeMap();

  // Like ClearOptimizedCodeMap, but preserves literals.
  void ClearCodeFromOptimizedCodeMap();

  // We have a special root FixedArray with the right shape and values
  // to represent the cleared optimized code map. This predicate checks
  // if that root is installed.
  inline bool OptimizedCodeMapIsCleared() const;

  // Removes a specific optimized code object from the optimized code map.
  // In case of non-OSR the code reference is cleared from the cache entry but
  // the entry itself is left in the map in order to proceed sharing literals.
  void EvictFromOptimizedCodeMap(Code* optimized_code, const char* reason);

  // Trims the optimized code map after entries have been removed.
  void TrimOptimizedCodeMap(int shrink_by);

  static Handle<LiteralsArray> FindOrCreateLiterals(
      Handle<SharedFunctionInfo> shared, Handle<Context> native_context);

  // Add or update entry in the optimized code map for context-independent code.
  static void AddSharedCodeToOptimizedCodeMap(Handle<SharedFunctionInfo> shared,
                                              Handle<Code> code);

  // Add or update entry in the optimized code map for context-dependent code.
  // If {code} is not given, then an existing entry's code won't be overwritten.
  static void AddToOptimizedCodeMap(Handle<SharedFunctionInfo> shared,
                                    Handle<Context> native_context,
                                    MaybeHandle<Code> code,
                                    Handle<LiteralsArray> literals,
                                    BailoutId osr_ast_id);

  // Set up the link between shared function info and the script. The shared
  // function info is added to the list on the script.
  static void SetScript(Handle<SharedFunctionInfo> shared,
                        Handle<Object> script_object);

  // Layout description of the optimized code map.
  static const int kSharedCodeIndex = 0;
  static const int kEntriesStart = 1;
  static const int kContextOffset = 0;
  static const int kCachedCodeOffset = 1;
  static const int kLiteralsOffset = 2;
  static const int kOsrAstIdOffset = 3;
  static const int kEntryLength = 4;
  static const int kInitialLength = kEntriesStart + kEntryLength;

  static const int kNotFound = -1;

  // Helpers for assembly code that does a backwards walk of the optimized code
  // map.
  static const int kOffsetToPreviousContext =
      FixedArray::kHeaderSize + kPointerSize * (kContextOffset - kEntryLength);
  static const int kOffsetToPreviousCachedCode =
      FixedArray::kHeaderSize +
      kPointerSize * (kCachedCodeOffset - kEntryLength);
  static const int kOffsetToPreviousLiterals =
      FixedArray::kHeaderSize + kPointerSize * (kLiteralsOffset - kEntryLength);
  static const int kOffsetToPreviousOsrAstId =
      FixedArray::kHeaderSize + kPointerSize * (kOsrAstIdOffset - kEntryLength);

  // [scope_info]: Scope info.
  DECL_ACCESSORS(scope_info, ScopeInfo)

  // [construct stub]: Code stub for constructing instances of this function.
  DECL_ACCESSORS(construct_stub, Code)

  // Sets the given code as the construct stub, and marks builtin code objects
  // as a construct stub.
  void SetConstructStub(Code* code);

  // Returns if this function has been compiled to native code yet.
  inline bool is_compiled() const;

  // [length]: The function length - usually the number of declared parameters.
  // Use up to 2^30 parameters.
  inline int length() const;
  inline void set_length(int value);

  // [internal formal parameter count]: The declared number of parameters.
  // For subclass constructors, also includes new.target.
  // The size of function's frame is internal_formal_parameter_count + 1.
  inline int internal_formal_parameter_count() const;
  inline void set_internal_formal_parameter_count(int value);

  // Set the formal parameter count so the function code will be
  // called without using argument adaptor frames.
  inline void DontAdaptArguments();

  // [expected_nof_properties]: Expected number of properties for the function.
  inline int expected_nof_properties() const;
  inline void set_expected_nof_properties(int value);

  // [feedback_metadata] - describes ast node feedback from full-codegen and
  // (increasingly) from crankshafted code where sufficient feedback isn't
  // available.
  DECL_ACCESSORS(feedback_metadata, TypeFeedbackMetadata)

#if TRACE_MAPS
  // [unique_id] - For --trace-maps purposes, an identifier that's persistent
  // even if the GC moves this SharedFunctionInfo.
  inline int unique_id() const;
  inline void set_unique_id(int value);
#endif

  // [instance class name]: class name for instances.
  DECL_ACCESSORS(instance_class_name, Object)

  // [function data]: This field holds some additional data for function.
  // Currently it has one of:
  //  - a FunctionTemplateInfo to make benefit the API [IsApiFunction()].
  //  - a BytecodeArray for the interpreter [HasBytecodeArray()].
  //  - a FixedArray with Asm->Wasm conversion [HasAsmWasmData()].
  DECL_ACCESSORS(function_data, Object)

  inline bool IsApiFunction();
  inline FunctionTemplateInfo* get_api_func_data();
  inline void set_api_func_data(FunctionTemplateInfo* data);
  inline bool HasBytecodeArray();
  inline BytecodeArray* bytecode_array();
  inline void set_bytecode_array(BytecodeArray* bytecode);
  inline void ClearBytecodeArray();
  inline bool HasAsmWasmData();
  inline FixedArray* asm_wasm_data();
  inline void set_asm_wasm_data(FixedArray* data);
  inline void ClearAsmWasmData();

  // [function identifier]: This field holds an additional identifier for the
  // function.
  //  - a Smi identifying a builtin function [HasBuiltinFunctionId()].
  //  - a String identifying the function's inferred name [HasInferredName()].
  // The inferred_name is inferred from variable or property
  // assignment of this function. It is used to facilitate debugging and
  // profiling of JavaScript code written in OO style, where almost
  // all functions are anonymous but are assigned to object
  // properties.
  DECL_ACCESSORS(function_identifier, Object)

  inline bool HasBuiltinFunctionId();
  inline BuiltinFunctionId builtin_function_id();
  inline void set_builtin_function_id(BuiltinFunctionId id);
  inline bool HasInferredName();
  inline String* inferred_name();
  inline void set_inferred_name(String* inferred_name);

  // [script info]: Script from which the function originates.
  DECL_ACCESSORS(script, Object)

  // [num_literals]: Number of literals used by this function.
  inline int num_literals() const;
  inline void set_num_literals(int value);

  // [start_position_and_type]: Field used to store both the source code
  // position, whether or not the function is a function expression,
  // and whether or not the function is a toplevel function. The two
  // least significants bit indicates whether the function is an
  // expression and the rest contains the source code position.
  inline int start_position_and_type() const;
  inline void set_start_position_and_type(int value);

  // The function is subject to debugging if a debug info is attached.
  inline bool HasDebugInfo();
  inline DebugInfo* GetDebugInfo();

  // A function has debug code if the compiled code has debug break slots.
  inline bool HasDebugCode();

  // [debug info]: Debug information.
  DECL_ACCESSORS(debug_info, Object)

  // The function's name if it is non-empty, otherwise the inferred name.
  String* DebugName();

  // Used for flags such as --hydrogen-filter.
  bool PassesFilter(const char* raw_filter);

  // Position of the 'function' token in the script source.
  inline int function_token_position() const;
  inline void set_function_token_position(int function_token_position);

  // Position of this function in the script source.
  inline int start_position() const;
  inline void set_start_position(int start_position);

  // End position of this function in the script source.
  inline int end_position() const;
  inline void set_end_position(int end_position);

  // Is this function a named function expression in the source code.
  DECL_BOOLEAN_ACCESSORS(is_named_expression)

  // Is this function a top-level function (scripts, evals).
  DECL_BOOLEAN_ACCESSORS(is_toplevel)

  // Bit field containing various information collected by the compiler to
  // drive optimization.
  inline int compiler_hints() const;
  inline void set_compiler_hints(int value);

  inline int ast_node_count() const;
  inline void set_ast_node_count(int count);

  inline int profiler_ticks() const;
  inline void set_profiler_ticks(int ticks);

  // Inline cache age is used to infer whether the function survived a context
  // disposal or not. In the former case we reset the opt_count.
  inline int ic_age();
  inline void set_ic_age(int age);

  // Indicates if this function can be lazy compiled.
  // This is used to determine if we can safely flush code from a function
  // when doing GC if we expect that the function will no longer be used.
  DECL_BOOLEAN_ACCESSORS(allows_lazy_compilation)

  // Indicates if this function can be lazy compiled without a context.
  // This is used to determine if we can force compilation without reaching
  // the function through program execution but through other means (e.g. heap
  // iteration by the debugger).
  DECL_BOOLEAN_ACCESSORS(allows_lazy_compilation_without_context)

  // Indicates whether optimizations have been disabled for this
  // shared function info. If a function is repeatedly optimized or if
  // we cannot optimize the function we disable optimization to avoid
  // spending time attempting to optimize it again.
  DECL_BOOLEAN_ACCESSORS(optimization_disabled)

  // Indicates the language mode.
  inline LanguageMode language_mode();
  inline void set_language_mode(LanguageMode language_mode);

  inline bool typed();
  inline void set_typed(bool typed);

  // False if the function definitely does not allocate an arguments object.
  DECL_BOOLEAN_ACCESSORS(uses_arguments)

  // Indicates that this function uses a super property (or an eval that may
  // use a super property).
  // This is needed to set up the [[HomeObject]] on the function instance.
  DECL_BOOLEAN_ACCESSORS(needs_home_object)

  // True if the function has any duplicated parameter names.
  DECL_BOOLEAN_ACCESSORS(has_duplicate_parameters)

  // Indicates whether the function is a native function.
  // These needs special treatment in .call and .apply since
  // null passed as the receiver should not be translated to the
  // global object.
  DECL_BOOLEAN_ACCESSORS(native)

  // Indicate that this function should always be inlined in optimized code.
  DECL_BOOLEAN_ACCESSORS(force_inline)

  // Indicates that the function was created by the Function function.
  // Though it's anonymous, toString should treat it as if it had the name
  // "anonymous".  We don't set the name itself so that the system does not
  // see a binding for it.
  DECL_BOOLEAN_ACCESSORS(name_should_print_as_anonymous)

  // Indicates that the function is either an anonymous expression
  // or an arrow function (the name field can be set through the API,
  // which does not change this flag).
  DECL_BOOLEAN_ACCESSORS(is_anonymous_expression)

  // Is this a function or top-level/eval code.
  DECL_BOOLEAN_ACCESSORS(is_function)

  // Indicates that code for this function cannot be compiled with Crankshaft.
  DECL_BOOLEAN_ACCESSORS(dont_crankshaft)

  // Indicates that code for this function cannot be flushed.
  DECL_BOOLEAN_ACCESSORS(dont_flush)

  // Indicates that this function is a generator.
  DECL_BOOLEAN_ACCESSORS(is_generator)

  // Indicates that this function is an async function.
  DECL_BOOLEAN_ACCESSORS(is_async)

  // Indicates that this function can be suspended, either via YieldExpressions
  // or AwaitExpressions.
  inline bool is_resumable() const;

  // Indicates that this function is an arrow function.
  DECL_BOOLEAN_ACCESSORS(is_arrow)

  // Indicates that this function is a concise method.
  DECL_BOOLEAN_ACCESSORS(is_concise_method)

  // Indicates that this function is a getter.
  DECL_BOOLEAN_ACCESSORS(is_getter_function)

  // Indicates that this function is a setter.
  DECL_BOOLEAN_ACCESSORS(is_setter_function)

  // Indicates that this function is a default constructor.
  DECL_BOOLEAN_ACCESSORS(is_default_constructor)

  // Indicates that this function is an asm function.
  DECL_BOOLEAN_ACCESSORS(asm_function)

  // Indicates that the the shared function info is deserialized from cache.
  DECL_BOOLEAN_ACCESSORS(deserialized)

  // Indicates that the the shared function info has never been compiled before.
  DECL_BOOLEAN_ACCESSORS(never_compiled)

  // Whether this function was created from a FunctionDeclaration.
  DECL_BOOLEAN_ACCESSORS(is_declaration)

  // Indicates that asm->wasm conversion failed and should not be re-attempted.
  DECL_BOOLEAN_ACCESSORS(is_asm_wasm_broken)

  inline FunctionKind kind();
  inline void set_kind(FunctionKind kind);

  // Indicates whether or not the code in the shared function support
  // deoptimization.
  inline bool has_deoptimization_support();

  // Enable deoptimization support through recompiled code.
  void EnableDeoptimizationSupport(Code* recompiled);

  // Disable (further) attempted optimization of all functions sharing this
  // shared function info.
  void DisableOptimization(BailoutReason reason);

  inline BailoutReason disable_optimization_reason();

  // Lookup the bailout ID and DCHECK that it exists in the non-optimized
  // code, returns whether it asserted (i.e., always true if assertions are
  // disabled).
  bool VerifyBailoutId(BailoutId id);

  // [source code]: Source code for the function.
  bool HasSourceCode() const;
  Handle<Object> GetSourceCode();

  // Number of times the function was optimized.
  inline int opt_count();
  inline void set_opt_count(int opt_count);

  // Number of times the function was deoptimized.
  inline void set_deopt_count(int value);
  inline int deopt_count();
  inline void increment_deopt_count();

  // Number of time we tried to re-enable optimization after it
  // was disabled due to high number of deoptimizations.
  inline void set_opt_reenable_tries(int value);
  inline int opt_reenable_tries();

  inline void TryReenableOptimization();

  // Stores deopt_count, opt_reenable_tries and ic_age as bit-fields.
  inline void set_counters(int value);
  inline int counters() const;

  // Stores opt_count and bailout_reason as bit-fields.
  inline void set_opt_count_and_bailout_reason(int value);
  inline int opt_count_and_bailout_reason() const;

  inline void set_disable_optimization_reason(BailoutReason reason);

  // Tells whether this function should be subject to debugging.
  inline bool IsSubjectToDebugging();

  // Whether this function is defined in native code or extensions.
  inline bool IsBuiltin();

  // Check whether or not this function is inlineable.
  bool IsInlineable();

  // Source size of this function.
  int SourceSize();

  // Returns `false` if formal parameters include rest parameters, optional
  // parameters, or destructuring parameters.
  // TODO(caitp): make this a flag set during parsing
  inline bool has_simple_parameters();

  // Initialize a SharedFunctionInfo from a parsed function literal.
  static void InitFromFunctionLiteral(Handle<SharedFunctionInfo> shared_info,
                                      FunctionLiteral* lit);

  // Dispatched behavior.
  DECLARE_PRINTER(SharedFunctionInfo)
  DECLARE_VERIFIER(SharedFunctionInfo)

  void ResetForNewContext(int new_ic_age);

  // Iterate over all shared function infos.
  class Iterator {
   public:
    explicit Iterator(Isolate* isolate);
    SharedFunctionInfo* Next();

   private:
    bool NextScript();

    Script::Iterator script_iterator_;
    WeakFixedArray::Iterator sfi_iterator_;
    DisallowHeapAllocation no_gc_;
    DISALLOW_COPY_AND_ASSIGN(Iterator);
  };

  DECLARE_CAST(SharedFunctionInfo)

  // Constants.
  static const int kDontAdaptArgumentsSentinel = -1;

  // Layout description.
  // Pointer fields.
  static const int kNameOffset = HeapObject::kHeaderSize;
  static const int kCodeOffset = kNameOffset + kPointerSize;
  static const int kOptimizedCodeMapOffset = kCodeOffset + kPointerSize;
  static const int kScopeInfoOffset = kOptimizedCodeMapOffset + kPointerSize;
  static const int kConstructStubOffset = kScopeInfoOffset + kPointerSize;
  static const int kInstanceClassNameOffset =
      kConstructStubOffset + kPointerSize;
  static const int kFunctionDataOffset =
      kInstanceClassNameOffset + kPointerSize;
  static const int kScriptOffset = kFunctionDataOffset + kPointerSize;
  static const int kDebugInfoOffset = kScriptOffset + kPointerSize;
  static const int kFunctionIdentifierOffset = kDebugInfoOffset + kPointerSize;
  static const int kFeedbackMetadataOffset =
      kFunctionIdentifierOffset + kPointerSize;
#if TRACE_MAPS
  static const int kUniqueIdOffset = kFeedbackMetadataOffset + kPointerSize;
  static const int kLastPointerFieldOffset = kUniqueIdOffset;
#else
  // Just to not break the postmortrem support with conditional offsets
  static const int kUniqueIdOffset = kFeedbackMetadataOffset;
  static const int kLastPointerFieldOffset = kFeedbackMetadataOffset;
#endif

#if V8_HOST_ARCH_32_BIT
  // Smi fields.
  static const int kLengthOffset = kLastPointerFieldOffset + kPointerSize;
  static const int kFormalParameterCountOffset = kLengthOffset + kPointerSize;
  static const int kExpectedNofPropertiesOffset =
      kFormalParameterCountOffset + kPointerSize;
  static const int kNumLiteralsOffset =
      kExpectedNofPropertiesOffset + kPointerSize;
  static const int kStartPositionAndTypeOffset =
      kNumLiteralsOffset + kPointerSize;
  static const int kEndPositionOffset =
      kStartPositionAndTypeOffset + kPointerSize;
  static const int kFunctionTokenPositionOffset =
      kEndPositionOffset + kPointerSize;
  static const int kCompilerHintsOffset =
      kFunctionTokenPositionOffset + kPointerSize;
  static const int kOptCountAndBailoutReasonOffset =
      kCompilerHintsOffset + kPointerSize;
  static const int kCountersOffset =
      kOptCountAndBailoutReasonOffset + kPointerSize;
  static const int kAstNodeCountOffset =
      kCountersOffset + kPointerSize;
  static const int kProfilerTicksOffset =
      kAstNodeCountOffset + kPointerSize;

  // Total size.
  static const int kSize = kProfilerTicksOffset + kPointerSize;
#else
// The only reason to use smi fields instead of int fields is to allow
// iteration without maps decoding during garbage collections.
// To avoid wasting space on 64-bit architectures we use the following trick:
// we group integer fields into pairs
// The least significant integer in each pair is shifted left by 1.  By doing
// this we guarantee that LSB of each kPointerSize aligned word is not set and
// thus this word cannot be treated as pointer to HeapObject during old space
// traversal.
#if V8_TARGET_LITTLE_ENDIAN
  static const int kLengthOffset = kLastPointerFieldOffset + kPointerSize;
  static const int kFormalParameterCountOffset =
      kLengthOffset + kIntSize;

  static const int kExpectedNofPropertiesOffset =
      kFormalParameterCountOffset + kIntSize;
  static const int kNumLiteralsOffset =
      kExpectedNofPropertiesOffset + kIntSize;

  static const int kEndPositionOffset =
      kNumLiteralsOffset + kIntSize;
  static const int kStartPositionAndTypeOffset =
      kEndPositionOffset + kIntSize;

  static const int kFunctionTokenPositionOffset =
      kStartPositionAndTypeOffset + kIntSize;
  static const int kCompilerHintsOffset =
      kFunctionTokenPositionOffset + kIntSize;

  static const int kOptCountAndBailoutReasonOffset =
      kCompilerHintsOffset + kIntSize;
  static const int kCountersOffset =
      kOptCountAndBailoutReasonOffset + kIntSize;

  static const int kAstNodeCountOffset =
      kCountersOffset + kIntSize;
  static const int kProfilerTicksOffset =
      kAstNodeCountOffset + kIntSize;

  // Total size.
  static const int kSize = kProfilerTicksOffset + kIntSize;

#elif V8_TARGET_BIG_ENDIAN
  static const int kFormalParameterCountOffset =
      kLastPointerFieldOffset + kPointerSize;
  static const int kLengthOffset = kFormalParameterCountOffset + kIntSize;

  static const int kNumLiteralsOffset = kLengthOffset + kIntSize;
  static const int kExpectedNofPropertiesOffset = kNumLiteralsOffset + kIntSize;

  static const int kStartPositionAndTypeOffset =
      kExpectedNofPropertiesOffset + kIntSize;
  static const int kEndPositionOffset = kStartPositionAndTypeOffset + kIntSize;

  static const int kCompilerHintsOffset = kEndPositionOffset + kIntSize;
  static const int kFunctionTokenPositionOffset =
      kCompilerHintsOffset + kIntSize;

  static const int kCountersOffset = kFunctionTokenPositionOffset + kIntSize;
  static const int kOptCountAndBailoutReasonOffset = kCountersOffset + kIntSize;

  static const int kProfilerTicksOffset =
      kOptCountAndBailoutReasonOffset + kIntSize;
  static const int kAstNodeCountOffset = kProfilerTicksOffset + kIntSize;

  // Total size.
  static const int kSize = kAstNodeCountOffset + kIntSize;

#else
#error Unknown byte ordering
#endif  // Big endian
#endif  // 64-bit


  static const int kAlignedSize = POINTER_SIZE_ALIGN(kSize);

  typedef FixedBodyDescriptor<kNameOffset,
                              kLastPointerFieldOffset + kPointerSize,
                              kSize> BodyDescriptor;

  // Bit positions in start_position_and_type.
  // The source code start position is in the 30 most significant bits of
  // the start_position_and_type field.
  static const int kIsNamedExpressionBit = 0;
  static const int kIsTopLevelBit = 1;
  static const int kStartPositionShift = 2;
  static const int kStartPositionMask = ~((1 << kStartPositionShift) - 1);

  // Bit positions in compiler_hints.
  enum CompilerHints {
    // byte 0
    kAllowLazyCompilation,
    kAllowLazyCompilationWithoutContext,
    kOptimizationDisabled,
    kNeverCompiled,
    kNative,
    kStrictModeFunction,
    kUsesArguments,
    kNeedsHomeObject,
    // byte 1
    kHasDuplicateParameters,
    kForceInline,
    kIsAsmFunction,
    kIsAnonymousExpression,
    kNameShouldPrintAsAnonymous,
    kIsFunction,
    kDontCrankshaft,
    kDontFlush,
    // byte 2
    kFunctionKind,
    kIsArrow = kFunctionKind,
    kIsGenerator,
    kIsConciseMethod,
    kIsDefaultConstructor,
    kIsSubclassConstructor,
    kIsBaseConstructor,
    kIsGetterFunction,
    kIsSetterFunction,
    // byte 3
    kIsAsyncFunction,
    kDeserialized,
    kIsDeclaration,
    kIsAsmWasmBroken,
    kTypedFunction,
    kCompilerHintsCount,  // Pseudo entry
  };
  // kFunctionKind has to be byte-aligned
  STATIC_ASSERT((kFunctionKind % kBitsPerByte) == 0);
// Make sure that FunctionKind and byte 2 are in sync:
#define ASSERT_FUNCTION_KIND_ORDER(functionKind, compilerFunctionKind) \
  STATIC_ASSERT(FunctionKind::functionKind ==                          \
                1 << (compilerFunctionKind - kFunctionKind))
  ASSERT_FUNCTION_KIND_ORDER(kArrowFunction, kIsArrow);
  ASSERT_FUNCTION_KIND_ORDER(kGeneratorFunction, kIsGenerator);
  ASSERT_FUNCTION_KIND_ORDER(kConciseMethod, kIsConciseMethod);
  ASSERT_FUNCTION_KIND_ORDER(kDefaultConstructor, kIsDefaultConstructor);
  ASSERT_FUNCTION_KIND_ORDER(kSubclassConstructor, kIsSubclassConstructor);
  ASSERT_FUNCTION_KIND_ORDER(kBaseConstructor, kIsBaseConstructor);
  ASSERT_FUNCTION_KIND_ORDER(kGetterFunction, kIsGetterFunction);
  ASSERT_FUNCTION_KIND_ORDER(kSetterFunction, kIsSetterFunction);
#undef ASSERT_FUNCTION_KIND_ORDER

  class FunctionKindBits : public BitField<FunctionKind, kIsArrow, 9> {};

  class DeoptCountBits : public BitField<int, 0, 4> {};
  class OptReenableTriesBits : public BitField<int, 4, 18> {};
  class ICAgeBits : public BitField<int, 22, 8> {};

  class OptCountBits : public BitField<int, 0, 22> {};
  class DisabledOptimizationReasonBits : public BitField<int, 22, 8> {};

 private:
#if V8_HOST_ARCH_32_BIT
  // On 32 bit platforms, compiler hints is a smi.
  static const int kCompilerHintsSmiTagSize = kSmiTagSize;
  static const int kCompilerHintsSize = kPointerSize;
#else
  // On 64 bit platforms, compiler hints is not a smi, see comment above.
  static const int kCompilerHintsSmiTagSize = 0;
  static const int kCompilerHintsSize = kIntSize;
#endif

  STATIC_ASSERT(SharedFunctionInfo::kCompilerHintsCount <=
                SharedFunctionInfo::kCompilerHintsSize * kBitsPerByte);

 public:
  // Constants for optimizing codegen for strict mode function and
  // native tests when using integer-width instructions.
  static const int kStrictModeBit =
      kStrictModeFunction + kCompilerHintsSmiTagSize;
  static const int kNativeBit = kNative + kCompilerHintsSmiTagSize;
  static const int kHasDuplicateParametersBit =
      kHasDuplicateParameters + kCompilerHintsSmiTagSize;

  static const int kIsArrowBit = kIsArrow + kCompilerHintsSmiTagSize;
  static const int kIsGeneratorBit = kIsGenerator + kCompilerHintsSmiTagSize;
  static const int kIsConciseMethodBit =
      kIsConciseMethod + kCompilerHintsSmiTagSize;
  static const int kIsAsyncFunctionBit =
      kIsAsyncFunction + kCompilerHintsSmiTagSize;

  static const int kAccessorFunctionBits =
      FunctionKind::kAccessorFunction
      << (kFunctionKind + kCompilerHintsSmiTagSize);
  static const int kClassConstructorBits =
      FunctionKind::kClassConstructor
      << (kFunctionKind + kCompilerHintsSmiTagSize);
  static const int kFunctionKindMaskBits = FunctionKindBits::kMask
                                           << kCompilerHintsSmiTagSize;

  // Constants for optimizing codegen for strict mode function and
  // native tests.
  // Allows to use byte-width instructions.
  static const int kStrictModeBitWithinByte = kStrictModeBit % kBitsPerByte;
  static const int kNativeBitWithinByte = kNativeBit % kBitsPerByte;
  static const int kHasDuplicateParametersBitWithinByte =
      kHasDuplicateParametersBit % kBitsPerByte;

  static const int kClassConstructorBitsWithinByte =
      FunctionKind::kClassConstructor << kCompilerHintsSmiTagSize;
  STATIC_ASSERT(kClassConstructorBitsWithinByte < (1 << kBitsPerByte));

#if defined(V8_TARGET_LITTLE_ENDIAN)
#define BYTE_OFFSET(compiler_hint) \
  kCompilerHintsOffset +           \
      (compiler_hint + kCompilerHintsSmiTagSize) / kBitsPerByte
#elif defined(V8_TARGET_BIG_ENDIAN)
#define BYTE_OFFSET(compiler_hint)                  \
  kCompilerHintsOffset + (kCompilerHintsSize - 1) - \
      ((compiler_hint + kCompilerHintsSmiTagSize) / kBitsPerByte)
#else
#error Unknown byte ordering
#endif
  static const int kStrictModeByteOffset = BYTE_OFFSET(kStrictModeFunction);
  static const int kNativeByteOffset = BYTE_OFFSET(kNative);
  static const int kFunctionKindByteOffset = BYTE_OFFSET(kFunctionKind);
  static const int kHasDuplicateParametersByteOffset =
      BYTE_OFFSET(kHasDuplicateParameters);
#undef BYTE_OFFSET

 private:
  // Returns entry from optimized code map for specified context and OSR entry.
  // The result is either kNotFound, kSharedCodeIndex for context-independent
  // entry or a start index of the context-dependent entry.
  int SearchOptimizedCodeMapEntry(Context* native_context,
                                  BailoutId osr_ast_id);

  DISALLOW_IMPLICIT_CONSTRUCTORS(SharedFunctionInfo);
};


// Printing support.
struct SourceCodeOf {
  explicit SourceCodeOf(SharedFunctionInfo* v, int max = -1)
      : value(v), max_length(max) {}
  const SharedFunctionInfo* value;
  int max_length;
};


std::ostream& operator<<(std::ostream& os, const SourceCodeOf& v);


class JSGeneratorObject: public JSObject {
 public:
  // [function]: The function corresponding to this generator object.
  DECL_ACCESSORS(function, JSFunction)

  // [context]: The context of the suspended computation.
  DECL_ACCESSORS(context, Context)

  // [receiver]: The receiver of the suspended computation.
  DECL_ACCESSORS(receiver, Object)

  // [input_or_debug_pos]
  // For executing generators: the most recent input value.
  // For suspended new-style generators: debug information (bytecode offset).
  // For suspended old-style generators: unused.
  // There is currently no need to remember the most recent input value for a
  // suspended generator.
  DECL_ACCESSORS(input_or_debug_pos, Object)

  // [resume_mode]: The most recent resume mode.
  enum ResumeMode { kNext, kReturn, kThrow };
  DECL_INT_ACCESSORS(resume_mode)

  // [continuation]
  //
  // A positive value indicates a suspended generator.  The special
  // kGeneratorExecuting and kGeneratorClosed values indicate that a generator
  // cannot be resumed.
  inline int continuation() const;
  inline void set_continuation(int continuation);
  inline bool is_closed() const;
  inline bool is_executing() const;
  inline bool is_suspended() const;

  // For suspended generators: the source position at which the generator
  // is suspended.
  int source_position() const;

  // [operand_stack]: Saved operand stack.
  DECL_ACCESSORS(operand_stack, FixedArray)

  DECLARE_CAST(JSGeneratorObject)

  // Dispatched behavior.
  DECLARE_VERIFIER(JSGeneratorObject)

  // Magic sentinel values for the continuation.
  static const int kGeneratorExecuting = -2;
  static const int kGeneratorClosed = -1;

  // Layout description.
  static const int kFunctionOffset = JSObject::kHeaderSize;
  static const int kContextOffset = kFunctionOffset + kPointerSize;
  static const int kReceiverOffset = kContextOffset + kPointerSize;
  static const int kInputOrDebugPosOffset = kReceiverOffset + kPointerSize;
  static const int kResumeModeOffset = kInputOrDebugPosOffset + kPointerSize;
  static const int kContinuationOffset = kResumeModeOffset + kPointerSize;
  static const int kOperandStackOffset = kContinuationOffset + kPointerSize;
  static const int kSize = kOperandStackOffset + kPointerSize;

 private:
  DISALLOW_IMPLICIT_CONSTRUCTORS(JSGeneratorObject);
};


// JSBoundFunction describes a bound function exotic object.
class JSBoundFunction : public JSObject {
 public:
  // [bound_target_function]: The wrapped function object.
  DECL_ACCESSORS(bound_target_function, JSReceiver)

  // [bound_this]: The value that is always passed as the this value when
  // calling the wrapped function.
  DECL_ACCESSORS(bound_this, Object)

  // [bound_arguments]: A list of values whose elements are used as the first
  // arguments to any call to the wrapped function.
  DECL_ACCESSORS(bound_arguments, FixedArray)

  static MaybeHandle<String> GetName(Isolate* isolate,
                                     Handle<JSBoundFunction> function);
  static MaybeHandle<Context> GetFunctionRealm(
      Handle<JSBoundFunction> function);

  DECLARE_CAST(JSBoundFunction)

  // Dispatched behavior.
  DECLARE_PRINTER(JSBoundFunction)
  DECLARE_VERIFIER(JSBoundFunction)

  // The bound function's string representation implemented according
  // to ES6 section 19.2.3.5 Function.prototype.toString ( ).
  static Handle<String> ToString(Handle<JSBoundFunction> function);

  // Layout description.
  static const int kBoundTargetFunctionOffset = JSObject::kHeaderSize;
  static const int kBoundThisOffset = kBoundTargetFunctionOffset + kPointerSize;
  static const int kBoundArgumentsOffset = kBoundThisOffset + kPointerSize;
  static const int kSize = kBoundArgumentsOffset + kPointerSize;

 private:
  DISALLOW_IMPLICIT_CONSTRUCTORS(JSBoundFunction);
};


// JSFunction describes JavaScript functions.
class JSFunction: public JSObject {
 public:
  // [prototype_or_initial_map]:
  DECL_ACCESSORS(prototype_or_initial_map, Object)

  // [shared]: The information about the function that
  // can be shared by instances.
  DECL_ACCESSORS(shared, SharedFunctionInfo)

  static const int kLengthDescriptorIndex = 0;
  static const int kNameDescriptorIndex = 1;

  // [context]: The context for this function.
  inline Context* context();
  inline void set_context(Object* context);
  inline JSObject* global_proxy();
  inline Context* native_context();

  static Handle<Object> GetName(Isolate* isolate, Handle<JSFunction> function);
  static MaybeHandle<Smi> GetLength(Isolate* isolate,
                                    Handle<JSFunction> function);
  static Handle<Context> GetFunctionRealm(Handle<JSFunction> function);

  // [code]: The generated code object for this function.  Executed
  // when the function is invoked, e.g. foo() or new foo(). See
  // [[Call]] and [[Construct]] description in ECMA-262, section
  // 8.6.2, page 27.
  inline Code* code();
  inline void set_code(Code* code);
  inline void set_code_no_write_barrier(Code* code);
  inline void ReplaceCode(Code* code);

  // Get the abstract code associated with the function, which will either be
  // a Code object or a BytecodeArray.
  inline AbstractCode* abstract_code();

  // Tells whether this function inlines the given shared function info.
  bool Inlines(SharedFunctionInfo* candidate);

  // Tells whether or not this function has been optimized.
  inline bool IsOptimized();

  // Mark this function for lazy recompilation. The function will be recompiled
  // the next time it is executed.
  void MarkForBaseline();
  void MarkForOptimization();
  void AttemptConcurrentOptimization();

  // Tells whether or not the function is already marked for lazy recompilation.
  inline bool IsMarkedForBaseline();
  inline bool IsMarkedForOptimization();
  inline bool IsMarkedForConcurrentOptimization();

  // Tells whether or not the function is on the concurrent recompilation queue.
  inline bool IsInOptimizationQueue();

  // Completes inobject slack tracking on initial map if it is active.
  inline void CompleteInobjectSlackTrackingIfActive();

  // [literals]: Fixed array holding the materialized literals.
  //
  // If the function contains object, regexp or array literals, the
  // literals array prefix contains the object, regexp, and array
  // function to be used when creating these literals.  This is
  // necessary so that we do not dynamically lookup the object, regexp
  // or array functions.  Performing a dynamic lookup, we might end up
  // using the functions from a new context that we should not have
  // access to. For API objects we store the boilerplate in the literal array.
  DECL_ACCESSORS(literals, LiteralsArray)

  static void EnsureLiterals(Handle<JSFunction> function);
  inline TypeFeedbackVector* feedback_vector();

  // Unconditionally clear the type feedback vector (including vector ICs).
  void ClearTypeFeedbackInfo();

  // Clear the type feedback vector with a more subtle policy at GC time.
  void ClearTypeFeedbackInfoAtGCTime();

  // The initial map for an object created by this constructor.
  inline Map* initial_map();
  static void SetInitialMap(Handle<JSFunction> function, Handle<Map> map,
                            Handle<Object> prototype);
  inline bool has_initial_map();
  static void EnsureHasInitialMap(Handle<JSFunction> function);

  // Creates a map that matches the constructor's initial map, but with
  // [[prototype]] being new.target.prototype. Because new.target can be a
  // JSProxy, this can call back into JavaScript.
  static MUST_USE_RESULT MaybeHandle<Map> GetDerivedMap(
      Isolate* isolate, Handle<JSFunction> constructor,
      Handle<JSReceiver> new_target);

  // Get and set the prototype property on a JSFunction. If the
  // function has an initial map the prototype is set on the initial
  // map. Otherwise, the prototype is put in the initial map field
  // until an initial map is needed.
  inline bool has_prototype();
  inline bool has_instance_prototype();
  inline Object* prototype();
  inline Object* instance_prototype();
  static void SetPrototype(Handle<JSFunction> function,
                           Handle<Object> value);
  static void SetInstancePrototype(Handle<JSFunction> function,
                                   Handle<Object> value);

  // After prototype is removed, it will not be created when accessed, and
  // [[Construct]] from this function will not be allowed.
  bool RemovePrototype();

  // Returns if this function has been compiled to native code yet.
  inline bool is_compiled();

  // [next_function_link]: Links functions into various lists, e.g. the list
  // of optimized functions hanging off the native_context. The CodeFlusher
  // uses this link to chain together flushing candidates. Treated weakly
  // by the garbage collector.
  DECL_ACCESSORS(next_function_link, Object)

  // Prints the name of the function using PrintF.
  void PrintName(FILE* out = stdout);

  DECLARE_CAST(JSFunction)

  // Calculate the instance size and in-object properties count.
  void CalculateInstanceSize(InstanceType instance_type,
                             int requested_internal_fields, int* instance_size,
                             int* in_object_properties);
  void CalculateInstanceSizeForDerivedClass(InstanceType instance_type,
                                            int requested_internal_fields,
                                            int* instance_size,
                                            int* in_object_properties);
  static void CalculateInstanceSizeHelper(InstanceType instance_type,
                                          int requested_internal_fields,
                                          int requested_in_object_properties,
                                          int* instance_size,
                                          int* in_object_properties);
  // Visiting policy flags define whether the code entry or next function
  // should be visited or not.
  enum BodyVisitingPolicy {
    kVisitCodeEntry = 1 << 0,
    kVisitNextFunction = 1 << 1,

    kSkipCodeEntryAndNextFunction = 0,
    kVisitCodeEntryAndNextFunction = kVisitCodeEntry | kVisitNextFunction
  };
  // Iterates the function object according to the visiting policy.
  template <BodyVisitingPolicy>
  class BodyDescriptorImpl;

  // Visit the whole object.
  typedef BodyDescriptorImpl<kVisitCodeEntryAndNextFunction> BodyDescriptor;

  // Don't visit next function.
  typedef BodyDescriptorImpl<kVisitCodeEntry> BodyDescriptorStrongCode;
  typedef BodyDescriptorImpl<kSkipCodeEntryAndNextFunction>
      BodyDescriptorWeakCode;

  // Dispatched behavior.
  DECLARE_PRINTER(JSFunction)
  DECLARE_VERIFIER(JSFunction)

  // The function's name if it is configured, otherwise shared function info
  // debug name.
  static Handle<String> GetName(Handle<JSFunction> function);

  // ES6 section 9.2.11 SetFunctionName
  // Because of the way this abstract operation is used in the spec,
  // it should never fail.
  static void SetName(Handle<JSFunction> function, Handle<Name> name,
                      Handle<String> prefix);

  // The function's displayName if it is set, otherwise name if it is
  // configured, otherwise shared function info
  // debug name.
  static Handle<String> GetDebugName(Handle<JSFunction> function);

  // The function's string representation implemented according to
  // ES6 section 19.2.3.5 Function.prototype.toString ( ).
  static Handle<String> ToString(Handle<JSFunction> function);

  // Layout descriptors. The last property (from kNonWeakFieldsEndOffset to
  // kSize) is weak and has special handling during garbage collection.
  static const int kPrototypeOrInitialMapOffset = JSObject::kHeaderSize;
  static const int kSharedFunctionInfoOffset =
      kPrototypeOrInitialMapOffset + kPointerSize;
  static const int kContextOffset = kSharedFunctionInfoOffset + kPointerSize;
  static const int kLiteralsOffset = kContextOffset + kPointerSize;
  static const int kNonWeakFieldsEndOffset = kLiteralsOffset + kPointerSize;
  static const int kCodeEntryOffset = kNonWeakFieldsEndOffset;
  static const int kNextFunctionLinkOffset = kCodeEntryOffset + kPointerSize;
  static const int kSize = kNextFunctionLinkOffset + kPointerSize;

 private:
  DISALLOW_IMPLICIT_CONSTRUCTORS(JSFunction);
};


// JSGlobalProxy's prototype must be a JSGlobalObject or null,
// and the prototype is hidden. JSGlobalProxy always delegates
// property accesses to its prototype if the prototype is not null.
//
// A JSGlobalProxy can be reinitialized which will preserve its identity.
//
// Accessing a JSGlobalProxy requires security check.

class JSGlobalProxy : public JSObject {
 public:
  // [native_context]: the owner native context of this global proxy object.
  // It is null value if this object is not used by any context.
  DECL_ACCESSORS(native_context, Object)

  // [hash]: The hash code property (undefined if not initialized yet).
  DECL_ACCESSORS(hash, Object)

  DECLARE_CAST(JSGlobalProxy)

  inline bool IsDetachedFrom(JSGlobalObject* global) const;

  // Dispatched behavior.
  DECLARE_PRINTER(JSGlobalProxy)
  DECLARE_VERIFIER(JSGlobalProxy)

  // Layout description.
  static const int kNativeContextOffset = JSObject::kHeaderSize;
  static const int kHashOffset = kNativeContextOffset + kPointerSize;
  static const int kSize = kHashOffset + kPointerSize;

 private:
  DISALLOW_IMPLICIT_CONSTRUCTORS(JSGlobalProxy);
};


// JavaScript global object.
class JSGlobalObject : public JSObject {
 public:
  // [native context]: the natives corresponding to this global object.
  DECL_ACCESSORS(native_context, Context)

  // [global proxy]: the global proxy object of the context
  DECL_ACCESSORS(global_proxy, JSObject)


  static void InvalidatePropertyCell(Handle<JSGlobalObject> object,
                                     Handle<Name> name);
  // Ensure that the global object has a cell for the given property name.
  static Handle<PropertyCell> EnsureEmptyPropertyCell(
      Handle<JSGlobalObject> global, Handle<Name> name,
      PropertyCellType cell_type, int* entry_out = nullptr);

  DECLARE_CAST(JSGlobalObject)

  inline bool IsDetached();

  // Dispatched behavior.
  DECLARE_PRINTER(JSGlobalObject)
  DECLARE_VERIFIER(JSGlobalObject)

  // Layout description.
  static const int kNativeContextOffset = JSObject::kHeaderSize;
  static const int kGlobalProxyOffset = kNativeContextOffset + kPointerSize;
  static const int kHeaderSize = kGlobalProxyOffset + kPointerSize;
  static const int kSize = kHeaderSize;

 private:
  DISALLOW_IMPLICIT_CONSTRUCTORS(JSGlobalObject);
};


// Representation for JS Wrapper objects, String, Number, Boolean, etc.
class JSValue: public JSObject {
 public:
  // [value]: the object being wrapped.
  DECL_ACCESSORS(value, Object)

  DECLARE_CAST(JSValue)

  // Dispatched behavior.
  DECLARE_PRINTER(JSValue)
  DECLARE_VERIFIER(JSValue)

  // Layout description.
  static const int kValueOffset = JSObject::kHeaderSize;
  static const int kSize = kValueOffset + kPointerSize;

 private:
  DISALLOW_IMPLICIT_CONSTRUCTORS(JSValue);
};


class DateCache;

// Representation for JS date objects.
class JSDate: public JSObject {
 public:
  static MUST_USE_RESULT MaybeHandle<JSDate> New(Handle<JSFunction> constructor,
                                                 Handle<JSReceiver> new_target,
                                                 double tv);

  // If one component is NaN, all of them are, indicating a NaN time value.
  // [value]: the time value.
  DECL_ACCESSORS(value, Object)
  // [year]: caches year. Either undefined, smi, or NaN.
  DECL_ACCESSORS(year, Object)
  // [month]: caches month. Either undefined, smi, or NaN.
  DECL_ACCESSORS(month, Object)
  // [day]: caches day. Either undefined, smi, or NaN.
  DECL_ACCESSORS(day, Object)
  // [weekday]: caches day of week. Either undefined, smi, or NaN.
  DECL_ACCESSORS(weekday, Object)
  // [hour]: caches hours. Either undefined, smi, or NaN.
  DECL_ACCESSORS(hour, Object)
  // [min]: caches minutes. Either undefined, smi, or NaN.
  DECL_ACCESSORS(min, Object)
  // [sec]: caches seconds. Either undefined, smi, or NaN.
  DECL_ACCESSORS(sec, Object)
  // [cache stamp]: sample of the date cache stamp at the
  // moment when chached fields were cached.
  DECL_ACCESSORS(cache_stamp, Object)

  DECLARE_CAST(JSDate)

  // Returns the time value (UTC) identifying the current time.
  static double CurrentTimeValue(Isolate* isolate);

  // Returns the date field with the specified index.
  // See FieldIndex for the list of date fields.
  static Object* GetField(Object* date, Smi* index);

  static Handle<Object> SetValue(Handle<JSDate> date, double v);

  void SetValue(Object* value, bool is_value_nan);

  // ES6 section 20.3.4.45 Date.prototype [ @@toPrimitive ]
  static MUST_USE_RESULT MaybeHandle<Object> ToPrimitive(
      Handle<JSReceiver> receiver, Handle<Object> hint);

  // Dispatched behavior.
  DECLARE_PRINTER(JSDate)
  DECLARE_VERIFIER(JSDate)

  // The order is important. It must be kept in sync with date macros
  // in macros.py.
  enum FieldIndex {
    kDateValue,
    kYear,
    kMonth,
    kDay,
    kWeekday,
    kHour,
    kMinute,
    kSecond,
    kFirstUncachedField,
    kMillisecond = kFirstUncachedField,
    kDays,
    kTimeInDay,
    kFirstUTCField,
    kYearUTC = kFirstUTCField,
    kMonthUTC,
    kDayUTC,
    kWeekdayUTC,
    kHourUTC,
    kMinuteUTC,
    kSecondUTC,
    kMillisecondUTC,
    kDaysUTC,
    kTimeInDayUTC,
    kTimezoneOffset
  };

  // Layout description.
  static const int kValueOffset = JSObject::kHeaderSize;
  static const int kYearOffset = kValueOffset + kPointerSize;
  static const int kMonthOffset = kYearOffset + kPointerSize;
  static const int kDayOffset = kMonthOffset + kPointerSize;
  static const int kWeekdayOffset = kDayOffset + kPointerSize;
  static const int kHourOffset = kWeekdayOffset  + kPointerSize;
  static const int kMinOffset = kHourOffset + kPointerSize;
  static const int kSecOffset = kMinOffset + kPointerSize;
  static const int kCacheStampOffset = kSecOffset + kPointerSize;
  static const int kSize = kCacheStampOffset + kPointerSize;

 private:
  inline Object* DoGetField(FieldIndex index);

  Object* GetUTCField(FieldIndex index, double value, DateCache* date_cache);

  // Computes and caches the cacheable fields of the date.
  inline void SetCachedFields(int64_t local_time_ms, DateCache* date_cache);


  DISALLOW_IMPLICIT_CONSTRUCTORS(JSDate);
};


// Representation of message objects used for error reporting through
// the API. The messages are formatted in JavaScript so this object is
// a real JavaScript object. The information used for formatting the
// error messages are not directly accessible from JavaScript to
// prevent leaking information to user code called during error
// formatting.
class JSMessageObject: public JSObject {
 public:
  // [type]: the type of error message.
  inline int type() const;
  inline void set_type(int value);

  // [arguments]: the arguments for formatting the error message.
  DECL_ACCESSORS(argument, Object)

  // [script]: the script from which the error message originated.
  DECL_ACCESSORS(script, Object)

  // [stack_frames]: an array of stack frames for this error object.
  DECL_ACCESSORS(stack_frames, Object)

  // [start_position]: the start position in the script for the error message.
  inline int start_position() const;
  inline void set_start_position(int value);

  // [end_position]: the end position in the script for the error message.
  inline int end_position() const;
  inline void set_end_position(int value);

  int GetLineNumber() const;

  // Returns the offset of the given position within the containing line.
  int GetColumnNumber() const;

  // Returns the source code line containing the given source
  // position, or the empty string if the position is invalid.
  Handle<String> GetSourceLine() const;

  DECLARE_CAST(JSMessageObject)

  // Dispatched behavior.
  DECLARE_PRINTER(JSMessageObject)
  DECLARE_VERIFIER(JSMessageObject)

  // Layout description.
  static const int kTypeOffset = JSObject::kHeaderSize;
  static const int kArgumentsOffset = kTypeOffset + kPointerSize;
  static const int kScriptOffset = kArgumentsOffset + kPointerSize;
  static const int kStackFramesOffset = kScriptOffset + kPointerSize;
  static const int kStartPositionOffset = kStackFramesOffset + kPointerSize;
  static const int kEndPositionOffset = kStartPositionOffset + kPointerSize;
  static const int kSize = kEndPositionOffset + kPointerSize;

  typedef FixedBodyDescriptor<HeapObject::kMapOffset,
                              kStackFramesOffset + kPointerSize,
                              kSize> BodyDescriptor;
};

// Regular expressions
// The regular expression holds a single reference to a FixedArray in
// the kDataOffset field.
// The FixedArray contains the following data:
// - tag : type of regexp implementation (not compiled yet, atom or irregexp)
// - reference to the original source string
// - reference to the original flag string
// If it is an atom regexp
// - a reference to a literal string to search for
// If it is an irregexp regexp:
// - a reference to code for Latin1 inputs (bytecode or compiled), or a smi
// used for tracking the last usage (used for code flushing).
// - a reference to code for UC16 inputs (bytecode or compiled), or a smi
// used for tracking the last usage (used for code flushing)..
// - max number of registers used by irregexp implementations.
// - number of capture registers (output values) of the regexp.
class JSRegExp: public JSObject {
 public:
  // Meaning of Type:
  // NOT_COMPILED: Initial value. No data has been stored in the JSRegExp yet.
  // ATOM: A simple string to match against using an indexOf operation.
  // IRREGEXP: Compiled with Irregexp.
  enum Type { NOT_COMPILED, ATOM, IRREGEXP };
  enum Flag {
    kNone = 0,
    kGlobal = 1 << 0,
    kIgnoreCase = 1 << 1,
    kMultiline = 1 << 2,
    kSticky = 1 << 3,
    kUnicode = 1 << 4,
  };
  typedef base::Flags<Flag> Flags;

  DECL_ACCESSORS(data, Object)
  DECL_ACCESSORS(flags, Object)
  DECL_ACCESSORS(source, Object)

  static MaybeHandle<JSRegExp> New(Handle<String> source, Flags flags);
  static Handle<JSRegExp> Copy(Handle<JSRegExp> regexp);

  static MaybeHandle<JSRegExp> Initialize(Handle<JSRegExp> regexp,
                                          Handle<String> source, Flags flags);
  static MaybeHandle<JSRegExp> Initialize(Handle<JSRegExp> regexp,
                                          Handle<String> source,
                                          Handle<String> flags_string);

  inline Type TypeTag();
  inline int CaptureCount();
  inline Flags GetFlags();
  inline String* Pattern();
  inline Object* DataAt(int index);
  // Set implementation data after the object has been prepared.
  inline void SetDataAt(int index, Object* value);

  static int code_index(bool is_latin1) {
    if (is_latin1) {
      return kIrregexpLatin1CodeIndex;
    } else {
      return kIrregexpUC16CodeIndex;
    }
  }

  static int saved_code_index(bool is_latin1) {
    if (is_latin1) {
      return kIrregexpLatin1CodeSavedIndex;
    } else {
      return kIrregexpUC16CodeSavedIndex;
    }
  }

  DECLARE_CAST(JSRegExp)

  // Dispatched behavior.
  DECLARE_PRINTER(JSRegExp)
  DECLARE_VERIFIER(JSRegExp)

  static const int kDataOffset = JSObject::kHeaderSize;
  static const int kSourceOffset = kDataOffset + kPointerSize;
  static const int kFlagsOffset = kSourceOffset + kPointerSize;
  static const int kSize = kFlagsOffset + kPointerSize;

  // Indices in the data array.
  static const int kTagIndex = 0;
  static const int kSourceIndex = kTagIndex + 1;
  static const int kFlagsIndex = kSourceIndex + 1;
  static const int kDataIndex = kFlagsIndex + 1;
  // The data fields are used in different ways depending on the
  // value of the tag.
  // Atom regexps (literal strings).
  static const int kAtomPatternIndex = kDataIndex;

  static const int kAtomDataSize = kAtomPatternIndex + 1;

  // Irregexp compiled code or bytecode for Latin1. If compilation
  // fails, this fields hold an exception object that should be
  // thrown if the regexp is used again.
  static const int kIrregexpLatin1CodeIndex = kDataIndex;
  // Irregexp compiled code or bytecode for UC16.  If compilation
  // fails, this fields hold an exception object that should be
  // thrown if the regexp is used again.
  static const int kIrregexpUC16CodeIndex = kDataIndex + 1;

  // Saved instance of Irregexp compiled code or bytecode for Latin1 that
  // is a potential candidate for flushing.
  static const int kIrregexpLatin1CodeSavedIndex = kDataIndex + 2;
  // Saved instance of Irregexp compiled code or bytecode for UC16 that is
  // a potential candidate for flushing.
  static const int kIrregexpUC16CodeSavedIndex = kDataIndex + 3;

  // Maximal number of registers used by either Latin1 or UC16.
  // Only used to check that there is enough stack space
  static const int kIrregexpMaxRegisterCountIndex = kDataIndex + 4;
  // Number of captures in the compiled regexp.
  static const int kIrregexpCaptureCountIndex = kDataIndex + 5;
  // Maps names of named capture groups (at indices 2i) to their corresponding
  // capture group indices (at indices 2i + 1).
  static const int kIrregexpCaptureNameMapIndex = kDataIndex + 6;

  static const int kIrregexpDataSize = kIrregexpCaptureNameMapIndex + 1;

  // Offsets directly into the data fixed array.
  static const int kDataTagOffset =
      FixedArray::kHeaderSize + kTagIndex * kPointerSize;
  static const int kDataOneByteCodeOffset =
      FixedArray::kHeaderSize + kIrregexpLatin1CodeIndex * kPointerSize;
  static const int kDataUC16CodeOffset =
      FixedArray::kHeaderSize + kIrregexpUC16CodeIndex * kPointerSize;
  static const int kIrregexpCaptureCountOffset =
      FixedArray::kHeaderSize + kIrregexpCaptureCountIndex * kPointerSize;

  // In-object fields.
  static const int kLastIndexFieldIndex = 0;
  static const int kInObjectFieldCount = 1;

  // The uninitialized value for a regexp code object.
  static const int kUninitializedValue = -1;

  // The compilation error value for the regexp code object. The real error
  // object is in the saved code field.
  static const int kCompilationErrorValue = -2;

  // When we store the sweep generation at which we moved the code from the
  // code index to the saved code index we mask it of to be in the [0:255]
  // range.
  static const int kCodeAgeMask = 0xff;
};

DEFINE_OPERATORS_FOR_FLAGS(JSRegExp::Flags)


class CompilationCacheShape : public BaseShape<HashTableKey*> {
 public:
  static inline bool IsMatch(HashTableKey* key, Object* value) {
    return key->IsMatch(value);
  }

  static inline uint32_t Hash(HashTableKey* key) {
    return key->Hash();
  }

  static inline uint32_t HashForObject(HashTableKey* key, Object* object) {
    return key->HashForObject(object);
  }

  static inline Handle<Object> AsHandle(Isolate* isolate, HashTableKey* key);

  static const int kPrefixSize = 0;
  static const int kEntrySize = 2;
};


// This cache is used in two different variants. For regexp caching, it simply
// maps identifying info of the regexp to the cached regexp object. Scripts and
// eval code only gets cached after a second probe for the code object. To do
// so, on first "put" only a hash identifying the source is entered into the
// cache, mapping it to a lifetime count of the hash. On each call to Age all
// such lifetimes get reduced, and removed once they reach zero. If a second put
// is called while such a hash is live in the cache, the hash gets replaced by
// an actual cache entry. Age also removes stale live entries from the cache.
// Such entries are identified by SharedFunctionInfos pointing to either the
// recompilation stub, or to "old" code. This avoids memory leaks due to
// premature caching of scripts and eval strings that are never needed later.
class CompilationCacheTable: public HashTable<CompilationCacheTable,
                                              CompilationCacheShape,
                                              HashTableKey*> {
 public:
  // Find cached value for a string key, otherwise return null.
  Handle<Object> Lookup(
      Handle<String> src, Handle<Context> context, LanguageMode language_mode);
  Handle<Object> LookupEval(
      Handle<String> src, Handle<SharedFunctionInfo> shared,
      LanguageMode language_mode, int scope_position);
  Handle<Object> LookupRegExp(Handle<String> source, JSRegExp::Flags flags);
  static Handle<CompilationCacheTable> Put(
      Handle<CompilationCacheTable> cache, Handle<String> src,
      Handle<Context> context, LanguageMode language_mode,
      Handle<Object> value);
  static Handle<CompilationCacheTable> PutEval(
      Handle<CompilationCacheTable> cache, Handle<String> src,
      Handle<SharedFunctionInfo> context, Handle<SharedFunctionInfo> value,
      int scope_position);
  static Handle<CompilationCacheTable> PutRegExp(
      Handle<CompilationCacheTable> cache, Handle<String> src,
      JSRegExp::Flags flags, Handle<FixedArray> value);
  void Remove(Object* value);
  void Age();
  static const int kHashGenerations = 10;

  DECLARE_CAST(CompilationCacheTable)

 private:
  DISALLOW_IMPLICIT_CONSTRUCTORS(CompilationCacheTable);
};


class CodeCacheHashTableShape : public BaseShape<HashTableKey*> {
 public:
  static inline bool IsMatch(HashTableKey* key, Object* value) {
    return key->IsMatch(value);
  }

  static inline uint32_t Hash(HashTableKey* key) {
    return key->Hash();
  }

  static inline uint32_t HashForObject(HashTableKey* key, Object* object) {
    return key->HashForObject(object);
  }

  static inline Handle<Object> AsHandle(Isolate* isolate, HashTableKey* key);

  static const int kPrefixSize = 0;
  // The both the key (name + flags) and value (code object) can be derived from
  // the fixed array that stores both the name and code.
  // TODO(verwaest): Don't allocate a fixed array but inline name and code.
  // Rewrite IsMatch to get table + index as input rather than just the raw key.
  static const int kEntrySize = 1;
};


class CodeCacheHashTable: public HashTable<CodeCacheHashTable,
                                           CodeCacheHashTableShape,
                                           HashTableKey*> {
 public:
  static Handle<CodeCacheHashTable> Put(
      Handle<CodeCacheHashTable> table,
      Handle<Name> name,
      Handle<Code> code);

  Code* Lookup(Name* name, Code::Flags flags);

  DECLARE_CAST(CodeCacheHashTable)

 private:
  DISALLOW_IMPLICIT_CONSTRUCTORS(CodeCacheHashTable);
};


class TypeFeedbackInfo: public Struct {
 public:
  inline int ic_total_count();
  inline void set_ic_total_count(int count);

  inline int ic_with_type_info_count();
  inline void change_ic_with_type_info_count(int delta);

  inline int ic_generic_count();
  inline void change_ic_generic_count(int delta);

  inline void initialize_storage();

  inline void change_own_type_change_checksum();
  inline int own_type_change_checksum();

  inline void set_inlined_type_change_checksum(int checksum);
  inline bool matches_inlined_type_change_checksum(int checksum);

  DECLARE_CAST(TypeFeedbackInfo)

  // Dispatched behavior.
  DECLARE_PRINTER(TypeFeedbackInfo)
  DECLARE_VERIFIER(TypeFeedbackInfo)

  static const int kStorage1Offset = HeapObject::kHeaderSize;
  static const int kStorage2Offset = kStorage1Offset + kPointerSize;
  static const int kStorage3Offset = kStorage2Offset + kPointerSize;
  static const int kSize = kStorage3Offset + kPointerSize;

 private:
  static const int kTypeChangeChecksumBits = 7;

  class ICTotalCountField: public BitField<int, 0,
      kSmiValueSize - kTypeChangeChecksumBits> {};  // NOLINT
  class OwnTypeChangeChecksum: public BitField<int,
      kSmiValueSize - kTypeChangeChecksumBits,
      kTypeChangeChecksumBits> {};  // NOLINT
  class ICsWithTypeInfoCountField: public BitField<int, 0,
      kSmiValueSize - kTypeChangeChecksumBits> {};  // NOLINT
  class InlinedTypeChangeChecksum: public BitField<int,
      kSmiValueSize - kTypeChangeChecksumBits,
      kTypeChangeChecksumBits> {};  // NOLINT

  DISALLOW_IMPLICIT_CONSTRUCTORS(TypeFeedbackInfo);
};


enum AllocationSiteMode {
  DONT_TRACK_ALLOCATION_SITE,
  TRACK_ALLOCATION_SITE,
  LAST_ALLOCATION_SITE_MODE = TRACK_ALLOCATION_SITE
};


class AllocationSite: public Struct {
 public:
  static const uint32_t kMaximumArrayBytesToPretransition = 8 * 1024;
  static const double kPretenureRatio;
  static const int kPretenureMinimumCreated = 100;

  // Values for pretenure decision field.
  enum PretenureDecision {
    kUndecided = 0,
    kDontTenure = 1,
    kMaybeTenure = 2,
    kTenure = 3,
    kZombie = 4,
    kLastPretenureDecisionValue = kZombie
  };

  const char* PretenureDecisionName(PretenureDecision decision);

  DECL_ACCESSORS(transition_info, Object)
  // nested_site threads a list of sites that represent nested literals
  // walked in a particular order. So [[1, 2], 1, 2] will have one
  // nested_site, but [[1, 2], 3, [4]] will have a list of two.
  DECL_ACCESSORS(nested_site, Object)
  DECL_INT_ACCESSORS(pretenure_data)
  DECL_INT_ACCESSORS(pretenure_create_count)
  DECL_ACCESSORS(dependent_code, DependentCode)
  DECL_ACCESSORS(weak_next, Object)

  inline void Initialize();

  // This method is expensive, it should only be called for reporting.
  bool IsNestedSite();

  // transition_info bitfields, for constructed array transition info.
  class ElementsKindBits:       public BitField<ElementsKind, 0,  15> {};
  class UnusedBits:             public BitField<int,          15, 14> {};
  class DoNotInlineBit:         public BitField<bool,         29,  1> {};

  // Bitfields for pretenure_data
  class MementoFoundCountBits:  public BitField<int,               0, 26> {};
  class PretenureDecisionBits:  public BitField<PretenureDecision, 26, 3> {};
  class DeoptDependentCodeBit:  public BitField<bool,              29, 1> {};
  STATIC_ASSERT(PretenureDecisionBits::kMax >= kLastPretenureDecisionValue);

  // Increments the mementos found counter and returns true when the first
  // memento was found for a given allocation site.
  inline bool IncrementMementoFoundCount(int increment = 1);

  inline void IncrementMementoCreateCount();

  PretenureFlag GetPretenureMode();

  void ResetPretenureDecision();

  inline PretenureDecision pretenure_decision();
  inline void set_pretenure_decision(PretenureDecision decision);

  inline bool deopt_dependent_code();
  inline void set_deopt_dependent_code(bool deopt);

  inline int memento_found_count();
  inline void set_memento_found_count(int count);

  inline int memento_create_count();
  inline void set_memento_create_count(int count);

  // The pretenuring decision is made during gc, and the zombie state allows
  // us to recognize when an allocation site is just being kept alive because
  // a later traversal of new space may discover AllocationMementos that point
  // to this AllocationSite.
  inline bool IsZombie();

  inline bool IsMaybeTenure();

  inline void MarkZombie();

  inline bool MakePretenureDecision(PretenureDecision current_decision,
                                    double ratio,
                                    bool maximum_size_scavenge);

  inline bool DigestPretenuringFeedback(bool maximum_size_scavenge);

  inline ElementsKind GetElementsKind();
  inline void SetElementsKind(ElementsKind kind);

  inline bool CanInlineCall();
  inline void SetDoNotInlineCall();

  inline bool SitePointsToLiteral();

  template <AllocationSiteUpdateMode update_or_check =
                AllocationSiteUpdateMode::kUpdate>
  static bool DigestTransitionFeedback(Handle<AllocationSite> site,
                                       ElementsKind to_kind);

  DECLARE_PRINTER(AllocationSite)
  DECLARE_VERIFIER(AllocationSite)

  DECLARE_CAST(AllocationSite)
  static inline AllocationSiteMode GetMode(
      ElementsKind boilerplate_elements_kind);
  static inline AllocationSiteMode GetMode(ElementsKind from, ElementsKind to);
  static inline bool CanTrack(InstanceType type);

  static const int kTransitionInfoOffset = HeapObject::kHeaderSize;
  static const int kNestedSiteOffset = kTransitionInfoOffset + kPointerSize;
  static const int kPretenureDataOffset = kNestedSiteOffset + kPointerSize;
  static const int kPretenureCreateCountOffset =
      kPretenureDataOffset + kPointerSize;
  static const int kDependentCodeOffset =
      kPretenureCreateCountOffset + kPointerSize;
  static const int kWeakNextOffset = kDependentCodeOffset + kPointerSize;
  static const int kSize = kWeakNextOffset + kPointerSize;

  // During mark compact we need to take special care for the dependent code
  // field.
  static const int kPointerFieldsBeginOffset = kTransitionInfoOffset;
  static const int kPointerFieldsEndOffset = kWeakNextOffset;

  // For other visitors, use the fixed body descriptor below.
  typedef FixedBodyDescriptor<HeapObject::kHeaderSize, kSize, kSize>
      BodyDescriptor;

 private:
  inline bool PretenuringDecisionMade();

  DISALLOW_IMPLICIT_CONSTRUCTORS(AllocationSite);
};


class AllocationMemento: public Struct {
 public:
  static const int kAllocationSiteOffset = HeapObject::kHeaderSize;
  static const int kSize = kAllocationSiteOffset + kPointerSize;

  DECL_ACCESSORS(allocation_site, Object)

  inline bool IsValid();
  inline AllocationSite* GetAllocationSite();
  inline Address GetAllocationSiteUnchecked();

  DECLARE_PRINTER(AllocationMemento)
  DECLARE_VERIFIER(AllocationMemento)

  DECLARE_CAST(AllocationMemento)

 private:
  DISALLOW_IMPLICIT_CONSTRUCTORS(AllocationMemento);
};


// Representation of a slow alias as part of a sloppy arguments objects.
// For fast aliases (if HasSloppyArgumentsElements()):
// - the parameter map contains an index into the context
// - all attributes of the element have default values
// For slow aliases (if HasDictionaryArgumentsElements()):
// - the parameter map contains no fast alias mapping (i.e. the hole)
// - this struct (in the slow backing store) contains an index into the context
// - all attributes are available as part if the property details
class AliasedArgumentsEntry: public Struct {
 public:
  inline int aliased_context_slot() const;
  inline void set_aliased_context_slot(int count);

  DECLARE_CAST(AliasedArgumentsEntry)

  // Dispatched behavior.
  DECLARE_PRINTER(AliasedArgumentsEntry)
  DECLARE_VERIFIER(AliasedArgumentsEntry)

  static const int kAliasedContextSlot = HeapObject::kHeaderSize;
  static const int kSize = kAliasedContextSlot + kPointerSize;

 private:
  DISALLOW_IMPLICIT_CONSTRUCTORS(AliasedArgumentsEntry);
};


enum AllowNullsFlag {ALLOW_NULLS, DISALLOW_NULLS};
enum RobustnessFlag {ROBUST_STRING_TRAVERSAL, FAST_STRING_TRAVERSAL};


class StringHasher {
 public:
  explicit inline StringHasher(int length, uint32_t seed);

  template <typename schar>
  static inline uint32_t HashSequentialString(const schar* chars,
                                              int length,
                                              uint32_t seed);

  // Reads all the data, even for long strings and computes the utf16 length.
  static uint32_t ComputeUtf8Hash(Vector<const char> chars,
                                  uint32_t seed,
                                  int* utf16_length_out);

  // Calculated hash value for a string consisting of 1 to
  // String::kMaxArrayIndexSize digits with no leading zeros (except "0").
  // value is represented decimal value.
  static uint32_t MakeArrayIndexHash(uint32_t value, int length);

  // No string is allowed to have a hash of zero.  That value is reserved
  // for internal properties.  If the hash calculation yields zero then we
  // use 27 instead.
  static const int kZeroHash = 27;

  // Reusable parts of the hashing algorithm.
  INLINE(static uint32_t AddCharacterCore(uint32_t running_hash, uint16_t c));
  INLINE(static uint32_t GetHashCore(uint32_t running_hash));
  INLINE(static uint32_t ComputeRunningHash(uint32_t running_hash,
                                            const uc16* chars, int length));
  INLINE(static uint32_t ComputeRunningHashOneByte(uint32_t running_hash,
                                                   const char* chars,
                                                   int length));

 protected:
  // Returns the value to store in the hash field of a string with
  // the given length and contents.
  uint32_t GetHashField();
  // Returns true if the hash of this string can be computed without
  // looking at the contents.
  inline bool has_trivial_hash();
  // Adds a block of characters to the hash.
  template<typename Char>
  inline void AddCharacters(const Char* chars, int len);

 private:
  // Add a character to the hash.
  inline void AddCharacter(uint16_t c);
  // Update index. Returns true if string is still an index.
  inline bool UpdateIndex(uint16_t c);

  int length_;
  uint32_t raw_running_hash_;
  uint32_t array_index_;
  bool is_array_index_;
  bool is_first_char_;
  DISALLOW_COPY_AND_ASSIGN(StringHasher);
};


class IteratingStringHasher : public StringHasher {
 public:
  static inline uint32_t Hash(String* string, uint32_t seed);
  inline void VisitOneByteString(const uint8_t* chars, int length);
  inline void VisitTwoByteString(const uint16_t* chars, int length);

 private:
  inline IteratingStringHasher(int len, uint32_t seed);
  void VisitConsString(ConsString* cons_string);
  DISALLOW_COPY_AND_ASSIGN(IteratingStringHasher);
};


// The characteristics of a string are stored in its map.  Retrieving these
// few bits of information is moderately expensive, involving two memory
// loads where the second is dependent on the first.  To improve efficiency
// the shape of the string is given its own class so that it can be retrieved
// once and used for several string operations.  A StringShape is small enough
// to be passed by value and is immutable, but be aware that flattening a
// string can potentially alter its shape.  Also be aware that a GC caused by
// something else can alter the shape of a string due to ConsString
// shortcutting.  Keeping these restrictions in mind has proven to be error-
// prone and so we no longer put StringShapes in variables unless there is a
// concrete performance benefit at that particular point in the code.
class StringShape BASE_EMBEDDED {
 public:
  inline explicit StringShape(const String* s);
  inline explicit StringShape(Map* s);
  inline explicit StringShape(InstanceType t);
  inline bool IsSequential();
  inline bool IsExternal();
  inline bool IsCons();
  inline bool IsSliced();
  inline bool IsIndirect();
  inline bool IsExternalOneByte();
  inline bool IsExternalTwoByte();
  inline bool IsSequentialOneByte();
  inline bool IsSequentialTwoByte();
  inline bool IsInternalized();
  inline StringRepresentationTag representation_tag();
  inline uint32_t encoding_tag();
  inline uint32_t full_representation_tag();
  inline uint32_t size_tag();
#ifdef DEBUG
  inline uint32_t type() { return type_; }
  inline void invalidate() { valid_ = false; }
  inline bool valid() { return valid_; }
#else
  inline void invalidate() { }
#endif

 private:
  uint32_t type_;
#ifdef DEBUG
  inline void set_valid() { valid_ = true; }
  bool valid_;
#else
  inline void set_valid() { }
#endif
};


// The Name abstract class captures anything that can be used as a property
// name, i.e., strings and symbols.  All names store a hash value.
class Name: public HeapObject {
 public:
  // Get and set the hash field of the name.
  inline uint32_t hash_field();
  inline void set_hash_field(uint32_t value);

  // Tells whether the hash code has been computed.
  inline bool HasHashCode();

  // Returns a hash value used for the property table
  inline uint32_t Hash();

  // Equality operations.
  inline bool Equals(Name* other);
  inline static bool Equals(Handle<Name> one, Handle<Name> two);

  // Conversion.
  inline bool AsArrayIndex(uint32_t* index);

  // If the name is private, it can only name own properties.
  inline bool IsPrivate();

  inline bool IsUniqueName() const;

  // Return a string version of this name that is converted according to the
  // rules described in ES6 section 9.2.11.
  MUST_USE_RESULT static MaybeHandle<String> ToFunctionName(Handle<Name> name);
  MUST_USE_RESULT static MaybeHandle<String> ToFunctionName(
      Handle<Name> name, Handle<String> prefix);

  DECLARE_CAST(Name)

  DECLARE_PRINTER(Name)
#if TRACE_MAPS
  void NameShortPrint();
  int NameShortPrint(Vector<char> str);
#endif

  // Layout description.
  static const int kHashFieldSlot = HeapObject::kHeaderSize;
#if V8_TARGET_LITTLE_ENDIAN || !V8_HOST_ARCH_64_BIT
  static const int kHashFieldOffset = kHashFieldSlot;
#else
  static const int kHashFieldOffset = kHashFieldSlot + kIntSize;
#endif
  static const int kSize = kHashFieldSlot + kPointerSize;

  // Mask constant for checking if a name has a computed hash code
  // and if it is a string that is an array index.  The least significant bit
  // indicates whether a hash code has been computed.  If the hash code has
  // been computed the 2nd bit tells whether the string can be used as an
  // array index.
  static const int kHashNotComputedMask = 1;
  static const int kIsNotArrayIndexMask = 1 << 1;
  static const int kNofHashBitFields = 2;

  // Shift constant retrieving hash code from hash field.
  static const int kHashShift = kNofHashBitFields;

  // Only these bits are relevant in the hash, since the top two are shifted
  // out.
  static const uint32_t kHashBitMask = 0xffffffffu >> kHashShift;

  // Array index strings this short can keep their index in the hash field.
  static const int kMaxCachedArrayIndexLength = 7;

  // Maximum number of characters to consider when trying to convert a string
  // value into an array index.
  static const int kMaxArrayIndexSize = 10;

  // For strings which are array indexes the hash value has the string length
  // mixed into the hash, mainly to avoid a hash value of zero which would be
  // the case for the string '0'. 24 bits are used for the array index value.
  static const int kArrayIndexValueBits = 24;
  static const int kArrayIndexLengthBits =
      kBitsPerInt - kArrayIndexValueBits - kNofHashBitFields;

  STATIC_ASSERT(kArrayIndexLengthBits > 0);
  STATIC_ASSERT(kMaxArrayIndexSize < (1 << kArrayIndexLengthBits));

  class ArrayIndexValueBits : public BitField<unsigned int, kNofHashBitFields,
      kArrayIndexValueBits> {};  // NOLINT
  class ArrayIndexLengthBits : public BitField<unsigned int,
      kNofHashBitFields + kArrayIndexValueBits,
      kArrayIndexLengthBits> {};  // NOLINT

  // Check that kMaxCachedArrayIndexLength + 1 is a power of two so we
  // could use a mask to test if the length of string is less than or equal to
  // kMaxCachedArrayIndexLength.
  STATIC_ASSERT(IS_POWER_OF_TWO(kMaxCachedArrayIndexLength + 1));

  static const unsigned int kContainsCachedArrayIndexMask =
      (~static_cast<unsigned>(kMaxCachedArrayIndexLength)
       << ArrayIndexLengthBits::kShift) |
      kIsNotArrayIndexMask;

  // Value of empty hash field indicating that the hash is not computed.
  static const int kEmptyHashField =
      kIsNotArrayIndexMask | kHashNotComputedMask;

 protected:
  static inline bool IsHashFieldComputed(uint32_t field);

 private:
  DISALLOW_IMPLICIT_CONSTRUCTORS(Name);
};


// ES6 symbols.
class Symbol: public Name {
 public:
  // [name]: The print name of a symbol, or undefined if none.
  DECL_ACCESSORS(name, Object)

  DECL_INT_ACCESSORS(flags)

  // [is_private]: Whether this is a private symbol.  Private symbols can only
  // be used to designate own properties of objects.
  DECL_BOOLEAN_ACCESSORS(is_private)

  // [is_well_known_symbol]: Whether this is a spec-defined well-known symbol,
  // or not. Well-known symbols do not throw when an access check fails during
  // a load.
  DECL_BOOLEAN_ACCESSORS(is_well_known_symbol)

  DECLARE_CAST(Symbol)

  // Dispatched behavior.
  DECLARE_PRINTER(Symbol)
  DECLARE_VERIFIER(Symbol)

  // Layout description.
  static const int kNameOffset = Name::kSize;
  static const int kFlagsOffset = kNameOffset + kPointerSize;
  static const int kSize = kFlagsOffset + kPointerSize;

  typedef FixedBodyDescriptor<kNameOffset, kFlagsOffset, kSize> BodyDescriptor;

  void SymbolShortPrint(std::ostream& os);

 private:
  static const int kPrivateBit = 0;
  static const int kWellKnownSymbolBit = 1;

  const char* PrivateSymbolToName() const;

#if TRACE_MAPS
  friend class Name;  // For PrivateSymbolToName.
#endif

  DISALLOW_IMPLICIT_CONSTRUCTORS(Symbol);
};


class ConsString;

// The String abstract class captures JavaScript string values:
//
// Ecma-262:
//  4.3.16 String Value
//    A string value is a member of the type String and is a finite
//    ordered sequence of zero or more 16-bit unsigned integer values.
//
// All string values have a length field.
class String: public Name {
 public:
  enum Encoding { ONE_BYTE_ENCODING, TWO_BYTE_ENCODING };

  class SubStringRange {
   public:
    explicit inline SubStringRange(String* string, int first = 0,
                                   int length = -1);
    class iterator;
    inline iterator begin();
    inline iterator end();

   private:
    String* string_;
    int first_;
    int length_;
  };

  // Representation of the flat content of a String.
  // A non-flat string doesn't have flat content.
  // A flat string has content that's encoded as a sequence of either
  // one-byte chars or two-byte UC16.
  // Returned by String::GetFlatContent().
  class FlatContent {
   public:
    // Returns true if the string is flat and this structure contains content.
    bool IsFlat() const { return state_ != NON_FLAT; }
    // Returns true if the structure contains one-byte content.
    bool IsOneByte() const { return state_ == ONE_BYTE; }
    // Returns true if the structure contains two-byte content.
    bool IsTwoByte() const { return state_ == TWO_BYTE; }

    // Return the one byte content of the string. Only use if IsOneByte()
    // returns true.
    Vector<const uint8_t> ToOneByteVector() const {
      DCHECK_EQ(ONE_BYTE, state_);
      return Vector<const uint8_t>(onebyte_start, length_);
    }
    // Return the two-byte content of the string. Only use if IsTwoByte()
    // returns true.
    Vector<const uc16> ToUC16Vector() const {
      DCHECK_EQ(TWO_BYTE, state_);
      return Vector<const uc16>(twobyte_start, length_);
    }

    uc16 Get(int i) const {
      DCHECK(i < length_);
      DCHECK(state_ != NON_FLAT);
      if (state_ == ONE_BYTE) return onebyte_start[i];
      return twobyte_start[i];
    }

    bool UsesSameString(const FlatContent& other) const {
      return onebyte_start == other.onebyte_start;
    }

   private:
    enum State { NON_FLAT, ONE_BYTE, TWO_BYTE };

    // Constructors only used by String::GetFlatContent().
    explicit FlatContent(const uint8_t* start, int length)
        : onebyte_start(start), length_(length), state_(ONE_BYTE) {}
    explicit FlatContent(const uc16* start, int length)
        : twobyte_start(start), length_(length), state_(TWO_BYTE) { }
    FlatContent() : onebyte_start(NULL), length_(0), state_(NON_FLAT) { }

    union {
      const uint8_t* onebyte_start;
      const uc16* twobyte_start;
    };
    int length_;
    State state_;

    friend class String;
    friend class IterableSubString;
  };

  template <typename Char>
  INLINE(Vector<const Char> GetCharVector());

  // Get and set the length of the string.
  inline int length() const;
  inline void set_length(int value);

  // Get and set the length of the string using acquire loads and release
  // stores.
  inline int synchronized_length() const;
  inline void synchronized_set_length(int value);

  // Returns whether this string has only one-byte chars, i.e. all of them can
  // be one-byte encoded.  This might be the case even if the string is
  // two-byte.  Such strings may appear when the embedder prefers
  // two-byte external representations even for one-byte data.
  inline bool IsOneByteRepresentation() const;
  inline bool IsTwoByteRepresentation() const;

  // Cons and slices have an encoding flag that may not represent the actual
  // encoding of the underlying string.  This is taken into account here.
  // Requires: this->IsFlat()
  inline bool IsOneByteRepresentationUnderneath();
  inline bool IsTwoByteRepresentationUnderneath();

  // NOTE: this should be considered only a hint.  False negatives are
  // possible.
  inline bool HasOnlyOneByteChars();

  // Get and set individual two byte chars in the string.
  inline void Set(int index, uint16_t value);
  // Get individual two byte char in the string.  Repeated calls
  // to this method are not efficient unless the string is flat.
  INLINE(uint16_t Get(int index));

  // ES6 section 7.1.3.1 ToNumber Applied to the String Type
  static Handle<Object> ToNumber(Handle<String> subject);

  // Flattens the string.  Checks first inline to see if it is
  // necessary.  Does nothing if the string is not a cons string.
  // Flattening allocates a sequential string with the same data as
  // the given string and mutates the cons string to a degenerate
  // form, where the first component is the new sequential string and
  // the second component is the empty string.  If allocation fails,
  // this function returns a failure.  If flattening succeeds, this
  // function returns the sequential string that is now the first
  // component of the cons string.
  //
  // Degenerate cons strings are handled specially by the garbage
  // collector (see IsShortcutCandidate).

  static inline Handle<String> Flatten(Handle<String> string,
                                       PretenureFlag pretenure = NOT_TENURED);

  // Tries to return the content of a flat string as a structure holding either
  // a flat vector of char or of uc16.
  // If the string isn't flat, and therefore doesn't have flat content, the
  // returned structure will report so, and can't provide a vector of either
  // kind.
  FlatContent GetFlatContent();

  // Returns the parent of a sliced string or first part of a flat cons string.
  // Requires: StringShape(this).IsIndirect() && this->IsFlat()
  inline String* GetUnderlying();

  // String relational comparison, implemented according to ES6 section 7.2.11
  // Abstract Relational Comparison (step 5): The comparison of Strings uses a
  // simple lexicographic ordering on sequences of code unit values. There is no
  // attempt to use the more complex, semantically oriented definitions of
  // character or string equality and collating order defined in the Unicode
  // specification. Therefore String values that are canonically equal according
  // to the Unicode standard could test as unequal. In effect this algorithm
  // assumes that both Strings are already in normalized form. Also, note that
  // for strings containing supplementary characters, lexicographic ordering on
  // sequences of UTF-16 code unit values differs from that on sequences of code
  // point values.
  MUST_USE_RESULT static ComparisonResult Compare(Handle<String> x,
                                                  Handle<String> y);

  // Perform string match of pattern on subject, starting at start index.
  // Caller must ensure that 0 <= start_index <= sub->length().
  static int IndexOf(Isolate* isolate, Handle<String> sub, Handle<String> pat,
                     int start_index);

  // String equality operations.
  inline bool Equals(String* other);
  inline static bool Equals(Handle<String> one, Handle<String> two);
  bool IsUtf8EqualTo(Vector<const char> str, bool allow_prefix_match = false);
  bool IsOneByteEqualTo(Vector<const uint8_t> str);
  bool IsTwoByteEqualTo(Vector<const uc16> str);

  // Return a UTF8 representation of the string.  The string is null
  // terminated but may optionally contain nulls.  Length is returned
  // in length_output if length_output is not a null pointer  The string
  // should be nearly flat, otherwise the performance of this method may
  // be very slow (quadratic in the length).  Setting robustness_flag to
  // ROBUST_STRING_TRAVERSAL invokes behaviour that is robust  This means it
  // handles unexpected data without causing assert failures and it does not
  // do any heap allocations.  This is useful when printing stack traces.
  std::unique_ptr<char[]> ToCString(AllowNullsFlag allow_nulls,
                                    RobustnessFlag robustness_flag, int offset,
                                    int length, int* length_output = 0);
  std::unique_ptr<char[]> ToCString(
      AllowNullsFlag allow_nulls = DISALLOW_NULLS,
      RobustnessFlag robustness_flag = FAST_STRING_TRAVERSAL,
      int* length_output = 0);

  bool ComputeArrayIndex(uint32_t* index);

  // Externalization.
  bool MakeExternal(v8::String::ExternalStringResource* resource);
  bool MakeExternal(v8::String::ExternalOneByteStringResource* resource);

  // Conversion.
  inline bool AsArrayIndex(uint32_t* index);

  // Trimming.
  enum TrimMode { kTrim, kTrimLeft, kTrimRight };
  static Handle<String> Trim(Handle<String> string, TrimMode mode);

  DECLARE_CAST(String)

  void PrintOn(FILE* out);

  // For use during stack traces.  Performs rudimentary sanity check.
  bool LooksValid();

  // Dispatched behavior.
  void StringShortPrint(StringStream* accumulator, bool show_details = true);
  void PrintUC16(std::ostream& os, int start = 0, int end = -1);  // NOLINT
#if defined(DEBUG) || defined(OBJECT_PRINT)
  char* ToAsciiArray();
#endif
  DECLARE_PRINTER(String)
  DECLARE_VERIFIER(String)

  inline bool IsFlat();

  // Layout description.
  static const int kLengthOffset = Name::kSize;
  static const int kSize = kLengthOffset + kPointerSize;

  // Max char codes.
  static const int32_t kMaxOneByteCharCode = unibrow::Latin1::kMaxChar;
  static const uint32_t kMaxOneByteCharCodeU = unibrow::Latin1::kMaxChar;
  static const int kMaxUtf16CodeUnit = 0xffff;
  static const uint32_t kMaxUtf16CodeUnitU = kMaxUtf16CodeUnit;
  static const uc32 kMaxCodePoint = 0x10ffff;

  // Maximal string length.
  static const int kMaxLength = (1 << 28) - 16;

  // Max length for computing hash. For strings longer than this limit the
  // string length is used as the hash value.
  static const int kMaxHashCalcLength = 16383;

  // Limit for truncation in short printing.
  static const int kMaxShortPrintLength = 1024;

  // Support for regular expressions.
  const uc16* GetTwoByteData(unsigned start);

  // Helper function for flattening strings.
  template <typename sinkchar>
  static void WriteToFlat(String* source,
                          sinkchar* sink,
                          int from,
                          int to);

  // The return value may point to the first aligned word containing the first
  // non-one-byte character, rather than directly to the non-one-byte character.
  // If the return value is >= the passed length, the entire string was
  // one-byte.
  static inline int NonAsciiStart(const char* chars, int length) {
    const char* start = chars;
    const char* limit = chars + length;

    if (length >= kIntptrSize) {
      // Check unaligned bytes.
      while (!IsAligned(reinterpret_cast<intptr_t>(chars), sizeof(uintptr_t))) {
        if (static_cast<uint8_t>(*chars) > unibrow::Utf8::kMaxOneByteChar) {
          return static_cast<int>(chars - start);
        }
        ++chars;
      }
      // Check aligned words.
      DCHECK(unibrow::Utf8::kMaxOneByteChar == 0x7F);
      const uintptr_t non_one_byte_mask = kUintptrAllBitsSet / 0xFF * 0x80;
      while (chars + sizeof(uintptr_t) <= limit) {
        if (*reinterpret_cast<const uintptr_t*>(chars) & non_one_byte_mask) {
          return static_cast<int>(chars - start);
        }
        chars += sizeof(uintptr_t);
      }
    }
    // Check remaining unaligned bytes.
    while (chars < limit) {
      if (static_cast<uint8_t>(*chars) > unibrow::Utf8::kMaxOneByteChar) {
        return static_cast<int>(chars - start);
      }
      ++chars;
    }

    return static_cast<int>(chars - start);
  }

  static inline bool IsAscii(const char* chars, int length) {
    return NonAsciiStart(chars, length) >= length;
  }

  static inline bool IsAscii(const uint8_t* chars, int length) {
    return
        NonAsciiStart(reinterpret_cast<const char*>(chars), length) >= length;
  }

  static inline int NonOneByteStart(const uc16* chars, int length) {
    const uc16* limit = chars + length;
    const uc16* start = chars;
    while (chars < limit) {
      if (*chars > kMaxOneByteCharCodeU) return static_cast<int>(chars - start);
      ++chars;
    }
    return static_cast<int>(chars - start);
  }

  static inline bool IsOneByte(const uc16* chars, int length) {
    return NonOneByteStart(chars, length) >= length;
  }

  template<class Visitor>
  static inline ConsString* VisitFlat(Visitor* visitor,
                                      String* string,
                                      int offset = 0);

  static Handle<FixedArray> CalculateLineEnds(Handle<String> string,
                                              bool include_ending_line);

  // Use the hash field to forward to the canonical internalized string
  // when deserializing an internalized string.
  inline void SetForwardedInternalizedString(String* string);
  inline String* GetForwardedInternalizedString();

 private:
  friend class Name;
  friend class StringTableInsertionKey;

  static Handle<String> SlowFlatten(Handle<ConsString> cons,
                                    PretenureFlag tenure);

  // Slow case of String::Equals.  This implementation works on any strings
  // but it is most efficient on strings that are almost flat.
  bool SlowEquals(String* other);

  static bool SlowEquals(Handle<String> one, Handle<String> two);

  // Slow case of AsArrayIndex.
  bool SlowAsArrayIndex(uint32_t* index);

  // Compute and set the hash code.
  uint32_t ComputeAndSetHash();

  DISALLOW_IMPLICIT_CONSTRUCTORS(String);
};


// The SeqString abstract class captures sequential string values.
class SeqString: public String {
 public:
  DECLARE_CAST(SeqString)

  // Layout description.
  static const int kHeaderSize = String::kSize;

  // Truncate the string in-place if possible and return the result.
  // In case of new_length == 0, the empty string is returned without
  // truncating the original string.
  MUST_USE_RESULT static Handle<String> Truncate(Handle<SeqString> string,
                                                 int new_length);
 private:
  DISALLOW_IMPLICIT_CONSTRUCTORS(SeqString);
};


// The OneByteString class captures sequential one-byte string objects.
// Each character in the OneByteString is an one-byte character.
class SeqOneByteString: public SeqString {
 public:
  static const bool kHasOneByteEncoding = true;

  // Dispatched behavior.
  inline uint16_t SeqOneByteStringGet(int index);
  inline void SeqOneByteStringSet(int index, uint16_t value);

  // Get the address of the characters in this string.
  inline Address GetCharsAddress();

  inline uint8_t* GetChars();

  DECLARE_CAST(SeqOneByteString)

  // Garbage collection support.  This method is called by the
  // garbage collector to compute the actual size of an OneByteString
  // instance.
  inline int SeqOneByteStringSize(InstanceType instance_type);

  // Computes the size for an OneByteString instance of a given length.
  static int SizeFor(int length) {
    return OBJECT_POINTER_ALIGN(kHeaderSize + length * kCharSize);
  }

  // Maximal memory usage for a single sequential one-byte string.
  static const int kMaxSize = 512 * MB - 1;
  STATIC_ASSERT((kMaxSize - kHeaderSize) >= String::kMaxLength);

 private:
  DISALLOW_IMPLICIT_CONSTRUCTORS(SeqOneByteString);
};


// The TwoByteString class captures sequential unicode string objects.
// Each character in the TwoByteString is a two-byte uint16_t.
class SeqTwoByteString: public SeqString {
 public:
  static const bool kHasOneByteEncoding = false;

  // Dispatched behavior.
  inline uint16_t SeqTwoByteStringGet(int index);
  inline void SeqTwoByteStringSet(int index, uint16_t value);

  // Get the address of the characters in this string.
  inline Address GetCharsAddress();

  inline uc16* GetChars();

  // For regexp code.
  const uint16_t* SeqTwoByteStringGetData(unsigned start);

  DECLARE_CAST(SeqTwoByteString)

  // Garbage collection support.  This method is called by the
  // garbage collector to compute the actual size of a TwoByteString
  // instance.
  inline int SeqTwoByteStringSize(InstanceType instance_type);

  // Computes the size for a TwoByteString instance of a given length.
  static int SizeFor(int length) {
    return OBJECT_POINTER_ALIGN(kHeaderSize + length * kShortSize);
  }

  // Maximal memory usage for a single sequential two-byte string.
  static const int kMaxSize = 512 * MB - 1;
  STATIC_ASSERT(static_cast<int>((kMaxSize - kHeaderSize)/sizeof(uint16_t)) >=
               String::kMaxLength);

 private:
  DISALLOW_IMPLICIT_CONSTRUCTORS(SeqTwoByteString);
};


// The ConsString class describes string values built by using the
// addition operator on strings.  A ConsString is a pair where the
// first and second components are pointers to other string values.
// One or both components of a ConsString can be pointers to other
// ConsStrings, creating a binary tree of ConsStrings where the leaves
// are non-ConsString string values.  The string value represented by
// a ConsString can be obtained by concatenating the leaf string
// values in a left-to-right depth-first traversal of the tree.
class ConsString: public String {
 public:
  // First string of the cons cell.
  inline String* first();
  // Doesn't check that the result is a string, even in debug mode.  This is
  // useful during GC where the mark bits confuse the checks.
  inline Object* unchecked_first();
  inline void set_first(String* first,
                        WriteBarrierMode mode = UPDATE_WRITE_BARRIER);

  // Second string of the cons cell.
  inline String* second();
  // Doesn't check that the result is a string, even in debug mode.  This is
  // useful during GC where the mark bits confuse the checks.
  inline Object* unchecked_second();
  inline void set_second(String* second,
                         WriteBarrierMode mode = UPDATE_WRITE_BARRIER);

  // Dispatched behavior.
  uint16_t ConsStringGet(int index);

  DECLARE_CAST(ConsString)

  // Layout description.
  static const int kFirstOffset = POINTER_SIZE_ALIGN(String::kSize);
  static const int kSecondOffset = kFirstOffset + kPointerSize;
  static const int kSize = kSecondOffset + kPointerSize;

  // Minimum length for a cons string.
  static const int kMinLength = 13;

  typedef FixedBodyDescriptor<kFirstOffset, kSecondOffset + kPointerSize, kSize>
          BodyDescriptor;

  DECLARE_VERIFIER(ConsString)

 private:
  DISALLOW_IMPLICIT_CONSTRUCTORS(ConsString);
};


// The Sliced String class describes strings that are substrings of another
// sequential string.  The motivation is to save time and memory when creating
// a substring.  A Sliced String is described as a pointer to the parent,
// the offset from the start of the parent string and the length.  Using
// a Sliced String therefore requires unpacking of the parent string and
// adding the offset to the start address.  A substring of a Sliced String
// are not nested since the double indirection is simplified when creating
// such a substring.
// Currently missing features are:
//  - handling externalized parent strings
//  - external strings as parent
//  - truncating sliced string to enable otherwise unneeded parent to be GC'ed.
class SlicedString: public String {
 public:
  inline String* parent();
  inline void set_parent(String* parent,
                         WriteBarrierMode mode = UPDATE_WRITE_BARRIER);
  inline int offset() const;
  inline void set_offset(int offset);

  // Dispatched behavior.
  uint16_t SlicedStringGet(int index);

  DECLARE_CAST(SlicedString)

  // Layout description.
  static const int kParentOffset = POINTER_SIZE_ALIGN(String::kSize);
  static const int kOffsetOffset = kParentOffset + kPointerSize;
  static const int kSize = kOffsetOffset + kPointerSize;

  // Minimum length for a sliced string.
  static const int kMinLength = 13;

  typedef FixedBodyDescriptor<kParentOffset,
                              kOffsetOffset + kPointerSize, kSize>
          BodyDescriptor;

  DECLARE_VERIFIER(SlicedString)

 private:
  DISALLOW_IMPLICIT_CONSTRUCTORS(SlicedString);
};


// The ExternalString class describes string values that are backed by
// a string resource that lies outside the V8 heap.  ExternalStrings
// consist of the length field common to all strings, a pointer to the
// external resource.  It is important to ensure (externally) that the
// resource is not deallocated while the ExternalString is live in the
// V8 heap.
//
// The API expects that all ExternalStrings are created through the
// API.  Therefore, ExternalStrings should not be used internally.
class ExternalString: public String {
 public:
  DECLARE_CAST(ExternalString)

  // Layout description.
  static const int kResourceOffset = POINTER_SIZE_ALIGN(String::kSize);
  static const int kShortSize = kResourceOffset + kPointerSize;
  static const int kResourceDataOffset = kResourceOffset + kPointerSize;
  static const int kSize = kResourceDataOffset + kPointerSize;

  // Return whether external string is short (data pointer is not cached).
  inline bool is_short();

  STATIC_ASSERT(kResourceOffset == Internals::kStringResourceOffset);

 private:
  DISALLOW_IMPLICIT_CONSTRUCTORS(ExternalString);
};


// The ExternalOneByteString class is an external string backed by an
// one-byte string.
class ExternalOneByteString : public ExternalString {
 public:
  static const bool kHasOneByteEncoding = true;

  typedef v8::String::ExternalOneByteStringResource Resource;

  // The underlying resource.
  inline const Resource* resource();
  inline void set_resource(const Resource* buffer);

  // Update the pointer cache to the external character array.
  // The cached pointer is always valid, as the external character array does =
  // not move during lifetime.  Deserialization is the only exception, after
  // which the pointer cache has to be refreshed.
  inline void update_data_cache();

  inline const uint8_t* GetChars();

  // Dispatched behavior.
  inline uint16_t ExternalOneByteStringGet(int index);

  DECLARE_CAST(ExternalOneByteString)

  class BodyDescriptor;

 private:
  DISALLOW_IMPLICIT_CONSTRUCTORS(ExternalOneByteString);
};


// The ExternalTwoByteString class is an external string backed by a UTF-16
// encoded string.
class ExternalTwoByteString: public ExternalString {
 public:
  static const bool kHasOneByteEncoding = false;

  typedef v8::String::ExternalStringResource Resource;

  // The underlying string resource.
  inline const Resource* resource();
  inline void set_resource(const Resource* buffer);

  // Update the pointer cache to the external character array.
  // The cached pointer is always valid, as the external character array does =
  // not move during lifetime.  Deserialization is the only exception, after
  // which the pointer cache has to be refreshed.
  inline void update_data_cache();

  inline const uint16_t* GetChars();

  // Dispatched behavior.
  inline uint16_t ExternalTwoByteStringGet(int index);

  // For regexp code.
  inline const uint16_t* ExternalTwoByteStringGetData(unsigned start);

  DECLARE_CAST(ExternalTwoByteString)

  class BodyDescriptor;

 private:
  DISALLOW_IMPLICIT_CONSTRUCTORS(ExternalTwoByteString);
};


// Utility superclass for stack-allocated objects that must be updated
// on gc.  It provides two ways for the gc to update instances, either
// iterating or updating after gc.
class Relocatable BASE_EMBEDDED {
 public:
  explicit inline Relocatable(Isolate* isolate);
  inline virtual ~Relocatable();
  virtual void IterateInstance(ObjectVisitor* v) { }
  virtual void PostGarbageCollection() { }

  static void PostGarbageCollectionProcessing(Isolate* isolate);
  static int ArchiveSpacePerThread();
  static char* ArchiveState(Isolate* isolate, char* to);
  static char* RestoreState(Isolate* isolate, char* from);
  static void Iterate(Isolate* isolate, ObjectVisitor* v);
  static void Iterate(ObjectVisitor* v, Relocatable* top);
  static char* Iterate(ObjectVisitor* v, char* t);

 private:
  Isolate* isolate_;
  Relocatable* prev_;
};


// A flat string reader provides random access to the contents of a
// string independent of the character width of the string.  The handle
// must be valid as long as the reader is being used.
class FlatStringReader : public Relocatable {
 public:
  FlatStringReader(Isolate* isolate, Handle<String> str);
  FlatStringReader(Isolate* isolate, Vector<const char> input);
  void PostGarbageCollection();
  inline uc32 Get(int index);
  template <typename Char>
  inline Char Get(int index);
  int length() { return length_; }
 private:
  String** str_;
  bool is_one_byte_;
  int length_;
  const void* start_;
};


// This maintains an off-stack representation of the stack frames required
// to traverse a ConsString, allowing an entirely iterative and restartable
// traversal of the entire string
class ConsStringIterator {
 public:
  inline ConsStringIterator() {}
  inline explicit ConsStringIterator(ConsString* cons_string, int offset = 0) {
    Reset(cons_string, offset);
  }
  inline void Reset(ConsString* cons_string, int offset = 0) {
    depth_ = 0;
    // Next will always return NULL.
    if (cons_string == NULL) return;
    Initialize(cons_string, offset);
  }
  // Returns NULL when complete.
  inline String* Next(int* offset_out) {
    *offset_out = 0;
    if (depth_ == 0) return NULL;
    return Continue(offset_out);
  }

 private:
  static const int kStackSize = 32;
  // Use a mask instead of doing modulo operations for stack wrapping.
  static const int kDepthMask = kStackSize-1;
  STATIC_ASSERT(IS_POWER_OF_TWO(kStackSize));
  static inline int OffsetForDepth(int depth);

  inline void PushLeft(ConsString* string);
  inline void PushRight(ConsString* string);
  inline void AdjustMaximumDepth();
  inline void Pop();
  inline bool StackBlown() { return maximum_depth_ - depth_ == kStackSize; }
  void Initialize(ConsString* cons_string, int offset);
  String* Continue(int* offset_out);
  String* NextLeaf(bool* blew_stack);
  String* Search(int* offset_out);

  // Stack must always contain only frames for which right traversal
  // has not yet been performed.
  ConsString* frames_[kStackSize];
  ConsString* root_;
  int depth_;
  int maximum_depth_;
  int consumed_;
  DISALLOW_COPY_AND_ASSIGN(ConsStringIterator);
};


class StringCharacterStream {
 public:
  inline StringCharacterStream(String* string,
                               int offset = 0);
  inline uint16_t GetNext();
  inline bool HasMore();
  inline void Reset(String* string, int offset = 0);
  inline void VisitOneByteString(const uint8_t* chars, int length);
  inline void VisitTwoByteString(const uint16_t* chars, int length);

 private:
  ConsStringIterator iter_;
  bool is_one_byte_;
  union {
    const uint8_t* buffer8_;
    const uint16_t* buffer16_;
  };
  const uint8_t* end_;
  DISALLOW_COPY_AND_ASSIGN(StringCharacterStream);
};


template <typename T>
class VectorIterator {
 public:
  VectorIterator(T* d, int l) : data_(Vector<const T>(d, l)), index_(0) { }
  explicit VectorIterator(Vector<const T> data) : data_(data), index_(0) { }
  T GetNext() { return data_[index_++]; }
  bool has_more() { return index_ < data_.length(); }
 private:
  Vector<const T> data_;
  int index_;
};


// The Oddball describes objects null, undefined, true, and false.
class Oddball: public HeapObject {
 public:
  // [to_number_raw]: Cached raw to_number computed at startup.
  inline double to_number_raw() const;
  inline void set_to_number_raw(double value);

  // [to_string]: Cached to_string computed at startup.
  DECL_ACCESSORS(to_string, String)

  // [to_number]: Cached to_number computed at startup.
  DECL_ACCESSORS(to_number, Object)

  // [typeof]: Cached type_of computed at startup.
  DECL_ACCESSORS(type_of, String)

  inline byte kind() const;
  inline void set_kind(byte kind);

  // ES6 section 7.1.3 ToNumber for Boolean, Null, Undefined.
  MUST_USE_RESULT static inline Handle<Object> ToNumber(Handle<Oddball> input);

  DECLARE_CAST(Oddball)

  // Dispatched behavior.
  DECLARE_VERIFIER(Oddball)

  // Initialize the fields.
  static void Initialize(Isolate* isolate, Handle<Oddball> oddball,
                         const char* to_string, Handle<Object> to_number,
                         const char* type_of, byte kind);

  // Layout description.
  static const int kToNumberRawOffset = HeapObject::kHeaderSize;
  static const int kToStringOffset = kToNumberRawOffset + kDoubleSize;
  static const int kToNumberOffset = kToStringOffset + kPointerSize;
  static const int kTypeOfOffset = kToNumberOffset + kPointerSize;
  static const int kKindOffset = kTypeOfOffset + kPointerSize;
  static const int kSize = kKindOffset + kPointerSize;

  static const byte kFalse = 0;
  static const byte kTrue = 1;
  static const byte kNotBooleanMask = ~1;
  static const byte kTheHole = 2;
  static const byte kNull = 3;
  static const byte kArgumentsMarker = 4;
  static const byte kUndefined = 5;
  static const byte kUninitialized = 6;
  static const byte kOther = 7;
  static const byte kException = 8;
  static const byte kOptimizedOut = 9;
  static const byte kStaleRegister = 10;

  typedef FixedBodyDescriptor<kToStringOffset, kTypeOfOffset + kPointerSize,
                              kSize> BodyDescriptor;

  STATIC_ASSERT(kToNumberRawOffset == HeapNumber::kValueOffset);
  STATIC_ASSERT(kKindOffset == Internals::kOddballKindOffset);
  STATIC_ASSERT(kNull == Internals::kNullOddballKind);
  STATIC_ASSERT(kUndefined == Internals::kUndefinedOddballKind);

 private:
  DISALLOW_IMPLICIT_CONSTRUCTORS(Oddball);
};


class Cell: public HeapObject {
 public:
  // [value]: value of the cell.
  DECL_ACCESSORS(value, Object)

  DECLARE_CAST(Cell)

  static inline Cell* FromValueAddress(Address value) {
    Object* result = FromAddress(value - kValueOffset);
    return static_cast<Cell*>(result);
  }

  inline Address ValueAddress() {
    return address() + kValueOffset;
  }

  // Dispatched behavior.
  DECLARE_PRINTER(Cell)
  DECLARE_VERIFIER(Cell)

  // Layout description.
  static const int kValueOffset = HeapObject::kHeaderSize;
  static const int kSize = kValueOffset + kPointerSize;

  typedef FixedBodyDescriptor<kValueOffset,
                              kValueOffset + kPointerSize,
                              kSize> BodyDescriptor;

 private:
  DISALLOW_IMPLICIT_CONSTRUCTORS(Cell);
};


class PropertyCell : public HeapObject {
 public:
  // [property_details]: details of the global property.
  DECL_ACCESSORS(property_details_raw, Object)
  // [value]: value of the global property.
  DECL_ACCESSORS(value, Object)
  // [dependent_code]: dependent code that depends on the type of the global
  // property.
  DECL_ACCESSORS(dependent_code, DependentCode)

  inline PropertyDetails property_details();
  inline void set_property_details(PropertyDetails details);

  PropertyCellConstantType GetConstantType();

  // Computes the new type of the cell's contents for the given value, but
  // without actually modifying the details.
  static PropertyCellType UpdatedType(Handle<PropertyCell> cell,
                                      Handle<Object> value,
                                      PropertyDetails details);
  // Prepares property cell at given entry for receiving given value.
  // As a result the old cell could be invalidated and/or dependent code could
  // be deoptimized. Returns the prepared property cell.
  static Handle<PropertyCell> PrepareForValue(
      Handle<GlobalDictionary> dictionary, int entry, Handle<Object> value,
      PropertyDetails details);

  static Handle<PropertyCell> InvalidateEntry(
      Handle<GlobalDictionary> dictionary, int entry);

  static void SetValueWithInvalidation(Handle<PropertyCell> cell,
                                       Handle<Object> new_value);

  DECLARE_CAST(PropertyCell)

  // Dispatched behavior.
  DECLARE_PRINTER(PropertyCell)
  DECLARE_VERIFIER(PropertyCell)

  // Layout description.
  static const int kDetailsOffset = HeapObject::kHeaderSize;
  static const int kValueOffset = kDetailsOffset + kPointerSize;
  static const int kDependentCodeOffset = kValueOffset + kPointerSize;
  static const int kSize = kDependentCodeOffset + kPointerSize;

  static const int kPointerFieldsBeginOffset = kValueOffset;
  static const int kPointerFieldsEndOffset = kSize;

  typedef FixedBodyDescriptor<kValueOffset,
                              kSize,
                              kSize> BodyDescriptor;

 private:
  DISALLOW_IMPLICIT_CONSTRUCTORS(PropertyCell);
};


class WeakCell : public HeapObject {
 public:
  inline Object* value() const;

  // This should not be called by anyone except GC.
  inline void clear();

  // This should not be called by anyone except allocator.
  inline void initialize(HeapObject* value);

  inline bool cleared() const;

  DECL_ACCESSORS(next, Object)

  inline void clear_next(Object* the_hole_value);

  inline bool next_cleared();

  DECLARE_CAST(WeakCell)

  DECLARE_PRINTER(WeakCell)
  DECLARE_VERIFIER(WeakCell)

  // Layout description.
  static const int kValueOffset = HeapObject::kHeaderSize;
  static const int kNextOffset = kValueOffset + kPointerSize;
  static const int kSize = kNextOffset + kPointerSize;

  typedef FixedBodyDescriptor<kValueOffset, kSize, kSize> BodyDescriptor;

 private:
  DISALLOW_IMPLICIT_CONSTRUCTORS(WeakCell);
};


// The JSProxy describes EcmaScript Harmony proxies
class JSProxy: public JSReceiver {
 public:
  MUST_USE_RESULT static MaybeHandle<JSProxy> New(Isolate* isolate,
                                                  Handle<Object>,
                                                  Handle<Object>);

  // [handler]: The handler property.
  DECL_ACCESSORS(handler, Object)
  // [target]: The target property.
  DECL_ACCESSORS(target, JSReceiver)
  // [hash]: The hash code property (undefined if not initialized yet).
  DECL_ACCESSORS(hash, Object)

  static MaybeHandle<Context> GetFunctionRealm(Handle<JSProxy> proxy);

  DECLARE_CAST(JSProxy)

  INLINE(bool IsRevoked() const);
  static void Revoke(Handle<JSProxy> proxy);

  // ES6 9.5.1
  static MaybeHandle<Object> GetPrototype(Handle<JSProxy> receiver);

  // ES6 9.5.2
  MUST_USE_RESULT static Maybe<bool> SetPrototype(Handle<JSProxy> proxy,
                                                  Handle<Object> value,
                                                  bool from_javascript,
                                                  ShouldThrow should_throw);
  // ES6 9.5.3
  MUST_USE_RESULT static Maybe<bool> IsExtensible(Handle<JSProxy> proxy);

  // ES6 9.5.4 (when passed DONT_THROW)
  MUST_USE_RESULT static Maybe<bool> PreventExtensions(
      Handle<JSProxy> proxy, ShouldThrow should_throw);

  // ES6 9.5.5
  MUST_USE_RESULT static Maybe<bool> GetOwnPropertyDescriptor(
      Isolate* isolate, Handle<JSProxy> proxy, Handle<Name> name,
      PropertyDescriptor* desc);

  // ES6 9.5.6
  MUST_USE_RESULT static Maybe<bool> DefineOwnProperty(
      Isolate* isolate, Handle<JSProxy> object, Handle<Object> key,
      PropertyDescriptor* desc, ShouldThrow should_throw);

  // ES6 9.5.7
  MUST_USE_RESULT static Maybe<bool> HasProperty(Isolate* isolate,
                                                 Handle<JSProxy> proxy,
                                                 Handle<Name> name);

  // ES6 9.5.8
  MUST_USE_RESULT static MaybeHandle<Object> GetProperty(
      Isolate* isolate, Handle<JSProxy> proxy, Handle<Name> name,
      Handle<Object> receiver, bool* was_found);

  // ES6 9.5.9
  MUST_USE_RESULT static Maybe<bool> SetProperty(Handle<JSProxy> proxy,
                                                 Handle<Name> name,
                                                 Handle<Object> value,
                                                 Handle<Object> receiver,
                                                 LanguageMode language_mode);

  // ES6 9.5.10 (when passed SLOPPY)
  MUST_USE_RESULT static Maybe<bool> DeletePropertyOrElement(
      Handle<JSProxy> proxy, Handle<Name> name, LanguageMode language_mode);

  // ES6 9.5.12
  MUST_USE_RESULT static Maybe<bool> OwnPropertyKeys(
      Isolate* isolate, Handle<JSReceiver> receiver, Handle<JSProxy> proxy,
      PropertyFilter filter, KeyAccumulator* accumulator);

  MUST_USE_RESULT static Maybe<PropertyAttributes> GetPropertyAttributes(
      LookupIterator* it);

  // Dispatched behavior.
  DECLARE_PRINTER(JSProxy)
  DECLARE_VERIFIER(JSProxy)

  // Layout description.
  static const int kTargetOffset = JSReceiver::kHeaderSize;
  static const int kHandlerOffset = kTargetOffset + kPointerSize;
  static const int kHashOffset = kHandlerOffset + kPointerSize;
  static const int kSize = kHashOffset + kPointerSize;

  typedef FixedBodyDescriptor<JSReceiver::kPropertiesOffset, kSize, kSize>
      BodyDescriptor;

  static Object* GetIdentityHash(Handle<JSProxy> receiver);

  static Smi* GetOrCreateIdentityHash(Isolate* isolate, Handle<JSProxy> proxy);

  static Maybe<bool> SetPrivateProperty(Isolate* isolate, Handle<JSProxy> proxy,
                                        Handle<Symbol> private_name,
                                        PropertyDescriptor* desc,
                                        ShouldThrow should_throw);

 private:
  DISALLOW_IMPLICIT_CONSTRUCTORS(JSProxy);
};


class JSCollection : public JSObject {
 public:
  // [table]: the backing hash table
  DECL_ACCESSORS(table, Object)

  static const int kTableOffset = JSObject::kHeaderSize;
  static const int kSize = kTableOffset + kPointerSize;

 private:
  DISALLOW_IMPLICIT_CONSTRUCTORS(JSCollection);
};


// The JSSet describes EcmaScript Harmony sets
class JSSet : public JSCollection {
 public:
  DECLARE_CAST(JSSet)

  static void Initialize(Handle<JSSet> set, Isolate* isolate);
  static void Clear(Handle<JSSet> set);

  // Dispatched behavior.
  DECLARE_PRINTER(JSSet)
  DECLARE_VERIFIER(JSSet)

 private:
  DISALLOW_IMPLICIT_CONSTRUCTORS(JSSet);
};


// The JSMap describes EcmaScript Harmony maps
class JSMap : public JSCollection {
 public:
  DECLARE_CAST(JSMap)

  static void Initialize(Handle<JSMap> map, Isolate* isolate);
  static void Clear(Handle<JSMap> map);

  // Dispatched behavior.
  DECLARE_PRINTER(JSMap)
  DECLARE_VERIFIER(JSMap)

 private:
  DISALLOW_IMPLICIT_CONSTRUCTORS(JSMap);
};


// OrderedHashTableIterator is an iterator that iterates over the keys and
// values of an OrderedHashTable.
//
// The iterator has a reference to the underlying OrderedHashTable data,
// [table], as well as the current [index] the iterator is at.
//
// When the OrderedHashTable is rehashed it adds a reference from the old table
// to the new table as well as storing enough data about the changes so that the
// iterator [index] can be adjusted accordingly.
//
// When the [Next] result from the iterator is requested, the iterator checks if
// there is a newer table that it needs to transition to.
template<class Derived, class TableType>
class OrderedHashTableIterator: public JSObject {
 public:
  // [table]: the backing hash table mapping keys to values.
  DECL_ACCESSORS(table, Object)

  // [index]: The index into the data table.
  DECL_ACCESSORS(index, Object)

  // [kind]: The kind of iteration this is. One of the [Kind] enum values.
  DECL_ACCESSORS(kind, Object)

#ifdef OBJECT_PRINT
  void OrderedHashTableIteratorPrint(std::ostream& os);  // NOLINT
#endif

  static const int kTableOffset = JSObject::kHeaderSize;
  static const int kIndexOffset = kTableOffset + kPointerSize;
  static const int kKindOffset = kIndexOffset + kPointerSize;
  static const int kSize = kKindOffset + kPointerSize;

  enum Kind {
    kKindKeys = 1,
    kKindValues = 2,
    kKindEntries = 3
  };

  // Whether the iterator has more elements. This needs to be called before
  // calling |CurrentKey| and/or |CurrentValue|.
  bool HasMore();

  // Move the index forward one.
  void MoveNext() {
    set_index(Smi::FromInt(Smi::cast(index())->value() + 1));
  }

  // Populates the array with the next key and value and then moves the iterator
  // forward.
  // This returns the |kind| or 0 if the iterator is already at the end.
  Smi* Next(JSArray* value_array);

  // Returns the current key of the iterator. This should only be called when
  // |HasMore| returns true.
  inline Object* CurrentKey();

 private:
  // Transitions the iterator to the non obsolete backing store. This is a NOP
  // if the [table] is not obsolete.
  void Transition();

  DISALLOW_IMPLICIT_CONSTRUCTORS(OrderedHashTableIterator);
};


class JSSetIterator: public OrderedHashTableIterator<JSSetIterator,
                                                     OrderedHashSet> {
 public:
  // Dispatched behavior.
  DECLARE_PRINTER(JSSetIterator)
  DECLARE_VERIFIER(JSSetIterator)

  DECLARE_CAST(JSSetIterator)

  // Called by |Next| to populate the array. This allows the subclasses to
  // populate the array differently.
  inline void PopulateValueArray(FixedArray* array);

 private:
  DISALLOW_IMPLICIT_CONSTRUCTORS(JSSetIterator);
};


class JSMapIterator: public OrderedHashTableIterator<JSMapIterator,
                                                     OrderedHashMap> {
 public:
  // Dispatched behavior.
  DECLARE_PRINTER(JSMapIterator)
  DECLARE_VERIFIER(JSMapIterator)

  DECLARE_CAST(JSMapIterator)

  // Called by |Next| to populate the array. This allows the subclasses to
  // populate the array differently.
  inline void PopulateValueArray(FixedArray* array);

 private:
  // Returns the current value of the iterator. This should only be called when
  // |HasMore| returns true.
  inline Object* CurrentValue();

  DISALLOW_IMPLICIT_CONSTRUCTORS(JSMapIterator);
};


// Base class for both JSWeakMap and JSWeakSet
class JSWeakCollection: public JSObject {
 public:
  DECLARE_CAST(JSWeakCollection)

  // [table]: the backing hash table mapping keys to values.
  DECL_ACCESSORS(table, Object)

  // [next]: linked list of encountered weak maps during GC.
  DECL_ACCESSORS(next, Object)

  static void Initialize(Handle<JSWeakCollection> collection, Isolate* isolate);
  static void Set(Handle<JSWeakCollection> collection, Handle<Object> key,
                  Handle<Object> value, int32_t hash);
  static bool Delete(Handle<JSWeakCollection> collection, Handle<Object> key,
                     int32_t hash);

  static const int kTableOffset = JSObject::kHeaderSize;
  static const int kNextOffset = kTableOffset + kPointerSize;
  static const int kSize = kNextOffset + kPointerSize;

  // Visiting policy defines whether the table and next collection fields
  // should be visited or not.
  enum BodyVisitingPolicy { kVisitStrong, kVisitWeak };

  // Iterates the function object according to the visiting policy.
  template <BodyVisitingPolicy>
  class BodyDescriptorImpl;

  // Visit the whole object.
  typedef BodyDescriptorImpl<kVisitStrong> BodyDescriptor;

  // Don't visit table and next collection fields.
  typedef BodyDescriptorImpl<kVisitWeak> BodyDescriptorWeak;

 private:
  DISALLOW_IMPLICIT_CONSTRUCTORS(JSWeakCollection);
};


// The JSWeakMap describes EcmaScript Harmony weak maps
class JSWeakMap: public JSWeakCollection {
 public:
  DECLARE_CAST(JSWeakMap)

  // Dispatched behavior.
  DECLARE_PRINTER(JSWeakMap)
  DECLARE_VERIFIER(JSWeakMap)

 private:
  DISALLOW_IMPLICIT_CONSTRUCTORS(JSWeakMap);
};


// The JSWeakSet describes EcmaScript Harmony weak sets
class JSWeakSet: public JSWeakCollection {
 public:
  DECLARE_CAST(JSWeakSet)

  // Dispatched behavior.
  DECLARE_PRINTER(JSWeakSet)
  DECLARE_VERIFIER(JSWeakSet)

 private:
  DISALLOW_IMPLICIT_CONSTRUCTORS(JSWeakSet);
};


// Whether a JSArrayBuffer is a SharedArrayBuffer or not.
enum class SharedFlag { kNotShared, kShared };


class JSArrayBuffer: public JSObject {
 public:
  // [backing_store]: backing memory for this array
  DECL_ACCESSORS(backing_store, void)

  // [byte_length]: length in bytes
  DECL_ACCESSORS(byte_length, Object)

  inline uint32_t bit_field() const;
  inline void set_bit_field(uint32_t bits);

  inline bool is_external();
  inline void set_is_external(bool value);

  inline bool is_neuterable();
  inline void set_is_neuterable(bool value);

  inline bool was_neutered();
  inline void set_was_neutered(bool value);

  inline bool is_shared();
  inline void set_is_shared(bool value);

  DECLARE_CAST(JSArrayBuffer)

  void Neuter();

  static void Setup(Handle<JSArrayBuffer> array_buffer, Isolate* isolate,
                    bool is_external, void* data, size_t allocated_length,
                    SharedFlag shared = SharedFlag::kNotShared);

  static bool SetupAllocatingData(Handle<JSArrayBuffer> array_buffer,
                                  Isolate* isolate, size_t allocated_length,
                                  bool initialize = true,
                                  SharedFlag shared = SharedFlag::kNotShared);

  // Dispatched behavior.
  DECLARE_PRINTER(JSArrayBuffer)
  DECLARE_VERIFIER(JSArrayBuffer)

  static const int kByteLengthOffset = JSObject::kHeaderSize;
  static const int kBackingStoreOffset = kByteLengthOffset + kPointerSize;
  static const int kBitFieldSlot = kBackingStoreOffset + kPointerSize;
#if V8_TARGET_LITTLE_ENDIAN || !V8_HOST_ARCH_64_BIT
  static const int kBitFieldOffset = kBitFieldSlot;
#else
  static const int kBitFieldOffset = kBitFieldSlot + kIntSize;
#endif
  static const int kSize = kBitFieldSlot + kPointerSize;

  static const int kSizeWithInternalFields =
      kSize + v8::ArrayBuffer::kInternalFieldCount * kPointerSize;

  // Iterates all fields in the object including internal ones except
  // kBackingStoreOffset and kBitFieldSlot.
  class BodyDescriptor;

  class IsExternal : public BitField<bool, 1, 1> {};
  class IsNeuterable : public BitField<bool, 2, 1> {};
  class WasNeutered : public BitField<bool, 3, 1> {};
  class IsShared : public BitField<bool, 4, 1> {};

 private:
  DISALLOW_IMPLICIT_CONSTRUCTORS(JSArrayBuffer);
};


class JSArrayBufferView: public JSObject {
 public:
  // [buffer]: ArrayBuffer that this typed array views.
  DECL_ACCESSORS(buffer, Object)

  // [byte_offset]: offset of typed array in bytes.
  DECL_ACCESSORS(byte_offset, Object)

  // [byte_length]: length of typed array in bytes.
  DECL_ACCESSORS(byte_length, Object)

  DECLARE_CAST(JSArrayBufferView)

  DECLARE_VERIFIER(JSArrayBufferView)

  inline bool WasNeutered() const;

  static const int kBufferOffset = JSObject::kHeaderSize;
  static const int kByteOffsetOffset = kBufferOffset + kPointerSize;
  static const int kByteLengthOffset = kByteOffsetOffset + kPointerSize;
  static const int kViewSize = kByteLengthOffset + kPointerSize;

 private:
#ifdef VERIFY_HEAP
  DECL_ACCESSORS(raw_byte_offset, Object)
  DECL_ACCESSORS(raw_byte_length, Object)
#endif

  DISALLOW_IMPLICIT_CONSTRUCTORS(JSArrayBufferView);
};


class JSTypedArray: public JSArrayBufferView {
 public:
  // [length]: length of typed array in elements.
  DECL_ACCESSORS(length, Object)
  inline uint32_t length_value() const;

  DECLARE_CAST(JSTypedArray)

  ExternalArrayType type();
  size_t element_size();

  Handle<JSArrayBuffer> GetBuffer();

  // Dispatched behavior.
  DECLARE_PRINTER(JSTypedArray)
  DECLARE_VERIFIER(JSTypedArray)

  static const int kLengthOffset = kViewSize + kPointerSize;
  static const int kSize = kLengthOffset + kPointerSize;

  static const int kSizeWithInternalFields =
      kSize + v8::ArrayBufferView::kInternalFieldCount * kPointerSize;

 private:
  static Handle<JSArrayBuffer> MaterializeArrayBuffer(
      Handle<JSTypedArray> typed_array);
#ifdef VERIFY_HEAP
  DECL_ACCESSORS(raw_length, Object)
#endif

  DISALLOW_IMPLICIT_CONSTRUCTORS(JSTypedArray);
};


class JSDataView: public JSArrayBufferView {
 public:
  DECLARE_CAST(JSDataView)

  // Dispatched behavior.
  DECLARE_PRINTER(JSDataView)
  DECLARE_VERIFIER(JSDataView)

  static const int kSize = kViewSize;

  static const int kSizeWithInternalFields =
      kSize + v8::ArrayBufferView::kInternalFieldCount * kPointerSize;

 private:
  DISALLOW_IMPLICIT_CONSTRUCTORS(JSDataView);
};


// Foreign describes objects pointing from JavaScript to C structures.
class Foreign: public HeapObject {
 public:
  // [address]: field containing the address.
  inline Address foreign_address();
  inline void set_foreign_address(Address value);

  DECLARE_CAST(Foreign)

  // Dispatched behavior.
  DECLARE_PRINTER(Foreign)
  DECLARE_VERIFIER(Foreign)

  // Layout description.

  static const int kForeignAddressOffset = HeapObject::kHeaderSize;
  static const int kSize = kForeignAddressOffset + kPointerSize;

  STATIC_ASSERT(kForeignAddressOffset == Internals::kForeignAddressOffset);

  class BodyDescriptor;

 private:
  DISALLOW_IMPLICIT_CONSTRUCTORS(Foreign);
};


// The JSArray describes JavaScript Arrays
//  Such an array can be in one of two modes:
//    - fast, backing storage is a FixedArray and length <= elements.length();
//       Please note: push and pop can be used to grow and shrink the array.
//    - slow, backing storage is a HashTable with numbers as keys.
class JSArray: public JSObject {
 public:
  // [length]: The length property.
  DECL_ACCESSORS(length, Object)

  // Overload the length setter to skip write barrier when the length
  // is set to a smi. This matches the set function on FixedArray.
  inline void set_length(Smi* length);

  static bool HasReadOnlyLength(Handle<JSArray> array);
  static bool WouldChangeReadOnlyLength(Handle<JSArray> array, uint32_t index);

  // Initialize the array with the given capacity. The function may
  // fail due to out-of-memory situations, but only if the requested
  // capacity is non-zero.
  static void Initialize(Handle<JSArray> array, int capacity, int length = 0);

  // If the JSArray has fast elements, and new_length would result in
  // normalization, returns true.
  bool SetLengthWouldNormalize(uint32_t new_length);
  static inline bool SetLengthWouldNormalize(Heap* heap, uint32_t new_length);

  // Initializes the array to a certain length.
  inline bool AllowsSetLength();

  static void SetLength(Handle<JSArray> array, uint32_t length);

  // Set the content of the array to the content of storage.
  static inline void SetContent(Handle<JSArray> array,
                                Handle<FixedArrayBase> storage);

  // ES6 9.4.2.1
  MUST_USE_RESULT static Maybe<bool> DefineOwnProperty(
      Isolate* isolate, Handle<JSArray> o, Handle<Object> name,
      PropertyDescriptor* desc, ShouldThrow should_throw);

  static bool AnythingToArrayLength(Isolate* isolate,
                                    Handle<Object> length_object,
                                    uint32_t* output);
  MUST_USE_RESULT static Maybe<bool> ArraySetLength(Isolate* isolate,
                                                    Handle<JSArray> a,
                                                    PropertyDescriptor* desc,
                                                    ShouldThrow should_throw);

  // Checks whether the Array has the current realm's Array.prototype as its
  // prototype. This function is best-effort and only gives a conservative
  // approximation, erring on the side of false, in particular with respect
  // to Proxies and objects with a hidden prototype.
  inline bool HasArrayPrototype(Isolate* isolate);

  DECLARE_CAST(JSArray)

  // Dispatched behavior.
  DECLARE_PRINTER(JSArray)
  DECLARE_VERIFIER(JSArray)

  // Number of element slots to pre-allocate for an empty array.
  static const int kPreallocatedArrayElements = 4;

  // Layout description.
  static const int kLengthOffset = JSObject::kHeaderSize;
  static const int kSize = kLengthOffset + kPointerSize;

  static const int kInitialMaxFastElementArray =
      (kMaxRegularHeapObjectSize - FixedArray::kHeaderSize - kSize -
       AllocationMemento::kSize) /
      kPointerSize;

 private:
  DISALLOW_IMPLICIT_CONSTRUCTORS(JSArray);
};


Handle<Object> CacheInitialJSArrayMaps(Handle<Context> native_context,
                                       Handle<Map> initial_map);


// JSRegExpResult is just a JSArray with a specific initial map.
// This initial map adds in-object properties for "index" and "input"
// properties, as assigned by RegExp.prototype.exec, which allows
// faster creation of RegExp exec results.
// This class just holds constants used when creating the result.
// After creation the result must be treated as a JSArray in all regards.
class JSRegExpResult: public JSArray {
 public:
  // Offsets of object fields.
  static const int kIndexOffset = JSArray::kSize;
  static const int kInputOffset = kIndexOffset + kPointerSize;
  static const int kSize = kInputOffset + kPointerSize;
  // Indices of in-object properties.
  static const int kIndexIndex = 0;
  static const int kInputIndex = 1;
 private:
  DISALLOW_IMPLICIT_CONSTRUCTORS(JSRegExpResult);
};


// An accessor must have a getter, but can have no setter.
//
// When setting a property, V8 searches accessors in prototypes.
// If an accessor was found and it does not have a setter,
// the request is ignored.
//
// If the accessor in the prototype has the READ_ONLY property attribute, then
// a new value is added to the derived object when the property is set.
// This shadows the accessor in the prototype.
class AccessorInfo: public Struct {
 public:
  DECL_ACCESSORS(name, Object)
  DECL_INT_ACCESSORS(flag)
  DECL_ACCESSORS(expected_receiver_type, Object)
  // This directly points at a foreign C function to be used from the runtime.
  DECL_ACCESSORS(getter, Object)
  DECL_ACCESSORS(setter, Object)
  // This either points at the same as above, or a trampoline in case we are
  // running with the simulator. Use these entries from generated code.
  DECL_ACCESSORS(js_getter, Object)
  DECL_ACCESSORS(data, Object)

  static Address redirect(Isolate* isolate, Address address,
                          AccessorComponent component);
  Address redirected_getter() const;

  // Dispatched behavior.
  DECLARE_PRINTER(AccessorInfo)

  inline bool all_can_read();
  inline void set_all_can_read(bool value);

  inline bool all_can_write();
  inline void set_all_can_write(bool value);

  inline bool is_special_data_property();
  inline void set_is_special_data_property(bool value);

  inline bool is_sloppy();
  inline void set_is_sloppy(bool value);

  inline PropertyAttributes property_attributes();
  inline void set_property_attributes(PropertyAttributes attributes);

  // Checks whether the given receiver is compatible with this accessor.
  static bool IsCompatibleReceiverMap(Isolate* isolate,
                                      Handle<AccessorInfo> info,
                                      Handle<Map> map);
  inline bool IsCompatibleReceiver(Object* receiver);

  DECLARE_CAST(AccessorInfo)

  // Dispatched behavior.
  DECLARE_VERIFIER(AccessorInfo)

  // Append all descriptors to the array that are not already there.
  // Return number added.
  static int AppendUnique(Handle<Object> descriptors,
                          Handle<FixedArray> array,
                          int valid_descriptors);

  static const int kNameOffset = HeapObject::kHeaderSize;
  static const int kFlagOffset = kNameOffset + kPointerSize;
  static const int kExpectedReceiverTypeOffset = kFlagOffset + kPointerSize;
  static const int kSetterOffset = kExpectedReceiverTypeOffset + kPointerSize;
  static const int kGetterOffset = kSetterOffset + kPointerSize;
  static const int kJsGetterOffset = kGetterOffset + kPointerSize;
  static const int kDataOffset = kJsGetterOffset + kPointerSize;
  static const int kSize = kDataOffset + kPointerSize;


 private:
  inline bool HasExpectedReceiverType();

  // Bit positions in flag.
  static const int kAllCanReadBit = 0;
  static const int kAllCanWriteBit = 1;
  static const int kSpecialDataProperty = 2;
  static const int kIsSloppy = 3;
  class AttributesField : public BitField<PropertyAttributes, 4, 3> {};

  DISALLOW_IMPLICIT_CONSTRUCTORS(AccessorInfo);
};


// Support for JavaScript accessors: A pair of a getter and a setter. Each
// accessor can either be
//   * a pointer to a JavaScript function or proxy: a real accessor
//   * undefined: considered an accessor by the spec, too, strangely enough
//   * the hole: an accessor which has not been set
//   * a pointer to a map: a transition used to ensure map sharing
class AccessorPair: public Struct {
 public:
  DECL_ACCESSORS(getter, Object)
  DECL_ACCESSORS(setter, Object)

  DECLARE_CAST(AccessorPair)

  static Handle<AccessorPair> Copy(Handle<AccessorPair> pair);

  inline Object* get(AccessorComponent component);
  inline void set(AccessorComponent component, Object* value);

  // Note: Returns undefined instead in case of a hole.
  static Handle<Object> GetComponent(Handle<AccessorPair> accessor_pair,
                                     AccessorComponent component);

  // Set both components, skipping arguments which are a JavaScript null.
  inline void SetComponents(Object* getter, Object* setter);

  inline bool Equals(AccessorPair* pair);
  inline bool Equals(Object* getter_value, Object* setter_value);

  inline bool ContainsAccessor();

  // Dispatched behavior.
  DECLARE_PRINTER(AccessorPair)
  DECLARE_VERIFIER(AccessorPair)

  static const int kGetterOffset = HeapObject::kHeaderSize;
  static const int kSetterOffset = kGetterOffset + kPointerSize;
  static const int kSize = kSetterOffset + kPointerSize;

 private:
  // Strangely enough, in addition to functions and harmony proxies, the spec
  // requires us to consider undefined as a kind of accessor, too:
  //    var obj = {};
  //    Object.defineProperty(obj, "foo", {get: undefined});
  //    assertTrue("foo" in obj);
  inline bool IsJSAccessor(Object* obj);

  DISALLOW_IMPLICIT_CONSTRUCTORS(AccessorPair);
};


class AccessCheckInfo: public Struct {
 public:
  DECL_ACCESSORS(callback, Object)
  DECL_ACCESSORS(named_interceptor, Object)
  DECL_ACCESSORS(indexed_interceptor, Object)
  DECL_ACCESSORS(data, Object)

  DECLARE_CAST(AccessCheckInfo)

  // Dispatched behavior.
  DECLARE_PRINTER(AccessCheckInfo)
  DECLARE_VERIFIER(AccessCheckInfo)

  static AccessCheckInfo* Get(Isolate* isolate, Handle<JSObject> receiver);

  static const int kCallbackOffset = HeapObject::kHeaderSize;
  static const int kNamedInterceptorOffset = kCallbackOffset + kPointerSize;
  static const int kIndexedInterceptorOffset =
      kNamedInterceptorOffset + kPointerSize;
  static const int kDataOffset = kIndexedInterceptorOffset + kPointerSize;
  static const int kSize = kDataOffset + kPointerSize;

 private:
  DISALLOW_IMPLICIT_CONSTRUCTORS(AccessCheckInfo);
};


class InterceptorInfo: public Struct {
 public:
  DECL_ACCESSORS(getter, Object)
  DECL_ACCESSORS(setter, Object)
  DECL_ACCESSORS(query, Object)
  DECL_ACCESSORS(descriptor, Object)
  DECL_ACCESSORS(deleter, Object)
  DECL_ACCESSORS(enumerator, Object)
  DECL_ACCESSORS(definer, Object)
  DECL_ACCESSORS(data, Object)
  DECL_BOOLEAN_ACCESSORS(can_intercept_symbols)
  DECL_BOOLEAN_ACCESSORS(all_can_read)
  DECL_BOOLEAN_ACCESSORS(non_masking)

  inline int flags() const;
  inline void set_flags(int flags);

  DECLARE_CAST(InterceptorInfo)

  // Dispatched behavior.
  DECLARE_PRINTER(InterceptorInfo)
  DECLARE_VERIFIER(InterceptorInfo)

  static const int kGetterOffset = HeapObject::kHeaderSize;
  static const int kSetterOffset = kGetterOffset + kPointerSize;
  static const int kQueryOffset = kSetterOffset + kPointerSize;
  static const int kDescriptorOffset = kQueryOffset + kPointerSize;
  static const int kDeleterOffset = kDescriptorOffset + kPointerSize;
  static const int kEnumeratorOffset = kDeleterOffset + kPointerSize;
  static const int kDefinerOffset = kEnumeratorOffset + kPointerSize;
  static const int kDataOffset = kDefinerOffset + kPointerSize;
  static const int kFlagsOffset = kDataOffset + kPointerSize;
  static const int kSize = kFlagsOffset + kPointerSize;

  static const int kCanInterceptSymbolsBit = 0;
  static const int kAllCanReadBit = 1;
  static const int kNonMasking = 2;

 private:
  DISALLOW_IMPLICIT_CONSTRUCTORS(InterceptorInfo);
};


class CallHandlerInfo: public Struct {
 public:
  DECL_ACCESSORS(callback, Object)
  DECL_ACCESSORS(data, Object)
  DECL_ACCESSORS(fast_handler, Object)

  DECLARE_CAST(CallHandlerInfo)

  // Dispatched behavior.
  DECLARE_PRINTER(CallHandlerInfo)
  DECLARE_VERIFIER(CallHandlerInfo)

  static const int kCallbackOffset = HeapObject::kHeaderSize;
  static const int kDataOffset = kCallbackOffset + kPointerSize;
  static const int kFastHandlerOffset = kDataOffset + kPointerSize;
  static const int kSize = kFastHandlerOffset + kPointerSize;

 private:
  DISALLOW_IMPLICIT_CONSTRUCTORS(CallHandlerInfo);
};


class TemplateInfo: public Struct {
 public:
  DECL_ACCESSORS(tag, Object)
  DECL_ACCESSORS(serial_number, Object)
  DECL_INT_ACCESSORS(number_of_properties)
  DECL_ACCESSORS(property_list, Object)
  DECL_ACCESSORS(property_accessors, Object)

  DECLARE_VERIFIER(TemplateInfo)

  DECLARE_CAST(TemplateInfo)

  static const int kTagOffset = HeapObject::kHeaderSize;
  static const int kSerialNumberOffset = kTagOffset + kPointerSize;
  static const int kNumberOfProperties = kSerialNumberOffset + kPointerSize;
  static const int kPropertyListOffset = kNumberOfProperties + kPointerSize;
  static const int kPropertyAccessorsOffset =
      kPropertyListOffset + kPointerSize;
  static const int kPropertyIntrinsicsOffset =
      kPropertyAccessorsOffset + kPointerSize;
  static const int kHeaderSize = kPropertyIntrinsicsOffset + kPointerSize;

  static const int kFastTemplateInstantiationsCacheSize = 1 * KB;

 private:
  DISALLOW_IMPLICIT_CONSTRUCTORS(TemplateInfo);
};


class FunctionTemplateInfo: public TemplateInfo {
 public:
  DECL_ACCESSORS(call_code, Object)
  DECL_ACCESSORS(prototype_template, Object)
  DECL_ACCESSORS(parent_template, Object)
  DECL_ACCESSORS(named_property_handler, Object)
  DECL_ACCESSORS(indexed_property_handler, Object)
  DECL_ACCESSORS(instance_template, Object)
  DECL_ACCESSORS(class_name, Object)
  DECL_ACCESSORS(signature, Object)
  DECL_ACCESSORS(instance_call_handler, Object)
  DECL_ACCESSORS(access_check_info, Object)
  DECL_ACCESSORS(shared_function_info, Object)
  DECL_ACCESSORS(js_function, Object)
  DECL_INT_ACCESSORS(flag)

  inline int length() const;
  inline void set_length(int value);

  // Following properties use flag bits.
  DECL_BOOLEAN_ACCESSORS(hidden_prototype)
  DECL_BOOLEAN_ACCESSORS(undetectable)
  // If the bit is set, object instances created by this function
  // requires access check.
  DECL_BOOLEAN_ACCESSORS(needs_access_check)
  DECL_BOOLEAN_ACCESSORS(read_only_prototype)
  DECL_BOOLEAN_ACCESSORS(remove_prototype)
  DECL_BOOLEAN_ACCESSORS(do_not_cache)
  DECL_BOOLEAN_ACCESSORS(accept_any_receiver)

  DECLARE_CAST(FunctionTemplateInfo)

  // Dispatched behavior.
  DECLARE_PRINTER(FunctionTemplateInfo)
  DECLARE_VERIFIER(FunctionTemplateInfo)

  static const int kCallCodeOffset = TemplateInfo::kHeaderSize;
  static const int kPrototypeTemplateOffset =
      kCallCodeOffset + kPointerSize;
  static const int kParentTemplateOffset =
      kPrototypeTemplateOffset + kPointerSize;
  static const int kNamedPropertyHandlerOffset =
      kParentTemplateOffset + kPointerSize;
  static const int kIndexedPropertyHandlerOffset =
      kNamedPropertyHandlerOffset + kPointerSize;
  static const int kInstanceTemplateOffset =
      kIndexedPropertyHandlerOffset + kPointerSize;
  static const int kClassNameOffset = kInstanceTemplateOffset + kPointerSize;
  static const int kSignatureOffset = kClassNameOffset + kPointerSize;
  static const int kInstanceCallHandlerOffset = kSignatureOffset + kPointerSize;
  static const int kAccessCheckInfoOffset =
      kInstanceCallHandlerOffset + kPointerSize;
  static const int kSharedFunctionInfoOffset =
      kAccessCheckInfoOffset + kPointerSize;
  static const int kFlagOffset = kSharedFunctionInfoOffset + kPointerSize;
  static const int kLengthOffset = kFlagOffset + kPointerSize;
  static const int kSize = kLengthOffset + kPointerSize;

  static Handle<SharedFunctionInfo> GetOrCreateSharedFunctionInfo(
      Isolate* isolate, Handle<FunctionTemplateInfo> info);
  // Returns parent function template or null.
  inline FunctionTemplateInfo* GetParent(Isolate* isolate);
  // Returns true if |object| is an instance of this function template.
  inline bool IsTemplateFor(JSObject* object);
  bool IsTemplateFor(Map* map);
  inline bool instantiated();

 private:
  // Bit position in the flag, from least significant bit position.
  static const int kHiddenPrototypeBit   = 0;
  static const int kUndetectableBit      = 1;
  static const int kNeedsAccessCheckBit  = 2;
  static const int kReadOnlyPrototypeBit = 3;
  static const int kRemovePrototypeBit   = 4;
  static const int kDoNotCacheBit        = 5;
  static const int kAcceptAnyReceiver = 6;

  DISALLOW_IMPLICIT_CONSTRUCTORS(FunctionTemplateInfo);
};


class ObjectTemplateInfo: public TemplateInfo {
 public:
  DECL_ACCESSORS(constructor, Object)
  DECL_ACCESSORS(data, Object)
  DECL_INT_ACCESSORS(internal_field_count)
  DECL_BOOLEAN_ACCESSORS(immutable_proto)

  DECLARE_CAST(ObjectTemplateInfo)

  // Dispatched behavior.
  DECLARE_PRINTER(ObjectTemplateInfo)
  DECLARE_VERIFIER(ObjectTemplateInfo)

  static const int kConstructorOffset = TemplateInfo::kHeaderSize;
  // LSB is for immutable_proto, higher bits for internal_field_count
  static const int kDataOffset = kConstructorOffset + kPointerSize;
  static const int kSize = kDataOffset + kPointerSize;

  // Starting from given object template's constructor walk up the inheritance
  // chain till a function template that has an instance template is found.
  inline ObjectTemplateInfo* GetParent(Isolate* isolate);

 private:
  class IsImmutablePrototype : public BitField<bool, 0, 1> {};
  class InternalFieldCount
      : public BitField<int, IsImmutablePrototype::kNext, 29> {};
};


// The DebugInfo class holds additional information for a function being
// debugged.
class DebugInfo: public Struct {
 public:
  // The shared function info for the source being debugged.
  DECL_ACCESSORS(shared, SharedFunctionInfo)

  DECL_ACCESSORS(debug_bytecode_array, Object)
  // Fixed array holding status information for each active break point.
  DECL_ACCESSORS(break_points, FixedArray)

  // Check if there is a break point at a source position.
  bool HasBreakPoint(int source_position);
  // Attempt to clear a break point. Return true if successful.
  static bool ClearBreakPoint(Handle<DebugInfo> debug_info,
                              Handle<Object> break_point_object);
  // Set a break point.
  static void SetBreakPoint(Handle<DebugInfo> debug_info, int source_position,
                            Handle<Object> break_point_object);
  // Get the break point objects for a source position.
  Handle<Object> GetBreakPointObjects(int source_position);
  // Find the break point info holding this break point object.
  static Handle<Object> FindBreakPointInfo(Handle<DebugInfo> debug_info,
                                           Handle<Object> break_point_object);
  // Get the number of break points for this function.
  int GetBreakPointCount();

  static Smi* uninitialized() { return Smi::FromInt(0); }

  inline bool HasDebugBytecodeArray();
  inline bool HasDebugCode();

  inline BytecodeArray* OriginalBytecodeArray();
  inline BytecodeArray* DebugBytecodeArray();
  inline Code* DebugCode();

  DECLARE_CAST(DebugInfo)

  // Dispatched behavior.
  DECLARE_PRINTER(DebugInfo)
  DECLARE_VERIFIER(DebugInfo)

  static const int kSharedFunctionInfoIndex = Struct::kHeaderSize;
  static const int kDebugBytecodeArrayIndex =
      kSharedFunctionInfoIndex + kPointerSize;
  static const int kBreakPointsStateIndex =
      kDebugBytecodeArrayIndex + kPointerSize;
  static const int kSize = kBreakPointsStateIndex + kPointerSize;

  static const int kEstimatedNofBreakPointsInFunction = 4;

 private:
  // Get the break point info object for a source position.
  Object* GetBreakPointInfo(int source_position);

  DISALLOW_IMPLICIT_CONSTRUCTORS(DebugInfo);
};


// The BreakPointInfo class holds information for break points set in a
// function. The DebugInfo object holds a BreakPointInfo object for each code
// position with one or more break points.
class BreakPointInfo: public Struct {
 public:
  // The position in the source for the break position.
  DECL_INT_ACCESSORS(source_position)
  // List of related JavaScript break points.
  DECL_ACCESSORS(break_point_objects, Object)

  // Removes a break point.
  static void ClearBreakPoint(Handle<BreakPointInfo> info,
                              Handle<Object> break_point_object);
  // Set a break point.
  static void SetBreakPoint(Handle<BreakPointInfo> info,
                            Handle<Object> break_point_object);
  // Check if break point info has this break point object.
  static bool HasBreakPointObject(Handle<BreakPointInfo> info,
                                  Handle<Object> break_point_object);
  // Get the number of break points for this code offset.
  int GetBreakPointCount();

  int GetStatementPosition(Handle<DebugInfo> debug_info);

  DECLARE_CAST(BreakPointInfo)

  // Dispatched behavior.
  DECLARE_PRINTER(BreakPointInfo)
  DECLARE_VERIFIER(BreakPointInfo)

  static const int kSourcePositionIndex = Struct::kHeaderSize;
  static const int kBreakPointObjectsIndex =
      kSourcePositionIndex + kPointerSize;
  static const int kSize = kBreakPointObjectsIndex + kPointerSize;

 private:
  DISALLOW_IMPLICIT_CONSTRUCTORS(BreakPointInfo);
};


#undef DECL_BOOLEAN_ACCESSORS
#undef DECL_ACCESSORS
#undef DECLARE_CAST
#undef DECLARE_VERIFIER

#define VISITOR_SYNCHRONIZATION_TAGS_LIST(V)                               \
  V(kStringTable, "string_table", "(Internalized strings)")                \
  V(kExternalStringsTable, "external_strings_table", "(External strings)") \
  V(kStrongRootList, "strong_root_list", "(Strong roots)")                 \
  V(kSmiRootList, "smi_root_list", "(Smi roots)")                          \
  V(kBootstrapper, "bootstrapper", "(Bootstrapper)")                       \
  V(kTop, "top", "(Isolate)")                                              \
  V(kRelocatable, "relocatable", "(Relocatable)")                          \
  V(kDebug, "debug", "(Debugger)")                                         \
  V(kCompilationCache, "compilationcache", "(Compilation cache)")          \
  V(kHandleScope, "handlescope", "(Handle scope)")                         \
  V(kDispatchTable, "dispatchtable", "(Dispatch table)")                   \
  V(kBuiltins, "builtins", "(Builtins)")                                   \
  V(kGlobalHandles, "globalhandles", "(Global handles)")                   \
  V(kEternalHandles, "eternalhandles", "(Eternal handles)")                \
  V(kThreadManager, "threadmanager", "(Thread manager)")                   \
  V(kStrongRoots, "strong roots", "(Strong roots)")                        \
  V(kExtensions, "Extensions", "(Extensions)")

class VisitorSynchronization : public AllStatic {
 public:
#define DECLARE_ENUM(enum_item, ignore1, ignore2) enum_item,
  enum SyncTag {
    VISITOR_SYNCHRONIZATION_TAGS_LIST(DECLARE_ENUM)
    kNumberOfSyncTags
  };
#undef DECLARE_ENUM

  static const char* const kTags[kNumberOfSyncTags];
  static const char* const kTagNames[kNumberOfSyncTags];
};

// Abstract base class for visiting, and optionally modifying, the
// pointers contained in Objects. Used in GC and serialization/deserialization.
class ObjectVisitor BASE_EMBEDDED {
 public:
  virtual ~ObjectVisitor() {}

  // Visits a contiguous arrays of pointers in the half-open range
  // [start, end). Any or all of the values may be modified on return.
  virtual void VisitPointers(Object** start, Object** end) = 0;

  // Handy shorthand for visiting a single pointer.
  virtual void VisitPointer(Object** p) { VisitPointers(p, p + 1); }

  // Visit weak next_code_link in Code object.
  virtual void VisitNextCodeLink(Object** p) { VisitPointers(p, p + 1); }

  // To allow lazy clearing of inline caches the visitor has
  // a rich interface for iterating over Code objects..

  // Visits a code target in the instruction stream.
  virtual void VisitCodeTarget(RelocInfo* rinfo);

  // Visits a code entry in a JS function.
  virtual void VisitCodeEntry(Address entry_address);

  // Visits a global property cell reference in the instruction stream.
  virtual void VisitCell(RelocInfo* rinfo);

  // Visits a runtime entry in the instruction stream.
  virtual void VisitRuntimeEntry(RelocInfo* rinfo) {}

  // Visits the resource of an one-byte or two-byte string.
  virtual void VisitExternalOneByteString(
      v8::String::ExternalOneByteStringResource** resource) {}
  virtual void VisitExternalTwoByteString(
      v8::String::ExternalStringResource** resource) {}

  // Visits a debug call target in the instruction stream.
  virtual void VisitDebugTarget(RelocInfo* rinfo);

  // Visits the byte sequence in a function's prologue that contains information
  // about the code's age.
  virtual void VisitCodeAgeSequence(RelocInfo* rinfo);

  // Visit pointer embedded into a code object.
  virtual void VisitEmbeddedPointer(RelocInfo* rinfo);

  // Visits an external reference embedded into a code object.
  virtual void VisitExternalReference(RelocInfo* rinfo);

  // Visits an external reference.
  virtual void VisitExternalReference(Address* p) {}

  // Visits an (encoded) internal reference.
  virtual void VisitInternalReference(RelocInfo* rinfo) {}

  // Visits a handle that has an embedder-assigned class ID.
  virtual void VisitEmbedderReference(Object** p, uint16_t class_id) {}

  // Intended for serialization/deserialization checking: insert, or
  // check for the presence of, a tag at this position in the stream.
  // Also used for marking up GC roots in heap snapshots.
  virtual void Synchronize(VisitorSynchronization::SyncTag tag) {}
};


// BooleanBit is a helper class for setting and getting a bit in an integer.
class BooleanBit : public AllStatic {
 public:
  static inline bool get(int value, int bit_position) {
    return (value & (1 << bit_position)) != 0;
  }

  static inline int set(int value, int bit_position, bool v) {
    if (v) {
      value |= (1 << bit_position);
    } else {
      value &= ~(1 << bit_position);
    }
    return value;
  }
};


}  // NOLINT, false-positive due to second-order macros.
}  // NOLINT, false-positive due to second-order macros.

#endif  // V8_OBJECTS_H_<|MERGE_RESOLUTION|>--- conflicted
+++ resolved
@@ -4522,12 +4522,9 @@
       : public BitField<bool, AsmFunctionField::kNext, 1> {};
   class FunctionKindField
       : public BitField<FunctionKind, HasSimpleParametersField::kNext, 9> {};
-<<<<<<< HEAD
-  class TypedField : public BitField<bool, FunctionKindField::kNext, 1> {};
-=======
   class HasOuterScopeInfoField
       : public BitField<bool, FunctionKindField::kNext, 1> {};
->>>>>>> f0a0c432
+  class TypedField : public BitField<bool, HasOuterScopeInfoField::kNext, 1> {};
 
   // Properties of variables.
   class VariableModeField : public BitField<VariableMode, 0, 3> {};
