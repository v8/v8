// Copyright 2015 the V8 project authors. All rights reserved.
// Use of this source code is governed by a BSD-style license that can be
// found in the LICENSE file.

#ifndef V8_OBJECTS_H_
#define V8_OBJECTS_H_

#include <iosfwd>

#include "src/assert-scope.h"
#include "src/bailout-reason.h"
#include "src/base/bits.h"
#include "src/base/flags.h"
#include "src/base/smart-pointers.h"
#include "src/builtins.h"
#include "src/checks.h"
#include "src/elements-kind.h"
#include "src/field-index.h"
#include "src/flags.h"
#include "src/list.h"
#include "src/property-details.h"
#include "src/unicode.h"
#include "src/unicode-decoder.h"
#include "src/zone.h"

#if V8_TARGET_ARCH_ARM
#include "src/arm/constants-arm.h"  // NOLINT
#elif V8_TARGET_ARCH_ARM64
#include "src/arm64/constants-arm64.h"  // NOLINT
#elif V8_TARGET_ARCH_MIPS
#include "src/mips/constants-mips.h"  // NOLINT
#elif V8_TARGET_ARCH_MIPS64
#include "src/mips64/constants-mips64.h"  // NOLINT
#elif V8_TARGET_ARCH_PPC
#include "src/ppc/constants-ppc.h"  // NOLINT
#elif V8_TARGET_ARCH_S390
#include "src/s390/constants-s390.h"  // NOLINT
#endif


//
// Most object types in the V8 JavaScript are described in this file.
//
// Inheritance hierarchy:
// - Object
//   - Smi          (immediate small integer)
//   - HeapObject   (superclass for everything allocated in the heap)
//     - JSReceiver  (suitable for property access)
//       - JSObject
//         - JSArray
//         - JSArrayBuffer
//         - JSArrayBufferView
//           - JSTypedArray
//           - JSDataView
//         - JSBoundFunction
//         - JSCollection
//           - JSSet
//           - JSMap
//         - JSSetIterator
//         - JSMapIterator
//         - JSWeakCollection
//           - JSWeakMap
//           - JSWeakSet
//         - JSRegExp
//         - JSFunction
//         - JSGeneratorObject
//         - JSModule
//         - JSGlobalObject
//         - JSGlobalProxy
//         - JSValue
//           - JSDate
//         - JSMessageObject
//       - JSProxy
//     - FixedArrayBase
//       - ByteArray
//       - BytecodeArray
//       - FixedArray
//         - DescriptorArray
//         - LiteralsArray
//         - HashTable
//           - Dictionary
//           - StringTable
//           - StringSet
//           - CompilationCacheTable
//           - CodeCacheHashTable
//           - MapCache
//         - OrderedHashTable
//           - OrderedHashSet
//           - OrderedHashMap
//         - Context
//         - TypeFeedbackMetadata
//         - TypeFeedbackVector
//         - ScopeInfo
//         - TransitionArray
//         - ScriptContextTable
//         - WeakFixedArray
//       - FixedDoubleArray
//     - Name
//       - String
//         - SeqString
//           - SeqOneByteString
//           - SeqTwoByteString
//         - SlicedString
//         - ConsString
//         - ExternalString
//           - ExternalOneByteString
//           - ExternalTwoByteString
//         - InternalizedString
//           - SeqInternalizedString
//             - SeqOneByteInternalizedString
//             - SeqTwoByteInternalizedString
//           - ConsInternalizedString
//           - ExternalInternalizedString
//             - ExternalOneByteInternalizedString
//             - ExternalTwoByteInternalizedString
//       - Symbol
//     - HeapNumber
//     - Simd128Value
//       - Float32x4
//       - Int32x4
//       - Uint32x4
//       - Bool32x4
//       - Int16x8
//       - Uint16x8
//       - Bool16x8
//       - Int8x16
//       - Uint8x16
//       - Bool8x16
//     - Cell
//     - PropertyCell
//     - Code
//     - AbstractCode, a wrapper around Code or BytecodeArray
//     - Map
//     - Oddball
//     - Foreign
//     - SharedFunctionInfo
//     - Struct
//       - Box
//       - AccessorInfo
//       - AccessorPair
//       - AccessCheckInfo
//       - InterceptorInfo
//       - CallHandlerInfo
//       - TemplateInfo
//         - FunctionTemplateInfo
//         - ObjectTemplateInfo
//       - Script
//       - DebugInfo
//       - BreakPointInfo
//       - CodeCache
//       - PrototypeInfo
//     - WeakCell
//
// Formats of Object*:
//  Smi:        [31 bit signed int] 0
//  HeapObject: [32 bit direct pointer] (4 byte aligned) | 01

namespace v8 {
namespace internal {

enum KeyedAccessStoreMode {
  STANDARD_STORE,
  STORE_TRANSITION_TO_OBJECT,
  STORE_TRANSITION_TO_DOUBLE,
  STORE_AND_GROW_NO_TRANSITION,
  STORE_AND_GROW_TRANSITION_TO_OBJECT,
  STORE_AND_GROW_TRANSITION_TO_DOUBLE,
  STORE_NO_TRANSITION_IGNORE_OUT_OF_BOUNDS,
  STORE_NO_TRANSITION_HANDLE_COW
};


// Valid hints for the abstract operation ToPrimitive,
// implemented according to ES6, section 7.1.1.
enum class ToPrimitiveHint { kDefault, kNumber, kString };


// Valid hints for the abstract operation OrdinaryToPrimitive,
// implemented according to ES6, section 7.1.1.
enum class OrdinaryToPrimitiveHint { kNumber, kString };


enum TypeofMode : int { INSIDE_TYPEOF, NOT_INSIDE_TYPEOF };


enum MutableMode {
  MUTABLE,
  IMMUTABLE
};


enum ExternalArrayType {
  kExternalInt8Array = 1,
  kExternalUint8Array,
  kExternalInt16Array,
  kExternalUint16Array,
  kExternalInt32Array,
  kExternalUint32Array,
  kExternalFloat32Array,
  kExternalFloat64Array,
  kExternalUint8ClampedArray,
};


static inline bool IsTransitionStoreMode(KeyedAccessStoreMode store_mode) {
  return store_mode == STORE_TRANSITION_TO_OBJECT ||
         store_mode == STORE_TRANSITION_TO_DOUBLE ||
         store_mode == STORE_AND_GROW_TRANSITION_TO_OBJECT ||
         store_mode == STORE_AND_GROW_TRANSITION_TO_DOUBLE;
}


static inline KeyedAccessStoreMode GetNonTransitioningStoreMode(
    KeyedAccessStoreMode store_mode) {
  if (store_mode >= STORE_NO_TRANSITION_IGNORE_OUT_OF_BOUNDS) {
    return store_mode;
  }
  if (store_mode >= STORE_AND_GROW_NO_TRANSITION) {
    return STORE_AND_GROW_NO_TRANSITION;
  }
  return STANDARD_STORE;
}


static inline bool IsGrowStoreMode(KeyedAccessStoreMode store_mode) {
  return store_mode >= STORE_AND_GROW_NO_TRANSITION &&
         store_mode <= STORE_AND_GROW_TRANSITION_TO_DOUBLE;
}


enum IcCheckType { ELEMENT, PROPERTY };


// SKIP_WRITE_BARRIER skips the write barrier.
// UPDATE_WEAK_WRITE_BARRIER skips the marking part of the write barrier and
// only performs the generational part.
// UPDATE_WRITE_BARRIER is doing the full barrier, marking and generational.
enum WriteBarrierMode {
  SKIP_WRITE_BARRIER,
  UPDATE_WEAK_WRITE_BARRIER,
  UPDATE_WRITE_BARRIER
};


// Indicates whether a value can be loaded as a constant.
enum StoreMode { ALLOW_IN_DESCRIPTOR, FORCE_FIELD };


// PropertyNormalizationMode is used to specify whether to keep
// inobject properties when normalizing properties of a JSObject.
enum PropertyNormalizationMode {
  CLEAR_INOBJECT_PROPERTIES,
  KEEP_INOBJECT_PROPERTIES
};


// Indicates how aggressively the prototype should be optimized. FAST_PROTOTYPE
// will give the fastest result by tailoring the map to the prototype, but that
// will cause polymorphism with other objects. REGULAR_PROTOTYPE is to be used
// (at least for now) when dynamically modifying the prototype chain of an
// object using __proto__ or Object.setPrototypeOf.
enum PrototypeOptimizationMode { REGULAR_PROTOTYPE, FAST_PROTOTYPE };


// Indicates whether transitions can be added to a source map or not.
enum TransitionFlag {
  INSERT_TRANSITION,
  OMIT_TRANSITION
};


// Indicates whether the transition is simple: the target map of the transition
// either extends the current map with a new property, or it modifies the
// property that was added last to the current map.
enum SimpleTransitionFlag {
  SIMPLE_PROPERTY_TRANSITION,
  PROPERTY_TRANSITION,
  SPECIAL_TRANSITION
};


// Indicates whether we are only interested in the descriptors of a particular
// map, or in all descriptors in the descriptor array.
enum DescriptorFlag {
  ALL_DESCRIPTORS,
  OWN_DESCRIPTORS
};

// The GC maintains a bit of information, the MarkingParity, which toggles
// from odd to even and back every time marking is completed. Incremental
// marking can visit an object twice during a marking phase, so algorithms that
// that piggy-back on marking can use the parity to ensure that they only
// perform an operation on an object once per marking phase: they record the
// MarkingParity when they visit an object, and only re-visit the object when it
// is marked again and the MarkingParity changes.
enum MarkingParity {
  NO_MARKING_PARITY,
  ODD_MARKING_PARITY,
  EVEN_MARKING_PARITY
};

// ICs store extra state in a Code object. The default extra state is
// kNoExtraICState.
typedef int ExtraICState;
static const ExtraICState kNoExtraICState = 0;

// Instance size sentinel for objects of variable size.
const int kVariableSizeSentinel = 0;

// We may store the unsigned bit field as signed Smi value and do not
// use the sign bit.
const int kStubMajorKeyBits = 8;
const int kStubMinorKeyBits = kSmiValueSize - kStubMajorKeyBits - 1;

// All Maps have a field instance_type containing a InstanceType.
// It describes the type of the instances.
//
// As an example, a JavaScript object is a heap object and its map
// instance_type is JS_OBJECT_TYPE.
//
// The names of the string instance types are intended to systematically
// mirror their encoding in the instance_type field of the map.  The default
// encoding is considered TWO_BYTE.  It is not mentioned in the name.  ONE_BYTE
// encoding is mentioned explicitly in the name.  Likewise, the default
// representation is considered sequential.  It is not mentioned in the
// name.  The other representations (e.g. CONS, EXTERNAL) are explicitly
// mentioned.  Finally, the string is either a STRING_TYPE (if it is a normal
// string) or a INTERNALIZED_STRING_TYPE (if it is a internalized string).
//
// NOTE: The following things are some that depend on the string types having
// instance_types that are less than those of all other types:
// HeapObject::Size, HeapObject::IterateBody, the typeof operator, and
// Object::IsString.
//
// NOTE: Everything following JS_VALUE_TYPE is considered a
// JSObject for GC purposes. The first four entries here have typeof
// 'object', whereas JS_FUNCTION_TYPE has typeof 'function'.
#define INSTANCE_TYPE_LIST(V)                                   \
  V(STRING_TYPE)                                                \
  V(ONE_BYTE_STRING_TYPE)                                       \
  V(CONS_STRING_TYPE)                                           \
  V(CONS_ONE_BYTE_STRING_TYPE)                                  \
  V(SLICED_STRING_TYPE)                                         \
  V(SLICED_ONE_BYTE_STRING_TYPE)                                \
  V(EXTERNAL_STRING_TYPE)                                       \
  V(EXTERNAL_ONE_BYTE_STRING_TYPE)                              \
  V(EXTERNAL_STRING_WITH_ONE_BYTE_DATA_TYPE)                    \
  V(SHORT_EXTERNAL_STRING_TYPE)                                 \
  V(SHORT_EXTERNAL_ONE_BYTE_STRING_TYPE)                        \
  V(SHORT_EXTERNAL_STRING_WITH_ONE_BYTE_DATA_TYPE)              \
                                                                \
  V(INTERNALIZED_STRING_TYPE)                                   \
  V(ONE_BYTE_INTERNALIZED_STRING_TYPE)                          \
  V(EXTERNAL_INTERNALIZED_STRING_TYPE)                          \
  V(EXTERNAL_ONE_BYTE_INTERNALIZED_STRING_TYPE)                 \
  V(EXTERNAL_INTERNALIZED_STRING_WITH_ONE_BYTE_DATA_TYPE)       \
  V(SHORT_EXTERNAL_INTERNALIZED_STRING_TYPE)                    \
  V(SHORT_EXTERNAL_ONE_BYTE_INTERNALIZED_STRING_TYPE)           \
  V(SHORT_EXTERNAL_INTERNALIZED_STRING_WITH_ONE_BYTE_DATA_TYPE) \
                                                                \
  V(SYMBOL_TYPE)                                                \
  V(SIMD128_VALUE_TYPE)                                         \
                                                                \
  V(MAP_TYPE)                                                   \
  V(CODE_TYPE)                                                  \
  V(ODDBALL_TYPE)                                               \
  V(CELL_TYPE)                                                  \
  V(PROPERTY_CELL_TYPE)                                         \
                                                                \
  V(HEAP_NUMBER_TYPE)                                           \
  V(MUTABLE_HEAP_NUMBER_TYPE)                                   \
  V(FOREIGN_TYPE)                                               \
  V(BYTE_ARRAY_TYPE)                                            \
  V(BYTECODE_ARRAY_TYPE)                                        \
  V(FREE_SPACE_TYPE)                                            \
                                                                \
  V(FIXED_INT8_ARRAY_TYPE)                                      \
  V(FIXED_UINT8_ARRAY_TYPE)                                     \
  V(FIXED_INT16_ARRAY_TYPE)                                     \
  V(FIXED_UINT16_ARRAY_TYPE)                                    \
  V(FIXED_INT32_ARRAY_TYPE)                                     \
  V(FIXED_UINT32_ARRAY_TYPE)                                    \
  V(FIXED_FLOAT32_ARRAY_TYPE)                                   \
  V(FIXED_FLOAT64_ARRAY_TYPE)                                   \
  V(FIXED_UINT8_CLAMPED_ARRAY_TYPE)                             \
                                                                \
  V(FILLER_TYPE)                                                \
                                                                \
  V(ACCESSOR_INFO_TYPE)                                         \
  V(ACCESSOR_PAIR_TYPE)                                         \
  V(ACCESS_CHECK_INFO_TYPE)                                     \
  V(INTERCEPTOR_INFO_TYPE)                                      \
  V(CALL_HANDLER_INFO_TYPE)                                     \
  V(FUNCTION_TEMPLATE_INFO_TYPE)                                \
  V(OBJECT_TEMPLATE_INFO_TYPE)                                  \
  V(SIGNATURE_INFO_TYPE)                                        \
  V(TYPE_SWITCH_INFO_TYPE)                                      \
  V(ALLOCATION_MEMENTO_TYPE)                                    \
  V(ALLOCATION_SITE_TYPE)                                       \
  V(SCRIPT_TYPE)                                                \
  V(TYPE_FEEDBACK_INFO_TYPE)                                    \
  V(ALIASED_ARGUMENTS_ENTRY_TYPE)                               \
  V(BOX_TYPE)                                                   \
  V(PROTOTYPE_INFO_TYPE)                                        \
  V(SLOPPY_BLOCK_WITH_EVAL_CONTEXT_EXTENSION_TYPE)              \
                                                                \
  V(FIXED_ARRAY_TYPE)                                           \
  V(FIXED_DOUBLE_ARRAY_TYPE)                                    \
  V(SHARED_FUNCTION_INFO_TYPE)                                  \
  V(WEAK_CELL_TYPE)                                             \
  V(TRANSITION_ARRAY_TYPE)                                      \
                                                                \
  V(JS_MESSAGE_OBJECT_TYPE)                                     \
                                                                \
  V(JS_VALUE_TYPE)                                              \
  V(JS_DATE_TYPE)                                               \
  V(JS_OBJECT_TYPE)                                             \
  V(JS_CONTEXT_EXTENSION_OBJECT_TYPE)                           \
  V(JS_GENERATOR_OBJECT_TYPE)                                   \
  V(JS_MODULE_TYPE)                                             \
  V(JS_GLOBAL_OBJECT_TYPE)                                      \
  V(JS_GLOBAL_PROXY_TYPE)                                       \
  V(JS_API_OBJECT_TYPE)                                         \
  V(JS_SPECIAL_API_OBJECT_TYPE)                                 \
  V(JS_ARRAY_TYPE)                                              \
  V(JS_ARRAY_BUFFER_TYPE)                                       \
  V(JS_TYPED_ARRAY_TYPE)                                        \
  V(JS_DATA_VIEW_TYPE)                                          \
  V(JS_PROXY_TYPE)                                              \
  V(JS_SET_TYPE)                                                \
  V(JS_MAP_TYPE)                                                \
  V(JS_SET_ITERATOR_TYPE)                                       \
  V(JS_MAP_ITERATOR_TYPE)                                       \
  V(JS_WEAK_MAP_TYPE)                                           \
  V(JS_WEAK_SET_TYPE)                                           \
  V(JS_PROMISE_TYPE)                                            \
  V(JS_REGEXP_TYPE)                                             \
                                                                \
  V(JS_BOUND_FUNCTION_TYPE)                                     \
  V(JS_FUNCTION_TYPE)                                           \
  V(DEBUG_INFO_TYPE)                                            \
  V(BREAK_POINT_INFO_TYPE)

// Since string types are not consecutive, this macro is used to
// iterate over them.
#define STRING_TYPE_LIST(V)                                                   \
  V(STRING_TYPE, kVariableSizeSentinel, string, String)                       \
  V(ONE_BYTE_STRING_TYPE, kVariableSizeSentinel, one_byte_string,             \
    OneByteString)                                                            \
  V(CONS_STRING_TYPE, ConsString::kSize, cons_string, ConsString)             \
  V(CONS_ONE_BYTE_STRING_TYPE, ConsString::kSize, cons_one_byte_string,       \
    ConsOneByteString)                                                        \
  V(SLICED_STRING_TYPE, SlicedString::kSize, sliced_string, SlicedString)     \
  V(SLICED_ONE_BYTE_STRING_TYPE, SlicedString::kSize, sliced_one_byte_string, \
    SlicedOneByteString)                                                      \
  V(EXTERNAL_STRING_TYPE, ExternalTwoByteString::kSize, external_string,      \
    ExternalString)                                                           \
  V(EXTERNAL_ONE_BYTE_STRING_TYPE, ExternalOneByteString::kSize,              \
    external_one_byte_string, ExternalOneByteString)                          \
  V(EXTERNAL_STRING_WITH_ONE_BYTE_DATA_TYPE, ExternalTwoByteString::kSize,    \
    external_string_with_one_byte_data, ExternalStringWithOneByteData)        \
  V(SHORT_EXTERNAL_STRING_TYPE, ExternalTwoByteString::kShortSize,            \
    short_external_string, ShortExternalString)                               \
  V(SHORT_EXTERNAL_ONE_BYTE_STRING_TYPE, ExternalOneByteString::kShortSize,   \
    short_external_one_byte_string, ShortExternalOneByteString)               \
  V(SHORT_EXTERNAL_STRING_WITH_ONE_BYTE_DATA_TYPE,                            \
    ExternalTwoByteString::kShortSize,                                        \
    short_external_string_with_one_byte_data,                                 \
    ShortExternalStringWithOneByteData)                                       \
                                                                              \
  V(INTERNALIZED_STRING_TYPE, kVariableSizeSentinel, internalized_string,     \
    InternalizedString)                                                       \
  V(ONE_BYTE_INTERNALIZED_STRING_TYPE, kVariableSizeSentinel,                 \
    one_byte_internalized_string, OneByteInternalizedString)                  \
  V(EXTERNAL_INTERNALIZED_STRING_TYPE, ExternalTwoByteString::kSize,          \
    external_internalized_string, ExternalInternalizedString)                 \
  V(EXTERNAL_ONE_BYTE_INTERNALIZED_STRING_TYPE, ExternalOneByteString::kSize, \
    external_one_byte_internalized_string, ExternalOneByteInternalizedString) \
  V(EXTERNAL_INTERNALIZED_STRING_WITH_ONE_BYTE_DATA_TYPE,                     \
    ExternalTwoByteString::kSize,                                             \
    external_internalized_string_with_one_byte_data,                          \
    ExternalInternalizedStringWithOneByteData)                                \
  V(SHORT_EXTERNAL_INTERNALIZED_STRING_TYPE,                                  \
    ExternalTwoByteString::kShortSize, short_external_internalized_string,    \
    ShortExternalInternalizedString)                                          \
  V(SHORT_EXTERNAL_ONE_BYTE_INTERNALIZED_STRING_TYPE,                         \
    ExternalOneByteString::kShortSize,                                        \
    short_external_one_byte_internalized_string,                              \
    ShortExternalOneByteInternalizedString)                                   \
  V(SHORT_EXTERNAL_INTERNALIZED_STRING_WITH_ONE_BYTE_DATA_TYPE,               \
    ExternalTwoByteString::kShortSize,                                        \
    short_external_internalized_string_with_one_byte_data,                    \
    ShortExternalInternalizedStringWithOneByteData)

// A struct is a simple object a set of object-valued fields.  Including an
// object type in this causes the compiler to generate most of the boilerplate
// code for the class including allocation and garbage collection routines,
// casts and predicates.  All you need to define is the class, methods and
// object verification routines.  Easy, no?
//
// Note that for subtle reasons related to the ordering or numerical values of
// type tags, elements in this list have to be added to the INSTANCE_TYPE_LIST
// manually.
#define STRUCT_LIST(V)                                                       \
  V(BOX, Box, box)                                                           \
  V(ACCESSOR_INFO, AccessorInfo, accessor_info)                              \
  V(ACCESSOR_PAIR, AccessorPair, accessor_pair)                              \
  V(ACCESS_CHECK_INFO, AccessCheckInfo, access_check_info)                   \
  V(INTERCEPTOR_INFO, InterceptorInfo, interceptor_info)                     \
  V(CALL_HANDLER_INFO, CallHandlerInfo, call_handler_info)                   \
  V(FUNCTION_TEMPLATE_INFO, FunctionTemplateInfo, function_template_info)    \
  V(OBJECT_TEMPLATE_INFO, ObjectTemplateInfo, object_template_info)          \
  V(SCRIPT, Script, script)                                                  \
  V(ALLOCATION_SITE, AllocationSite, allocation_site)                        \
  V(ALLOCATION_MEMENTO, AllocationMemento, allocation_memento)               \
  V(TYPE_FEEDBACK_INFO, TypeFeedbackInfo, type_feedback_info)                \
  V(ALIASED_ARGUMENTS_ENTRY, AliasedArgumentsEntry, aliased_arguments_entry) \
  V(DEBUG_INFO, DebugInfo, debug_info)                                       \
  V(BREAK_POINT_INFO, BreakPointInfo, break_point_info)                      \
  V(PROTOTYPE_INFO, PrototypeInfo, prototype_info)                           \
  V(SLOPPY_BLOCK_WITH_EVAL_CONTEXT_EXTENSION,                                \
    SloppyBlockWithEvalContextExtension,                                     \
    sloppy_block_with_eval_context_extension)

// We use the full 8 bits of the instance_type field to encode heap object
// instance types.  The high-order bit (bit 7) is set if the object is not a
// string, and cleared if it is a string.
const uint32_t kIsNotStringMask = 0x80;
const uint32_t kStringTag = 0x0;
const uint32_t kNotStringTag = 0x80;

// Bit 6 indicates that the object is an internalized string (if set) or not.
// Bit 7 has to be clear as well.
const uint32_t kIsNotInternalizedMask = 0x40;
const uint32_t kNotInternalizedTag = 0x40;
const uint32_t kInternalizedTag = 0x0;

// If bit 7 is clear then bit 2 indicates whether the string consists of
// two-byte characters or one-byte characters.
const uint32_t kStringEncodingMask = 0x4;
const uint32_t kTwoByteStringTag = 0x0;
const uint32_t kOneByteStringTag = 0x4;

// If bit 7 is clear, the low-order 2 bits indicate the representation
// of the string.
const uint32_t kStringRepresentationMask = 0x03;
enum StringRepresentationTag {
  kSeqStringTag = 0x0,
  kConsStringTag = 0x1,
  kExternalStringTag = 0x2,
  kSlicedStringTag = 0x3
};
const uint32_t kIsIndirectStringMask = 0x1;
const uint32_t kIsIndirectStringTag = 0x1;
STATIC_ASSERT((kSeqStringTag & kIsIndirectStringMask) == 0);  // NOLINT
STATIC_ASSERT((kExternalStringTag & kIsIndirectStringMask) == 0);  // NOLINT
STATIC_ASSERT((kConsStringTag &
               kIsIndirectStringMask) == kIsIndirectStringTag);  // NOLINT
STATIC_ASSERT((kSlicedStringTag &
               kIsIndirectStringMask) == kIsIndirectStringTag);  // NOLINT

// Use this mask to distinguish between cons and slice only after making
// sure that the string is one of the two (an indirect string).
const uint32_t kSlicedNotConsMask = kSlicedStringTag & ~kConsStringTag;
STATIC_ASSERT(IS_POWER_OF_TWO(kSlicedNotConsMask));

// If bit 7 is clear, then bit 3 indicates whether this two-byte
// string actually contains one byte data.
const uint32_t kOneByteDataHintMask = 0x08;
const uint32_t kOneByteDataHintTag = 0x08;

// If bit 7 is clear and string representation indicates an external string,
// then bit 4 indicates whether the data pointer is cached.
const uint32_t kShortExternalStringMask = 0x10;
const uint32_t kShortExternalStringTag = 0x10;


// A ConsString with an empty string as the right side is a candidate
// for being shortcut by the garbage collector. We don't allocate any
// non-flat internalized strings, so we do not shortcut them thereby
// avoiding turning internalized strings into strings. The bit-masks
// below contain the internalized bit as additional safety.
// See heap.cc, mark-compact.cc and objects-visiting.cc.
const uint32_t kShortcutTypeMask =
    kIsNotStringMask |
    kIsNotInternalizedMask |
    kStringRepresentationMask;
const uint32_t kShortcutTypeTag = kConsStringTag | kNotInternalizedTag;

static inline bool IsShortcutCandidate(int type) {
  return ((type & kShortcutTypeMask) == kShortcutTypeTag);
}

enum InstanceType {
  // String types.
  INTERNALIZED_STRING_TYPE = kTwoByteStringTag | kSeqStringTag |
                             kInternalizedTag,  // FIRST_PRIMITIVE_TYPE
  ONE_BYTE_INTERNALIZED_STRING_TYPE =
      kOneByteStringTag | kSeqStringTag | kInternalizedTag,
  EXTERNAL_INTERNALIZED_STRING_TYPE =
      kTwoByteStringTag | kExternalStringTag | kInternalizedTag,
  EXTERNAL_ONE_BYTE_INTERNALIZED_STRING_TYPE =
      kOneByteStringTag | kExternalStringTag | kInternalizedTag,
  EXTERNAL_INTERNALIZED_STRING_WITH_ONE_BYTE_DATA_TYPE =
      EXTERNAL_INTERNALIZED_STRING_TYPE | kOneByteDataHintTag |
      kInternalizedTag,
  SHORT_EXTERNAL_INTERNALIZED_STRING_TYPE = EXTERNAL_INTERNALIZED_STRING_TYPE |
                                            kShortExternalStringTag |
                                            kInternalizedTag,
  SHORT_EXTERNAL_ONE_BYTE_INTERNALIZED_STRING_TYPE =
      EXTERNAL_ONE_BYTE_INTERNALIZED_STRING_TYPE | kShortExternalStringTag |
      kInternalizedTag,
  SHORT_EXTERNAL_INTERNALIZED_STRING_WITH_ONE_BYTE_DATA_TYPE =
      EXTERNAL_INTERNALIZED_STRING_WITH_ONE_BYTE_DATA_TYPE |
      kShortExternalStringTag | kInternalizedTag,
  STRING_TYPE = INTERNALIZED_STRING_TYPE | kNotInternalizedTag,
  ONE_BYTE_STRING_TYPE =
      ONE_BYTE_INTERNALIZED_STRING_TYPE | kNotInternalizedTag,
  CONS_STRING_TYPE = kTwoByteStringTag | kConsStringTag | kNotInternalizedTag,
  CONS_ONE_BYTE_STRING_TYPE =
      kOneByteStringTag | kConsStringTag | kNotInternalizedTag,
  SLICED_STRING_TYPE =
      kTwoByteStringTag | kSlicedStringTag | kNotInternalizedTag,
  SLICED_ONE_BYTE_STRING_TYPE =
      kOneByteStringTag | kSlicedStringTag | kNotInternalizedTag,
  EXTERNAL_STRING_TYPE =
      EXTERNAL_INTERNALIZED_STRING_TYPE | kNotInternalizedTag,
  EXTERNAL_ONE_BYTE_STRING_TYPE =
      EXTERNAL_ONE_BYTE_INTERNALIZED_STRING_TYPE | kNotInternalizedTag,
  EXTERNAL_STRING_WITH_ONE_BYTE_DATA_TYPE =
      EXTERNAL_INTERNALIZED_STRING_WITH_ONE_BYTE_DATA_TYPE |
      kNotInternalizedTag,
  SHORT_EXTERNAL_STRING_TYPE =
      SHORT_EXTERNAL_INTERNALIZED_STRING_TYPE | kNotInternalizedTag,
  SHORT_EXTERNAL_ONE_BYTE_STRING_TYPE =
      SHORT_EXTERNAL_ONE_BYTE_INTERNALIZED_STRING_TYPE | kNotInternalizedTag,
  SHORT_EXTERNAL_STRING_WITH_ONE_BYTE_DATA_TYPE =
      SHORT_EXTERNAL_INTERNALIZED_STRING_WITH_ONE_BYTE_DATA_TYPE |
      kNotInternalizedTag,

  // Non-string names
  SYMBOL_TYPE = kNotStringTag,  // FIRST_NONSTRING_TYPE, LAST_NAME_TYPE

  // Other primitives (cannot contain non-map-word pointers to heap objects).
  HEAP_NUMBER_TYPE,
  SIMD128_VALUE_TYPE,
  ODDBALL_TYPE,  // LAST_PRIMITIVE_TYPE

  // Objects allocated in their own spaces (never in new space).
  MAP_TYPE,
  CODE_TYPE,

  // "Data", objects that cannot contain non-map-word pointers to heap
  // objects.
  MUTABLE_HEAP_NUMBER_TYPE,
  FOREIGN_TYPE,
  BYTE_ARRAY_TYPE,
  BYTECODE_ARRAY_TYPE,
  FREE_SPACE_TYPE,
  FIXED_INT8_ARRAY_TYPE,  // FIRST_FIXED_TYPED_ARRAY_TYPE
  FIXED_UINT8_ARRAY_TYPE,
  FIXED_INT16_ARRAY_TYPE,
  FIXED_UINT16_ARRAY_TYPE,
  FIXED_INT32_ARRAY_TYPE,
  FIXED_UINT32_ARRAY_TYPE,
  FIXED_FLOAT32_ARRAY_TYPE,
  FIXED_FLOAT64_ARRAY_TYPE,
  FIXED_UINT8_CLAMPED_ARRAY_TYPE,  // LAST_FIXED_TYPED_ARRAY_TYPE
  FIXED_DOUBLE_ARRAY_TYPE,
  FILLER_TYPE,  // LAST_DATA_TYPE

  // Structs.
  ACCESSOR_INFO_TYPE,
  ACCESSOR_PAIR_TYPE,
  ACCESS_CHECK_INFO_TYPE,
  INTERCEPTOR_INFO_TYPE,
  CALL_HANDLER_INFO_TYPE,
  FUNCTION_TEMPLATE_INFO_TYPE,
  OBJECT_TEMPLATE_INFO_TYPE,
  SIGNATURE_INFO_TYPE,
  TYPE_SWITCH_INFO_TYPE,
  ALLOCATION_SITE_TYPE,
  ALLOCATION_MEMENTO_TYPE,
  SCRIPT_TYPE,
  TYPE_FEEDBACK_INFO_TYPE,
  ALIASED_ARGUMENTS_ENTRY_TYPE,
  BOX_TYPE,
  DEBUG_INFO_TYPE,
  BREAK_POINT_INFO_TYPE,
  FIXED_ARRAY_TYPE,
  SHARED_FUNCTION_INFO_TYPE,
  CELL_TYPE,
  WEAK_CELL_TYPE,
  TRANSITION_ARRAY_TYPE,
  PROPERTY_CELL_TYPE,
  PROTOTYPE_INFO_TYPE,
  SLOPPY_BLOCK_WITH_EVAL_CONTEXT_EXTENSION_TYPE,

  // All the following types are subtypes of JSReceiver, which corresponds to
  // objects in the JS sense. The first and the last type in this range are
  // the two forms of function. This organization enables using the same
  // compares for checking the JS_RECEIVER and the NONCALLABLE_JS_OBJECT range.
  JS_PROXY_TYPE,          // FIRST_JS_RECEIVER_TYPE
  JS_GLOBAL_OBJECT_TYPE,  // FIRST_JS_OBJECT_TYPE
  JS_GLOBAL_PROXY_TYPE,
  // Like JS_API_OBJECT_TYPE, but requires access checks and/or has
  // interceptors.
  JS_SPECIAL_API_OBJECT_TYPE,  // LAST_SPECIAL_RECEIVER_TYPE
  JS_VALUE_TYPE,               // LAST_CUSTOM_ELEMENTS_RECEIVER
  JS_MESSAGE_OBJECT_TYPE,
  JS_DATE_TYPE,
  // Like JS_OBJECT_TYPE, but created from API function.
  JS_API_OBJECT_TYPE,
  JS_OBJECT_TYPE,
  JS_CONTEXT_EXTENSION_OBJECT_TYPE,
  JS_GENERATOR_OBJECT_TYPE,
  JS_MODULE_TYPE,
  JS_ARRAY_TYPE,
  JS_ARRAY_BUFFER_TYPE,
  JS_TYPED_ARRAY_TYPE,
  JS_DATA_VIEW_TYPE,
  JS_SET_TYPE,
  JS_MAP_TYPE,
  JS_SET_ITERATOR_TYPE,
  JS_MAP_ITERATOR_TYPE,
  JS_WEAK_MAP_TYPE,
  JS_WEAK_SET_TYPE,
  JS_PROMISE_TYPE,
  JS_REGEXP_TYPE,
  JS_BOUND_FUNCTION_TYPE,
  JS_FUNCTION_TYPE,  // LAST_JS_OBJECT_TYPE, LAST_JS_RECEIVER_TYPE

  // Pseudo-types
  FIRST_TYPE = 0x0,
  LAST_TYPE = JS_FUNCTION_TYPE,
  FIRST_NAME_TYPE = FIRST_TYPE,
  LAST_NAME_TYPE = SYMBOL_TYPE,
  FIRST_UNIQUE_NAME_TYPE = INTERNALIZED_STRING_TYPE,
  LAST_UNIQUE_NAME_TYPE = SYMBOL_TYPE,
  FIRST_NONSTRING_TYPE = SYMBOL_TYPE,
  FIRST_PRIMITIVE_TYPE = FIRST_NAME_TYPE,
  LAST_PRIMITIVE_TYPE = ODDBALL_TYPE,
  FIRST_FUNCTION_TYPE = JS_BOUND_FUNCTION_TYPE,
  LAST_FUNCTION_TYPE = JS_FUNCTION_TYPE,
  // Boundaries for testing for a fixed typed array.
  FIRST_FIXED_TYPED_ARRAY_TYPE = FIXED_INT8_ARRAY_TYPE,
  LAST_FIXED_TYPED_ARRAY_TYPE = FIXED_UINT8_CLAMPED_ARRAY_TYPE,
  // Boundary for promotion to old space.
  LAST_DATA_TYPE = FILLER_TYPE,
  // Boundary for objects represented as JSReceiver (i.e. JSObject or JSProxy).
  // Note that there is no range for JSObject or JSProxy, since their subtypes
  // are not continuous in this enum! The enum ranges instead reflect the
  // external class names, where proxies are treated as either ordinary objects,
  // or functions.
  FIRST_JS_RECEIVER_TYPE = JS_PROXY_TYPE,
  LAST_JS_RECEIVER_TYPE = LAST_TYPE,
  // Boundaries for testing the types represented as JSObject
  FIRST_JS_OBJECT_TYPE = JS_GLOBAL_OBJECT_TYPE,
  LAST_JS_OBJECT_TYPE = LAST_TYPE,
  // Boundary for testing JSReceivers that need special property lookup handling
  LAST_SPECIAL_RECEIVER_TYPE = JS_SPECIAL_API_OBJECT_TYPE,
  // Boundary case for testing JSReceivers that may have elements while having
  // an empty fixed array as elements backing store. This is true for string
  // wrappers.
  LAST_CUSTOM_ELEMENTS_RECEIVER = JS_VALUE_TYPE,
};

STATIC_ASSERT(JS_OBJECT_TYPE == Internals::kJSObjectType);
STATIC_ASSERT(JS_API_OBJECT_TYPE == Internals::kJSApiObjectType);
STATIC_ASSERT(FIRST_NONSTRING_TYPE == Internals::kFirstNonstringType);
STATIC_ASSERT(ODDBALL_TYPE == Internals::kOddballType);
STATIC_ASSERT(FOREIGN_TYPE == Internals::kForeignType);


std::ostream& operator<<(std::ostream& os, InstanceType instance_type);


#define FIXED_ARRAY_SUB_INSTANCE_TYPE_LIST(V) \
  V(FAST_ELEMENTS_SUB_TYPE)                   \
  V(DICTIONARY_ELEMENTS_SUB_TYPE)             \
  V(FAST_PROPERTIES_SUB_TYPE)                 \
  V(DICTIONARY_PROPERTIES_SUB_TYPE)           \
  V(MAP_CODE_CACHE_SUB_TYPE)                  \
  V(SCOPE_INFO_SUB_TYPE)                      \
  V(STRING_TABLE_SUB_TYPE)                    \
  V(DESCRIPTOR_ARRAY_SUB_TYPE)

enum FixedArraySubInstanceType {
#define DEFINE_FIXED_ARRAY_SUB_INSTANCE_TYPE(name) name,
  FIXED_ARRAY_SUB_INSTANCE_TYPE_LIST(DEFINE_FIXED_ARRAY_SUB_INSTANCE_TYPE)
#undef DEFINE_FIXED_ARRAY_SUB_INSTANCE_TYPE
      LAST_FIXED_ARRAY_SUB_TYPE = DESCRIPTOR_ARRAY_SUB_TYPE
};


// TODO(bmeurer): Remove this in favor of the ComparisonResult below.
enum CompareResult {
  LESS      = -1,
  EQUAL     =  0,
  GREATER   =  1,

  NOT_EQUAL = GREATER
};


// Result of an abstract relational comparison of x and y, implemented according
// to ES6 section 7.2.11 Abstract Relational Comparison.
enum class ComparisonResult {
  kLessThan,     // x < y
  kEqual,        // x = y
  kGreaterThan,  // x > y
  kUndefined     // at least one of x or y was undefined or NaN
};


#define DECL_BOOLEAN_ACCESSORS(name) \
  inline bool name() const;          \
  inline void set_##name(bool value);

#define DECL_INT_ACCESSORS(name) \
  inline int name() const;       \
  inline void set_##name(int value);


#define DECL_ACCESSORS(name, type)                                      \
  inline type* name() const;                                            \
  inline void set_##name(type* value,                                   \
                         WriteBarrierMode mode = UPDATE_WRITE_BARRIER); \


#define DECLARE_CAST(type)                              \
  INLINE(static type* cast(Object* object));            \
  INLINE(static const type* cast(const Object* object));


class AccessorPair;
class AllocationSite;
class AllocationSiteCreationContext;
class AllocationSiteUsageContext;
class Cell;
class ConsString;
class ElementsAccessor;
class FixedArrayBase;
class FunctionLiteral;
class JSGlobalObject;
class KeyAccumulator;
class LayoutDescriptor;
class LiteralsArray;
class LookupIterator;
class FieldType;
class ObjectHashTable;
class ObjectVisitor;
class PropertyCell;
class PropertyDescriptor;
class SafepointEntry;
class SharedFunctionInfo;
class StringStream;
class TypeFeedbackInfo;
class TypeFeedbackVector;
class WeakCell;
class TransitionArray;


// A template-ized version of the IsXXX functions.
template <class C> inline bool Is(Object* obj);

#ifdef VERIFY_HEAP
#define DECLARE_VERIFIER(Name) void Name##Verify();
#else
#define DECLARE_VERIFIER(Name)
#endif

#ifdef OBJECT_PRINT
#define DECLARE_PRINTER(Name) void Name##Print(std::ostream& os);  // NOLINT
#else
#define DECLARE_PRINTER(Name)
#endif

#define OBJECT_TYPE_LIST(V) \
  V(Smi)                    \
  V(LayoutDescriptor)       \
  V(HeapObject)             \
  V(Primitive)              \
  V(Number)

#define HEAP_OBJECT_TYPE_LIST(V)   \
  V(HeapNumber)                    \
  V(MutableHeapNumber)             \
  V(Simd128Value)                  \
  V(Float32x4)                     \
  V(Int32x4)                       \
  V(Uint32x4)                      \
  V(Bool32x4)                      \
  V(Int16x8)                       \
  V(Uint16x8)                      \
  V(Bool16x8)                      \
  V(Int8x16)                       \
  V(Uint8x16)                      \
  V(Bool8x16)                      \
  V(Name)                          \
  V(UniqueName)                    \
  V(String)                        \
  V(SeqString)                     \
  V(ExternalString)                \
  V(ConsString)                    \
  V(SlicedString)                  \
  V(ExternalTwoByteString)         \
  V(ExternalOneByteString)         \
  V(SeqTwoByteString)              \
  V(SeqOneByteString)              \
  V(InternalizedString)            \
  V(Symbol)                        \
                                   \
  V(FixedTypedArrayBase)           \
  V(FixedUint8Array)               \
  V(FixedInt8Array)                \
  V(FixedUint16Array)              \
  V(FixedInt16Array)               \
  V(FixedUint32Array)              \
  V(FixedInt32Array)               \
  V(FixedFloat32Array)             \
  V(FixedFloat64Array)             \
  V(FixedUint8ClampedArray)        \
  V(ByteArray)                     \
  V(BytecodeArray)                 \
  V(FreeSpace)                     \
  V(JSReceiver)                    \
  V(JSObject)                      \
  V(JSContextExtensionObject)      \
  V(JSGeneratorObject)             \
  V(JSModule)                      \
  V(Map)                           \
  V(DescriptorArray)               \
  V(TransitionArray)               \
  V(LiteralsArray)                 \
  V(TypeFeedbackMetadata)          \
  V(TypeFeedbackVector)            \
  V(DeoptimizationInputData)       \
  V(DeoptimizationOutputData)      \
  V(DependentCode)                 \
  V(HandlerTable)                  \
  V(FixedArray)                    \
  V(FixedDoubleArray)              \
  V(WeakFixedArray)                \
  V(ArrayList)                     \
  V(Context)                       \
  V(ScriptContextTable)            \
  V(NativeContext)                 \
  V(ScopeInfo)                     \
  V(JSBoundFunction)               \
  V(JSFunction)                    \
  V(Code)                          \
  V(AbstractCode)                  \
  V(Oddball)                       \
  V(SharedFunctionInfo)            \
  V(JSValue)                       \
  V(JSDate)                        \
  V(JSMessageObject)               \
  V(StringWrapper)                 \
  V(Foreign)                       \
  V(Boolean)                       \
  V(JSArray)                       \
  V(JSArrayBuffer)                 \
  V(JSArrayBufferView)             \
  V(JSTypedArray)                  \
  V(JSDataView)                    \
  V(JSProxy)                       \
  V(JSSet)                         \
  V(JSMap)                         \
  V(JSSetIterator)                 \
  V(JSMapIterator)                 \
  V(JSWeakCollection)              \
  V(JSWeakMap)                     \
  V(JSWeakSet)                     \
  V(JSRegExp)                      \
  V(HashTable)                     \
  V(Dictionary)                    \
  V(StringTable)                   \
  V(StringSet)                     \
  V(NormalizedMapCache)            \
  V(CompilationCacheTable)         \
  V(CodeCacheHashTable)            \
  V(MapCache)                      \
  V(JSGlobalObject)                \
  V(JSGlobalProxy)                 \
  V(Undetectable)                  \
  V(AccessCheckNeeded)             \
  V(Callable)                      \
  V(Function)                      \
  V(Constructor)                   \
  V(TemplateInfo)                  \
  V(Filler)                        \
  V(FixedArrayBase)                \
  V(External)                      \
  V(Struct)                        \
  V(Cell)                          \
  V(PropertyCell)                  \
  V(WeakCell)                      \
  V(ObjectHashTable)               \
  V(WeakHashTable)                 \
  V(OrderedHashTable)

#define ODDBALL_LIST(V) \
  V(Undefined)          \
  V(Null)               \
  V(TheHole)            \
  V(Exception)          \
  V(Uninitialized)      \
  V(True)               \
  V(False)              \
  V(ArgumentsMarker)    \
  V(OptimizedOut)       \
  V(StaleRegister)

// The element types selection for CreateListFromArrayLike.
enum class ElementTypes { kAll, kStringAndSymbol };

// Object is the abstract superclass for all classes in the
// object hierarchy.
// Object does not use any virtual functions to avoid the
// allocation of the C++ vtable.
// Since both Smi and HeapObject are subclasses of Object no
// data members can be present in Object.
class Object {
 public:
  // Type testing.
  bool IsObject() const { return true; }

#define IS_TYPE_FUNCTION_DECL(type_)  INLINE(bool Is##type_() const);
  OBJECT_TYPE_LIST(IS_TYPE_FUNCTION_DECL)
  HEAP_OBJECT_TYPE_LIST(IS_TYPE_FUNCTION_DECL)
  ODDBALL_LIST(IS_TYPE_FUNCTION_DECL)
#undef IS_TYPE_FUNCTION_DECL

  // A non-keyed store is of the form a.x = foo or a["x"] = foo whereas
  // a keyed store is of the form a[expression] = foo.
  enum StoreFromKeyed {
    MAY_BE_STORE_FROM_KEYED,
    CERTAINLY_NOT_STORE_FROM_KEYED
  };

  enum ShouldThrow { THROW_ON_ERROR, DONT_THROW };

#define RETURN_FAILURE(isolate, should_throw, call) \
  do {                                              \
    if ((should_throw) == DONT_THROW) {             \
      return Just(false);                           \
    } else {                                        \
      isolate->Throw(*isolate->factory()->call);    \
      return Nothing<bool>();                       \
    }                                               \
  } while (false)

#define MAYBE_RETURN(call, value)         \
  do {                                    \
    if ((call).IsNothing()) return value; \
  } while (false)

#define MAYBE_RETURN_NULL(call) MAYBE_RETURN(call, MaybeHandle<Object>())

#define DECLARE_STRUCT_PREDICATE(NAME, Name, name) \
  INLINE(bool Is##Name() const);
  STRUCT_LIST(DECLARE_STRUCT_PREDICATE)
#undef DECLARE_STRUCT_PREDICATE

  // ES6, section 7.2.2 IsArray.  NOT to be confused with %_IsArray.
  MUST_USE_RESULT static Maybe<bool> IsArray(Handle<Object> object);

  INLINE(bool IsNameDictionary() const);
  INLINE(bool IsGlobalDictionary() const);
  INLINE(bool IsSeededNumberDictionary() const);
  INLINE(bool IsUnseededNumberDictionary() const);
  INLINE(bool IsOrderedHashSet() const);
  INLINE(bool IsOrderedHashMap() const);
  static bool IsPromise(Handle<Object> object);

  // Extract the number.
  inline double Number() const;
  INLINE(bool IsNaN() const);
  INLINE(bool IsMinusZero() const);
  bool ToInt32(int32_t* value);
  inline bool ToUint32(uint32_t* value);

  inline Representation OptimalRepresentation();

  inline ElementsKind OptimalElementsKind();

  inline bool FitsRepresentation(Representation representation);

  // Checks whether two valid primitive encodings of a property name resolve to
  // the same logical property. E.g., the smi 1, the string "1" and the double
  // 1 all refer to the same property, so this helper will return true.
  inline bool KeyEquals(Object* other);

  inline bool FilterKey(PropertyFilter filter);

  Handle<FieldType> OptimalType(Isolate* isolate,
                                Representation representation);

  inline static Handle<Object> NewStorageFor(Isolate* isolate,
                                             Handle<Object> object,
                                             Representation representation);

  inline static Handle<Object> WrapForRead(Isolate* isolate,
                                           Handle<Object> object,
                                           Representation representation);

  // Returns true if the object is of the correct type to be used as a
  // implementation of a JSObject's elements.
  inline bool HasValidElements();

  inline bool HasSpecificClassOf(String* name);

  bool BooleanValue();                                      // ECMA-262 9.2.

  // ES6 section 7.2.11 Abstract Relational Comparison
  MUST_USE_RESULT static Maybe<ComparisonResult> Compare(Handle<Object> x,
                                                         Handle<Object> y);

  // ES6 section 7.2.12 Abstract Equality Comparison
  MUST_USE_RESULT static Maybe<bool> Equals(Handle<Object> x, Handle<Object> y);

  // ES6 section 7.2.13 Strict Equality Comparison
  bool StrictEquals(Object* that);

  // Convert to a JSObject if needed.
  // native_context is used when creating wrapper object.
  MUST_USE_RESULT static inline MaybeHandle<JSReceiver> ToObject(
      Isolate* isolate, Handle<Object> object);
  MUST_USE_RESULT static MaybeHandle<JSReceiver> ToObject(
      Isolate* isolate, Handle<Object> object, Handle<Context> context);

  // ES6 section 9.2.1.2, OrdinaryCallBindThis for sloppy callee.
  MUST_USE_RESULT static MaybeHandle<JSReceiver> ConvertReceiver(
      Isolate* isolate, Handle<Object> object);

  // ES6 section 7.1.14 ToPropertyKey
  MUST_USE_RESULT static inline MaybeHandle<Name> ToName(Isolate* isolate,
                                                         Handle<Object> input);

  // ES6 section 7.1.1 ToPrimitive
  MUST_USE_RESULT static inline MaybeHandle<Object> ToPrimitive(
      Handle<Object> input, ToPrimitiveHint hint = ToPrimitiveHint::kDefault);

  // ES6 section 7.1.3 ToNumber
  MUST_USE_RESULT static MaybeHandle<Object> ToNumber(Handle<Object> input);

  // ES6 section 7.1.4 ToInteger
  MUST_USE_RESULT static MaybeHandle<Object> ToInteger(Isolate* isolate,
                                                       Handle<Object> input);

  // ES6 section 7.1.5 ToInt32
  MUST_USE_RESULT static MaybeHandle<Object> ToInt32(Isolate* isolate,
                                                     Handle<Object> input);

  // ES6 section 7.1.6 ToUint32
  MUST_USE_RESULT static MaybeHandle<Object> ToUint32(Isolate* isolate,
                                                      Handle<Object> input);

  // ES6 section 7.1.12 ToString
  MUST_USE_RESULT static MaybeHandle<String> ToString(Isolate* isolate,
                                                      Handle<Object> input);

  // ES6 section 7.1.14 ToPropertyKey
  MUST_USE_RESULT static MaybeHandle<Object> ToPropertyKey(
      Isolate* isolate, Handle<Object> value);

  // ES6 section 7.1.15 ToLength
  MUST_USE_RESULT static MaybeHandle<Object> ToLength(Isolate* isolate,
                                                      Handle<Object> input);

  // ES6 section 7.3.9 GetMethod
  MUST_USE_RESULT static MaybeHandle<Object> GetMethod(
      Handle<JSReceiver> receiver, Handle<Name> name);

  // ES6 section 7.3.17 CreateListFromArrayLike
  MUST_USE_RESULT static MaybeHandle<FixedArray> CreateListFromArrayLike(
      Isolate* isolate, Handle<Object> object, ElementTypes element_types);

  // Check whether |object| is an instance of Error or NativeError.
  static bool IsErrorObject(Isolate* isolate, Handle<Object> object);

  // ES6 section 12.5.6 The typeof Operator
  static Handle<String> TypeOf(Isolate* isolate, Handle<Object> object);

  // ES6 section 12.6 Multiplicative Operators
  MUST_USE_RESULT static MaybeHandle<Object> Multiply(Isolate* isolate,
                                                      Handle<Object> lhs,
                                                      Handle<Object> rhs);
  MUST_USE_RESULT static MaybeHandle<Object> Divide(Isolate* isolate,
                                                    Handle<Object> lhs,
                                                    Handle<Object> rhs);
  MUST_USE_RESULT static MaybeHandle<Object> Modulus(Isolate* isolate,
                                                     Handle<Object> lhs,
                                                     Handle<Object> rhs);

  // ES6 section 12.7 Additive Operators
  MUST_USE_RESULT static MaybeHandle<Object> Add(Isolate* isolate,
                                                 Handle<Object> lhs,
                                                 Handle<Object> rhs);
  MUST_USE_RESULT static MaybeHandle<Object> Subtract(Isolate* isolate,
                                                      Handle<Object> lhs,
                                                      Handle<Object> rhs);

  // ES6 section 12.8 Bitwise Shift Operators
  MUST_USE_RESULT static MaybeHandle<Object> ShiftLeft(Isolate* isolate,
                                                       Handle<Object> lhs,
                                                       Handle<Object> rhs);
  MUST_USE_RESULT static MaybeHandle<Object> ShiftRight(Isolate* isolate,
                                                        Handle<Object> lhs,
                                                        Handle<Object> rhs);
  MUST_USE_RESULT static MaybeHandle<Object> ShiftRightLogical(
      Isolate* isolate, Handle<Object> lhs, Handle<Object> rhs);

  // ES6 section 12.9 Relational Operators
  MUST_USE_RESULT static inline Maybe<bool> GreaterThan(Handle<Object> x,
                                                        Handle<Object> y);
  MUST_USE_RESULT static inline Maybe<bool> GreaterThanOrEqual(
      Handle<Object> x, Handle<Object> y);
  MUST_USE_RESULT static inline Maybe<bool> LessThan(Handle<Object> x,
                                                     Handle<Object> y);
  MUST_USE_RESULT static inline Maybe<bool> LessThanOrEqual(Handle<Object> x,
                                                            Handle<Object> y);

  // ES6 section 12.11 Binary Bitwise Operators
  MUST_USE_RESULT static MaybeHandle<Object> BitwiseAnd(Isolate* isolate,
                                                        Handle<Object> lhs,
                                                        Handle<Object> rhs);
  MUST_USE_RESULT static MaybeHandle<Object> BitwiseOr(Isolate* isolate,
                                                       Handle<Object> lhs,
                                                       Handle<Object> rhs);
  MUST_USE_RESULT static MaybeHandle<Object> BitwiseXor(Isolate* isolate,
                                                        Handle<Object> lhs,
                                                        Handle<Object> rhs);

  // ES6 section 7.3.19 OrdinaryHasInstance (C, O).
  MUST_USE_RESULT static MaybeHandle<Object> OrdinaryHasInstance(
      Isolate* isolate, Handle<Object> callable, Handle<Object> object);

  // ES6 section 12.10.4 Runtime Semantics: InstanceofOperator(O, C)
  MUST_USE_RESULT static MaybeHandle<Object> InstanceOf(
      Isolate* isolate, Handle<Object> object, Handle<Object> callable);

  MUST_USE_RESULT static MaybeHandle<Object> GetProperty(LookupIterator* it);

  // ES6 [[Set]] (when passed DONT_THROW)
  // Invariants for this and related functions (unless stated otherwise):
  // 1) When the result is Nothing, an exception is pending.
  // 2) When passed THROW_ON_ERROR, the result is never Just(false).
  // In some cases, an exception is thrown regardless of the ShouldThrow
  // argument.  These cases are either in accordance with the spec or not
  // covered by it (eg., concerning API callbacks).
  MUST_USE_RESULT static Maybe<bool> SetProperty(LookupIterator* it,
                                                 Handle<Object> value,
                                                 LanguageMode language_mode,
                                                 StoreFromKeyed store_mode);
  MUST_USE_RESULT static MaybeHandle<Object> SetProperty(
      Handle<Object> object, Handle<Name> name, Handle<Object> value,
      LanguageMode language_mode,
      StoreFromKeyed store_mode = MAY_BE_STORE_FROM_KEYED);
  MUST_USE_RESULT static inline MaybeHandle<Object> SetPropertyOrElement(
      Handle<Object> object, Handle<Name> name, Handle<Object> value,
      LanguageMode language_mode,
      StoreFromKeyed store_mode = MAY_BE_STORE_FROM_KEYED);

  MUST_USE_RESULT static Maybe<bool> SetSuperProperty(
      LookupIterator* it, Handle<Object> value, LanguageMode language_mode,
      StoreFromKeyed store_mode);

  MUST_USE_RESULT static MaybeHandle<Object> ReadAbsentProperty(
      LookupIterator* it);
  MUST_USE_RESULT static MaybeHandle<Object> ReadAbsentProperty(
      Isolate* isolate, Handle<Object> receiver, Handle<Object> name);
  MUST_USE_RESULT static Maybe<bool> CannotCreateProperty(
      Isolate* isolate, Handle<Object> receiver, Handle<Object> name,
      Handle<Object> value, ShouldThrow should_throw);
  MUST_USE_RESULT static Maybe<bool> WriteToReadOnlyProperty(
      LookupIterator* it, Handle<Object> value, ShouldThrow should_throw);
  MUST_USE_RESULT static Maybe<bool> WriteToReadOnlyProperty(
      Isolate* isolate, Handle<Object> receiver, Handle<Object> name,
      Handle<Object> value, ShouldThrow should_throw);
  MUST_USE_RESULT static Maybe<bool> RedefineIncompatibleProperty(
      Isolate* isolate, Handle<Object> name, Handle<Object> value,
      ShouldThrow should_throw);
  MUST_USE_RESULT static Maybe<bool> SetDataProperty(LookupIterator* it,
                                                     Handle<Object> value);
  MUST_USE_RESULT static Maybe<bool> AddDataProperty(
      LookupIterator* it, Handle<Object> value, PropertyAttributes attributes,
      ShouldThrow should_throw, StoreFromKeyed store_mode);
  MUST_USE_RESULT static inline MaybeHandle<Object> GetPropertyOrElement(
      Handle<Object> object, Handle<Name> name);
  MUST_USE_RESULT static inline MaybeHandle<Object> GetPropertyOrElement(
      Handle<Object> receiver, Handle<Name> name, Handle<JSReceiver> holder);
  MUST_USE_RESULT static inline MaybeHandle<Object> GetProperty(
      Handle<Object> object, Handle<Name> name);

  MUST_USE_RESULT static MaybeHandle<Object> GetPropertyWithAccessor(
      LookupIterator* it);
  MUST_USE_RESULT static Maybe<bool> SetPropertyWithAccessor(
      LookupIterator* it, Handle<Object> value, ShouldThrow should_throw);

  MUST_USE_RESULT static MaybeHandle<Object> GetPropertyWithDefinedGetter(
      Handle<Object> receiver,
      Handle<JSReceiver> getter);
  MUST_USE_RESULT static Maybe<bool> SetPropertyWithDefinedSetter(
      Handle<Object> receiver, Handle<JSReceiver> setter, Handle<Object> value,
      ShouldThrow should_throw);

  MUST_USE_RESULT static inline MaybeHandle<Object> GetElement(
      Isolate* isolate, Handle<Object> object, uint32_t index);

  MUST_USE_RESULT static inline MaybeHandle<Object> SetElement(
      Isolate* isolate, Handle<Object> object, uint32_t index,
      Handle<Object> value, LanguageMode language_mode);

  // Returns the permanent hash code associated with this object. May return
  // undefined if not yet created.
  Object* GetHash();

  // Returns undefined for JSObjects, but returns the hash code for simple
  // objects.  This avoids a double lookup in the cases where we know we will
  // add the hash to the JSObject if it does not already exist.
  Object* GetSimpleHash();

  // Returns the permanent hash code associated with this object depending on
  // the actual object type. May create and store a hash code if needed and none
  // exists.
  static Handle<Smi> GetOrCreateHash(Isolate* isolate, Handle<Object> object);

  // Checks whether this object has the same value as the given one.  This
  // function is implemented according to ES5, section 9.12 and can be used
  // to implement the Harmony "egal" function.
  bool SameValue(Object* other);

  // Checks whether this object has the same value as the given one.
  // +0 and -0 are treated equal. Everything else is the same as SameValue.
  // This function is implemented according to ES6, section 7.2.4 and is used
  // by ES6 Map and Set.
  bool SameValueZero(Object* other);

  // ES6 section 9.4.2.3 ArraySpeciesCreate (part of it)
  MUST_USE_RESULT static MaybeHandle<Object> ArraySpeciesConstructor(
      Isolate* isolate, Handle<Object> original_array);

  // Tries to convert an object to an array length. Returns true and sets the
  // output parameter if it succeeds.
  inline bool ToArrayLength(uint32_t* index);

  // Tries to convert an object to an array index. Returns true and sets the
  // output parameter if it succeeds. Equivalent to ToArrayLength, but does not
  // allow kMaxUInt32.
  inline bool ToArrayIndex(uint32_t* index);

  DECLARE_VERIFIER(Object)
#ifdef VERIFY_HEAP
  // Verify a pointer is a valid object pointer.
  static void VerifyPointer(Object* p);
#endif

  inline void VerifyApiCallResultType();

  // ES6 19.1.3.6 Object.prototype.toString
  MUST_USE_RESULT static MaybeHandle<String> ObjectProtoToString(
      Isolate* isolate, Handle<Object> object);

  // Prints this object without details.
  void ShortPrint(FILE* out = stdout);

  // Prints this object without details to a message accumulator.
  void ShortPrint(StringStream* accumulator);

  void ShortPrint(std::ostream& os);  // NOLINT

  DECLARE_CAST(Object)

  // Layout description.
  static const int kHeaderSize = 0;  // Object does not take up any space.

#ifdef OBJECT_PRINT
  // For our gdb macros, we should perhaps change these in the future.
  void Print();

  // Prints this object with details.
  void Print(std::ostream& os);  // NOLINT
#else
  void Print() { ShortPrint(); }
  void Print(std::ostream& os) { ShortPrint(os); }  // NOLINT
#endif

 private:
  friend class LookupIterator;
  friend class StringStream;

  // Return the map of the root of object's prototype chain.
  Map* GetRootMap(Isolate* isolate);

  // Helper for SetProperty and SetSuperProperty.
  // Return value is only meaningful if [found] is set to true on return.
  MUST_USE_RESULT static Maybe<bool> SetPropertyInternal(
      LookupIterator* it, Handle<Object> value, LanguageMode language_mode,
      StoreFromKeyed store_mode, bool* found);

  MUST_USE_RESULT static MaybeHandle<Name> ConvertToName(Isolate* isolate,
                                                         Handle<Object> input);

  DISALLOW_IMPLICIT_CONSTRUCTORS(Object);
};


// In objects.h to be usable without objects-inl.h inclusion.
bool Object::IsSmi() const { return HAS_SMI_TAG(this); }
bool Object::IsHeapObject() const { return Internals::HasHeapObjectTag(this); }


struct Brief {
  explicit Brief(const Object* const v) : value(v) {}
  const Object* value;
};


std::ostream& operator<<(std::ostream& os, const Brief& v);


// Smi represents integer Numbers that can be stored in 31 bits.
// Smis are immediate which means they are NOT allocated in the heap.
// The this pointer has the following format: [31 bit signed int] 0
// For long smis it has the following format:
//     [32 bit signed int] [31 bits zero padding] 0
// Smi stands for small integer.
class Smi: public Object {
 public:
  // Returns the integer value.
  inline int value() const { return Internals::SmiValue(this); }

  // Convert a value to a Smi object.
  static inline Smi* FromInt(int value) {
    DCHECK(Smi::IsValid(value));
    return reinterpret_cast<Smi*>(Internals::IntToSmi(value));
  }

  static inline Smi* FromIntptr(intptr_t value) {
    DCHECK(Smi::IsValid(value));
    int smi_shift_bits = kSmiTagSize + kSmiShiftSize;
    return reinterpret_cast<Smi*>((value << smi_shift_bits) | kSmiTag);
  }

  // Returns whether value can be represented in a Smi.
  static inline bool IsValid(intptr_t value) {
    bool result = Internals::IsValidSmi(value);
    DCHECK_EQ(result, value >= kMinValue && value <= kMaxValue);
    return result;
  }

  DECLARE_CAST(Smi)

  // Dispatched behavior.
  void SmiPrint(std::ostream& os) const;  // NOLINT
  DECLARE_VERIFIER(Smi)

  static const int kMinValue =
      (static_cast<unsigned int>(-1)) << (kSmiValueSize - 1);
  static const int kMaxValue = -(kMinValue + 1);

 private:
  DISALLOW_IMPLICIT_CONSTRUCTORS(Smi);
};


// Heap objects typically have a map pointer in their first word.  However,
// during GC other data (e.g. mark bits, forwarding addresses) is sometimes
// encoded in the first word.  The class MapWord is an abstraction of the
// value in a heap object's first word.
class MapWord BASE_EMBEDDED {
 public:
  // Normal state: the map word contains a map pointer.

  // Create a map word from a map pointer.
  static inline MapWord FromMap(const Map* map);

  // View this map word as a map pointer.
  inline Map* ToMap();


  // Scavenge collection: the map word of live objects in the from space
  // contains a forwarding address (a heap object pointer in the to space).

  // True if this map word is a forwarding address for a scavenge
  // collection.  Only valid during a scavenge collection (specifically,
  // when all map words are heap object pointers, i.e. not during a full GC).
  inline bool IsForwardingAddress();

  // Create a map word from a forwarding address.
  static inline MapWord FromForwardingAddress(HeapObject* object);

  // View this map word as a forwarding address.
  inline HeapObject* ToForwardingAddress();

  static inline MapWord FromRawValue(uintptr_t value) {
    return MapWord(value);
  }

  inline uintptr_t ToRawValue() {
    return value_;
  }

 private:
  // HeapObject calls the private constructor and directly reads the value.
  friend class HeapObject;

  explicit MapWord(uintptr_t value) : value_(value) {}

  uintptr_t value_;
};


// HeapObject is the superclass for all classes describing heap allocated
// objects.
class HeapObject: public Object {
 public:
  // [map]: Contains a map which contains the object's reflective
  // information.
  inline Map* map() const;
  inline void set_map(Map* value);
  // The no-write-barrier version.  This is OK if the object is white and in
  // new space, or if the value is an immortal immutable object, like the maps
  // of primitive (non-JS) objects like strings, heap numbers etc.
  inline void set_map_no_write_barrier(Map* value);

  // Get the map using acquire load.
  inline Map* synchronized_map();
  inline MapWord synchronized_map_word() const;

  // Set the map using release store
  inline void synchronized_set_map(Map* value);
  inline void synchronized_set_map_no_write_barrier(Map* value);
  inline void synchronized_set_map_word(MapWord map_word);

  // During garbage collection, the map word of a heap object does not
  // necessarily contain a map pointer.
  inline MapWord map_word() const;
  inline void set_map_word(MapWord map_word);

  // The Heap the object was allocated in. Used also to access Isolate.
  inline Heap* GetHeap() const;

  // Convenience method to get current isolate.
  inline Isolate* GetIsolate() const;

#define IS_TYPE_FUNCTION_DECL(type_) INLINE(bool Is##type_() const);
  HEAP_OBJECT_TYPE_LIST(IS_TYPE_FUNCTION_DECL)
  ODDBALL_LIST(IS_TYPE_FUNCTION_DECL)
#undef IS_TYPE_FUNCTION_DECL
#define DECLARE_STRUCT_PREDICATE(NAME, Name, name) \
  INLINE(bool Is##Name() const);
  STRUCT_LIST(DECLARE_STRUCT_PREDICATE)
#undef DECLARE_STRUCT_PREDICATE

  // Converts an address to a HeapObject pointer.
  static inline HeapObject* FromAddress(Address address) {
    DCHECK_TAG_ALIGNED(address);
    return reinterpret_cast<HeapObject*>(address + kHeapObjectTag);
  }

  // Returns the address of this HeapObject.
  inline Address address() {
    return reinterpret_cast<Address>(this) - kHeapObjectTag;
  }

  // Iterates over pointers contained in the object (including the Map).
  // If it's not performance critical iteration use the non-templatized
  // version.
  void Iterate(ObjectVisitor* v);

  template <typename ObjectVisitor>
  inline void IterateFast(ObjectVisitor* v);

  // Iterates over all pointers contained in the object except the
  // first map pointer.  The object type is given in the first
  // parameter. This function does not access the map pointer in the
  // object, and so is safe to call while the map pointer is modified.
  // If it's not performance critical iteration use the non-templatized
  // version.
  void IterateBody(ObjectVisitor* v);
  void IterateBody(InstanceType type, int object_size, ObjectVisitor* v);

  template <typename ObjectVisitor>
  inline void IterateBodyFast(ObjectVisitor* v);

  template <typename ObjectVisitor>
  inline void IterateBodyFast(InstanceType type, int object_size,
                              ObjectVisitor* v);

  // Returns true if the object contains a tagged value at given offset.
  // It is used for invalid slots filtering. If the offset points outside
  // of the object or to the map word, the result is UNDEFINED (!!!).
  bool IsValidSlot(int offset);

  // Returns the heap object's size in bytes
  inline int Size();

  // Given a heap object's map pointer, returns the heap size in bytes
  // Useful when the map pointer field is used for other purposes.
  // GC internal.
  inline int SizeFromMap(Map* map);

  // Returns the field at offset in obj, as a read/write Object* reference.
  // Does no checking, and is safe to use during GC, while maps are invalid.
  // Does not invoke write barrier, so should only be assigned to
  // during marking GC.
  static inline Object** RawField(HeapObject* obj, int offset);

  // Adds the |code| object related to |name| to the code cache of this map. If
  // this map is a dictionary map that is shared, the map copied and installed
  // onto the object.
  static void UpdateMapCodeCache(Handle<HeapObject> object,
                                 Handle<Name> name,
                                 Handle<Code> code);

  DECLARE_CAST(HeapObject)

  // Return the write barrier mode for this. Callers of this function
  // must be able to present a reference to an DisallowHeapAllocation
  // object as a sign that they are not going to use this function
  // from code that allocates and thus invalidates the returned write
  // barrier mode.
  inline WriteBarrierMode GetWriteBarrierMode(
      const DisallowHeapAllocation& promise);

  // Dispatched behavior.
  void HeapObjectShortPrint(std::ostream& os);  // NOLINT
#ifdef OBJECT_PRINT
  void PrintHeader(std::ostream& os, const char* id);  // NOLINT
#endif
  DECLARE_PRINTER(HeapObject)
  DECLARE_VERIFIER(HeapObject)
#ifdef VERIFY_HEAP
  inline void VerifyObjectField(int offset);
  inline void VerifySmiField(int offset);

  // Verify a pointer is a valid HeapObject pointer that points to object
  // areas in the heap.
  static void VerifyHeapPointer(Object* p);
#endif

  inline AllocationAlignment RequiredAlignment();

  // Layout description.
  // First field in a heap object is map.
  static const int kMapOffset = Object::kHeaderSize;
  static const int kHeaderSize = kMapOffset + kPointerSize;

  STATIC_ASSERT(kMapOffset == Internals::kHeapObjectMapOffset);

 private:
  DISALLOW_IMPLICIT_CONSTRUCTORS(HeapObject);
};


template <int start_offset, int end_offset, int size>
class FixedBodyDescriptor;


template <int start_offset>
class FlexibleBodyDescriptor;


// The HeapNumber class describes heap allocated numbers that cannot be
// represented in a Smi (small integer)
class HeapNumber: public HeapObject {
 public:
  // [value]: number value.
  inline double value() const;
  inline void set_value(double value);

  DECLARE_CAST(HeapNumber)

  // Dispatched behavior.
  bool HeapNumberBooleanValue();

  void HeapNumberPrint(std::ostream& os);  // NOLINT
  DECLARE_VERIFIER(HeapNumber)

  inline int get_exponent();
  inline int get_sign();

  // Layout description.
  static const int kValueOffset = HeapObject::kHeaderSize;
  // IEEE doubles are two 32 bit words.  The first is just mantissa, the second
  // is a mixture of sign, exponent and mantissa. The offsets of two 32 bit
  // words within double numbers are endian dependent and they are set
  // accordingly.
#if defined(V8_TARGET_LITTLE_ENDIAN)
  static const int kMantissaOffset = kValueOffset;
  static const int kExponentOffset = kValueOffset + 4;
#elif defined(V8_TARGET_BIG_ENDIAN)
  static const int kMantissaOffset = kValueOffset + 4;
  static const int kExponentOffset = kValueOffset;
#else
#error Unknown byte ordering
#endif

  static const int kSize = kValueOffset + kDoubleSize;
  static const uint32_t kSignMask = 0x80000000u;
  static const uint32_t kExponentMask = 0x7ff00000u;
  static const uint32_t kMantissaMask = 0xfffffu;
  static const int kMantissaBits = 52;
  static const int kExponentBits = 11;
  static const int kExponentBias = 1023;
  static const int kExponentShift = 20;
  static const int kInfinityOrNanExponent =
      (kExponentMask >> kExponentShift) - kExponentBias;
  static const int kMantissaBitsInTopWord = 20;
  static const int kNonMantissaBitsInTopWord = 12;

 private:
  DISALLOW_IMPLICIT_CONSTRUCTORS(HeapNumber);
};


// The Simd128Value class describes heap allocated 128 bit SIMD values.
class Simd128Value : public HeapObject {
 public:
  DECLARE_CAST(Simd128Value)

  DECLARE_PRINTER(Simd128Value)
  DECLARE_VERIFIER(Simd128Value)

  static Handle<String> ToString(Handle<Simd128Value> input);

  // Equality operations.
  inline bool Equals(Simd128Value* that);
  static inline bool Equals(Handle<Simd128Value> one, Handle<Simd128Value> two);

  // Checks that another instance is bit-wise equal.
  bool BitwiseEquals(const Simd128Value* other) const;
  // Computes a hash from the 128 bit value, viewed as 4 32-bit integers.
  uint32_t Hash() const;
  // Copies the 16 bytes of SIMD data to the destination address.
  void CopyBits(void* destination) const;

  // Layout description.
  static const int kValueOffset = HeapObject::kHeaderSize;
  static const int kSize = kValueOffset + kSimd128Size;

 private:
  DISALLOW_IMPLICIT_CONSTRUCTORS(Simd128Value);
};


// V has parameters (TYPE, Type, type, lane count, lane type)
#define SIMD128_TYPES(V)                       \
  V(FLOAT32X4, Float32x4, float32x4, 4, float) \
  V(INT32X4, Int32x4, int32x4, 4, int32_t)     \
  V(UINT32X4, Uint32x4, uint32x4, 4, uint32_t) \
  V(BOOL32X4, Bool32x4, bool32x4, 4, bool)     \
  V(INT16X8, Int16x8, int16x8, 8, int16_t)     \
  V(UINT16X8, Uint16x8, uint16x8, 8, uint16_t) \
  V(BOOL16X8, Bool16x8, bool16x8, 8, bool)     \
  V(INT8X16, Int8x16, int8x16, 16, int8_t)     \
  V(UINT8X16, Uint8x16, uint8x16, 16, uint8_t) \
  V(BOOL8X16, Bool8x16, bool8x16, 16, bool)

#define SIMD128_VALUE_CLASS(TYPE, Type, type, lane_count, lane_type) \
  class Type final : public Simd128Value {                           \
   public:                                                           \
    inline lane_type get_lane(int lane) const;                       \
    inline void set_lane(int lane, lane_type value);                 \
                                                                     \
    DECLARE_CAST(Type)                                               \
                                                                     \
    DECLARE_PRINTER(Type)                                            \
                                                                     \
    static Handle<String> ToString(Handle<Type> input);              \
                                                                     \
    inline bool Equals(Type* that);                                  \
                                                                     \
   private:                                                          \
    DISALLOW_IMPLICIT_CONSTRUCTORS(Type);                            \
  };
SIMD128_TYPES(SIMD128_VALUE_CLASS)
#undef SIMD128_VALUE_CLASS


enum EnsureElementsMode {
  DONT_ALLOW_DOUBLE_ELEMENTS,
  ALLOW_COPIED_DOUBLE_ELEMENTS,
  ALLOW_CONVERTED_DOUBLE_ELEMENTS
};


// Indicator for one component of an AccessorPair.
enum AccessorComponent {
  ACCESSOR_GETTER,
  ACCESSOR_SETTER
};


enum GetKeysConversion { KEEP_NUMBERS, CONVERT_TO_STRING };

enum KeyCollectionType { OWN_ONLY, INCLUDE_PROTOS };

// JSReceiver includes types on which properties can be defined, i.e.,
// JSObject and JSProxy.
class JSReceiver: public HeapObject {
 public:
  // [properties]: Backing storage for properties.
  // properties is a FixedArray in the fast case and a Dictionary in the
  // slow case.
  DECL_ACCESSORS(properties, FixedArray)  // Get and set fast properties.
  inline void initialize_properties();
  inline bool HasFastProperties();
  // Gets slow properties for non-global objects.
  inline NameDictionary* property_dictionary();

  // Deletes an existing named property in a normalized object.
  static void DeleteNormalizedProperty(Handle<JSReceiver> object,
                                       Handle<Name> name, int entry);

  DECLARE_CAST(JSReceiver)

  // ES6 section 7.1.1 ToPrimitive
  MUST_USE_RESULT static MaybeHandle<Object> ToPrimitive(
      Handle<JSReceiver> receiver,
      ToPrimitiveHint hint = ToPrimitiveHint::kDefault);
  MUST_USE_RESULT static MaybeHandle<Object> OrdinaryToPrimitive(
      Handle<JSReceiver> receiver, OrdinaryToPrimitiveHint hint);

  static MaybeHandle<Context> GetFunctionRealm(Handle<JSReceiver> receiver);

  // Get the first non-hidden prototype.
  static inline MaybeHandle<Object> GetPrototype(Isolate* isolate,
                                                 Handle<JSReceiver> receiver);

  MUST_USE_RESULT static Maybe<bool> HasInPrototypeChain(
      Isolate* isolate, Handle<JSReceiver> object, Handle<Object> proto);

  // Implementation of [[HasProperty]], ECMA-262 5th edition, section 8.12.6.
  MUST_USE_RESULT static Maybe<bool> HasProperty(LookupIterator* it);
  MUST_USE_RESULT static inline Maybe<bool> HasProperty(
      Handle<JSReceiver> object, Handle<Name> name);
  MUST_USE_RESULT static inline Maybe<bool> HasElement(
      Handle<JSReceiver> object, uint32_t index);

  MUST_USE_RESULT static inline Maybe<bool> HasOwnProperty(
      Handle<JSReceiver> object, Handle<Name> name);

  MUST_USE_RESULT static inline MaybeHandle<Object> GetProperty(
      Isolate* isolate, Handle<JSReceiver> receiver, const char* key);
  MUST_USE_RESULT static inline MaybeHandle<Object> GetProperty(
      Handle<JSReceiver> receiver, Handle<Name> name);
  MUST_USE_RESULT static inline MaybeHandle<Object> GetElement(
      Isolate* isolate, Handle<JSReceiver> receiver, uint32_t index);

  // Implementation of ES6 [[Delete]]
  MUST_USE_RESULT static Maybe<bool> DeletePropertyOrElement(
      Handle<JSReceiver> object, Handle<Name> name,
      LanguageMode language_mode = SLOPPY);
  MUST_USE_RESULT static Maybe<bool> DeleteProperty(
      Handle<JSReceiver> object, Handle<Name> name,
      LanguageMode language_mode = SLOPPY);
  MUST_USE_RESULT static Maybe<bool> DeleteProperty(LookupIterator* it,
                                                    LanguageMode language_mode);
  MUST_USE_RESULT static Maybe<bool> DeleteElement(
      Handle<JSReceiver> object, uint32_t index,
      LanguageMode language_mode = SLOPPY);

  MUST_USE_RESULT static Object* DefineProperty(Isolate* isolate,
                                                Handle<Object> object,
                                                Handle<Object> name,
                                                Handle<Object> attributes);
  MUST_USE_RESULT static MaybeHandle<Object> DefineProperties(
      Isolate* isolate, Handle<Object> object, Handle<Object> properties);

  // "virtual" dispatcher to the correct [[DefineOwnProperty]] implementation.
  MUST_USE_RESULT static Maybe<bool> DefineOwnProperty(
      Isolate* isolate, Handle<JSReceiver> object, Handle<Object> key,
      PropertyDescriptor* desc, ShouldThrow should_throw);

  // ES6 7.3.4 (when passed DONT_THROW)
  MUST_USE_RESULT static Maybe<bool> CreateDataProperty(
      LookupIterator* it, Handle<Object> value, ShouldThrow should_throw);

  // ES6 9.1.6.1
  MUST_USE_RESULT static Maybe<bool> OrdinaryDefineOwnProperty(
      Isolate* isolate, Handle<JSObject> object, Handle<Object> key,
      PropertyDescriptor* desc, ShouldThrow should_throw);
  MUST_USE_RESULT static Maybe<bool> OrdinaryDefineOwnProperty(
      LookupIterator* it, PropertyDescriptor* desc, ShouldThrow should_throw);
  // ES6 9.1.6.2
  MUST_USE_RESULT static Maybe<bool> IsCompatiblePropertyDescriptor(
      Isolate* isolate, bool extensible, PropertyDescriptor* desc,
      PropertyDescriptor* current, Handle<Name> property_name,
      ShouldThrow should_throw);
  // ES6 9.1.6.3
  // |it| can be NULL in cases where the ES spec passes |undefined| as the
  // receiver. Exactly one of |it| and |property_name| must be provided.
  MUST_USE_RESULT static Maybe<bool> ValidateAndApplyPropertyDescriptor(
      Isolate* isolate, LookupIterator* it, bool extensible,
      PropertyDescriptor* desc, PropertyDescriptor* current,
      ShouldThrow should_throw, Handle<Name> property_name = Handle<Name>());

  MUST_USE_RESULT static Maybe<bool> GetOwnPropertyDescriptor(
      Isolate* isolate, Handle<JSReceiver> object, Handle<Object> key,
      PropertyDescriptor* desc);
  MUST_USE_RESULT static Maybe<bool> GetOwnPropertyDescriptor(
      LookupIterator* it, PropertyDescriptor* desc);

  typedef PropertyAttributes IntegrityLevel;

  // ES6 7.3.14 (when passed DONT_THROW)
  // 'level' must be SEALED or FROZEN.
  MUST_USE_RESULT static Maybe<bool> SetIntegrityLevel(
      Handle<JSReceiver> object, IntegrityLevel lvl, ShouldThrow should_throw);

  // ES6 7.3.15
  // 'level' must be SEALED or FROZEN.
  MUST_USE_RESULT static Maybe<bool> TestIntegrityLevel(
      Handle<JSReceiver> object, IntegrityLevel lvl);

  // ES6 [[PreventExtensions]] (when passed DONT_THROW)
  MUST_USE_RESULT static Maybe<bool> PreventExtensions(
      Handle<JSReceiver> object, ShouldThrow should_throw);

  MUST_USE_RESULT static Maybe<bool> IsExtensible(Handle<JSReceiver> object);

  // Returns the class name ([[Class]] property in the specification).
  String* class_name();

  // Returns the builtin string tag used in Object.prototype.toString.
  MUST_USE_RESULT static MaybeHandle<String> BuiltinStringTag(
      Handle<JSReceiver> object);

  // Returns the constructor name (the name (possibly, inferred name) of the
  // function that was used to instantiate the object).
  static Handle<String> GetConstructorName(Handle<JSReceiver> receiver);

  Context* GetCreationContext();

  MUST_USE_RESULT static inline Maybe<PropertyAttributes> GetPropertyAttributes(
      Handle<JSReceiver> object, Handle<Name> name);
  MUST_USE_RESULT static inline Maybe<PropertyAttributes>
  GetOwnPropertyAttributes(Handle<JSReceiver> object, Handle<Name> name);

  MUST_USE_RESULT static inline Maybe<PropertyAttributes> GetElementAttributes(
      Handle<JSReceiver> object, uint32_t index);
  MUST_USE_RESULT static inline Maybe<PropertyAttributes>
  GetOwnElementAttributes(Handle<JSReceiver> object, uint32_t index);

  MUST_USE_RESULT static Maybe<PropertyAttributes> GetPropertyAttributes(
      LookupIterator* it);

  // Set the object's prototype (only JSReceiver and null are allowed values).
  MUST_USE_RESULT static Maybe<bool> SetPrototype(Handle<JSReceiver> object,
                                                  Handle<Object> value,
                                                  bool from_javascript,
                                                  ShouldThrow should_throw);

  inline static Handle<Object> GetDataProperty(Handle<JSReceiver> object,
                                               Handle<Name> name);
  static Handle<Object> GetDataProperty(LookupIterator* it);


  // Retrieves a permanent object identity hash code. The undefined value might
  // be returned in case no hash was created yet.
  static inline Handle<Object> GetIdentityHash(Isolate* isolate,
                                               Handle<JSReceiver> object);

  // Retrieves a permanent object identity hash code. May create and store a
  // hash code if needed and none exists.
  inline static Handle<Smi> GetOrCreateIdentityHash(
      Handle<JSReceiver> object);

  // ES6 [[OwnPropertyKeys]] (modulo return type)
  MUST_USE_RESULT static MaybeHandle<FixedArray> OwnPropertyKeys(
      Handle<JSReceiver> object) {
    return GetKeys(object, OWN_ONLY, ALL_PROPERTIES, CONVERT_TO_STRING);
  }

  // Computes the enumerable keys for a JSObject. Used for implementing
  // "for (n in object) { }".
  MUST_USE_RESULT static MaybeHandle<FixedArray> GetKeys(
      Handle<JSReceiver> object, KeyCollectionType type, PropertyFilter filter,
      GetKeysConversion keys_conversion = KEEP_NUMBERS,
      bool filter_proxy_keys_ = true);

  MUST_USE_RESULT static MaybeHandle<FixedArray> GetOwnValues(
      Handle<JSReceiver> object, PropertyFilter filter);

  MUST_USE_RESULT static MaybeHandle<FixedArray> GetOwnEntries(
      Handle<JSReceiver> object, PropertyFilter filter);

  // Layout description.
  static const int kPropertiesOffset = HeapObject::kHeaderSize;
  static const int kHeaderSize = HeapObject::kHeaderSize + kPointerSize;

 private:
  DISALLOW_IMPLICIT_CONSTRUCTORS(JSReceiver);
};


// The JSObject describes real heap allocated JavaScript objects with
// properties.
// Note that the map of JSObject changes during execution to enable inline
// caching.
class JSObject: public JSReceiver {
 public:
  static MUST_USE_RESULT MaybeHandle<JSObject> New(
      Handle<JSFunction> constructor, Handle<JSReceiver> new_target,
      Handle<AllocationSite> site = Handle<AllocationSite>::null());

  // Gets global object properties.
  inline GlobalDictionary* global_dictionary();

  static MaybeHandle<Context> GetFunctionRealm(Handle<JSObject> object);

  // [elements]: The elements (properties with names that are integers).
  //
  // Elements can be in two general modes: fast and slow. Each mode
  // corrensponds to a set of object representations of elements that
  // have something in common.
  //
  // In the fast mode elements is a FixedArray and so each element can
  // be quickly accessed. This fact is used in the generated code. The
  // elements array can have one of three maps in this mode:
  // fixed_array_map, sloppy_arguments_elements_map or
  // fixed_cow_array_map (for copy-on-write arrays). In the latter case
  // the elements array may be shared by a few objects and so before
  // writing to any element the array must be copied. Use
  // EnsureWritableFastElements in this case.
  //
  // In the slow mode the elements is either a NumberDictionary, a
  // FixedArray parameter map for a (sloppy) arguments object.
  DECL_ACCESSORS(elements, FixedArrayBase)
  inline void initialize_elements();
  static void ResetElements(Handle<JSObject> object);
  static inline void SetMapAndElements(Handle<JSObject> object,
                                       Handle<Map> map,
                                       Handle<FixedArrayBase> elements);
  inline ElementsKind GetElementsKind();
  ElementsAccessor* GetElementsAccessor();
  // Returns true if an object has elements of FAST_SMI_ELEMENTS ElementsKind.
  inline bool HasFastSmiElements();
  // Returns true if an object has elements of FAST_ELEMENTS ElementsKind.
  inline bool HasFastObjectElements();
  // Returns true if an object has elements of FAST_ELEMENTS or
  // FAST_SMI_ONLY_ELEMENTS.
  inline bool HasFastSmiOrObjectElements();
  // Returns true if an object has any of the fast elements kinds.
  inline bool HasFastElements();
  // Returns true if an object has elements of FAST_DOUBLE_ELEMENTS
  // ElementsKind.
  inline bool HasFastDoubleElements();
  // Returns true if an object has elements of FAST_HOLEY_*_ELEMENTS
  // ElementsKind.
  inline bool HasFastHoleyElements();
  inline bool HasSloppyArgumentsElements();
  inline bool HasStringWrapperElements();
  inline bool HasDictionaryElements();

  inline bool HasFixedTypedArrayElements();

  inline bool HasFixedUint8ClampedElements();
  inline bool HasFixedArrayElements();
  inline bool HasFixedInt8Elements();
  inline bool HasFixedUint8Elements();
  inline bool HasFixedInt16Elements();
  inline bool HasFixedUint16Elements();
  inline bool HasFixedInt32Elements();
  inline bool HasFixedUint32Elements();
  inline bool HasFixedFloat32Elements();
  inline bool HasFixedFloat64Elements();

  inline bool HasFastArgumentsElements();
  inline bool HasSlowArgumentsElements();
  inline bool HasFastStringWrapperElements();
  inline bool HasSlowStringWrapperElements();
  bool HasEnumerableElements();

  inline SeededNumberDictionary* element_dictionary();  // Gets slow elements.

  // Requires: HasFastElements().
  static void EnsureWritableFastElements(Handle<JSObject> object);

  // Collects elements starting at index 0.
  // Undefined values are placed after non-undefined values.
  // Returns the number of non-undefined values.
  static Handle<Object> PrepareElementsForSort(Handle<JSObject> object,
                                               uint32_t limit);
  // As PrepareElementsForSort, but only on objects where elements is
  // a dictionary, and it will stay a dictionary.  Collates undefined and
  // unexisting elements below limit from position zero of the elements.
  static Handle<Object> PrepareSlowElementsForSort(Handle<JSObject> object,
                                                   uint32_t limit);

  MUST_USE_RESULT static Maybe<bool> SetPropertyWithInterceptor(
      LookupIterator* it, ShouldThrow should_throw, Handle<Object> value);

  // The API currently still wants DefineOwnPropertyIgnoreAttributes to convert
  // AccessorInfo objects to data fields. We allow FORCE_FIELD as an exception
  // to the default behavior that calls the setter.
  enum AccessorInfoHandling { FORCE_FIELD, DONT_FORCE_FIELD };

  MUST_USE_RESULT static MaybeHandle<Object> DefineOwnPropertyIgnoreAttributes(
      LookupIterator* it, Handle<Object> value, PropertyAttributes attributes,
      AccessorInfoHandling handling = DONT_FORCE_FIELD);

  MUST_USE_RESULT static Maybe<bool> DefineOwnPropertyIgnoreAttributes(
      LookupIterator* it, Handle<Object> value, PropertyAttributes attributes,
      ShouldThrow should_throw,
      AccessorInfoHandling handling = DONT_FORCE_FIELD);

  MUST_USE_RESULT static MaybeHandle<Object> SetOwnPropertyIgnoreAttributes(
      Handle<JSObject> object, Handle<Name> name, Handle<Object> value,
      PropertyAttributes attributes);

  MUST_USE_RESULT static MaybeHandle<Object> SetOwnElementIgnoreAttributes(
      Handle<JSObject> object, uint32_t index, Handle<Object> value,
      PropertyAttributes attributes);

  // Equivalent to one of the above depending on whether |name| can be converted
  // to an array index.
  MUST_USE_RESULT static MaybeHandle<Object>
  DefinePropertyOrElementIgnoreAttributes(Handle<JSObject> object,
                                          Handle<Name> name,
                                          Handle<Object> value,
                                          PropertyAttributes attributes = NONE);

  // Adds or reconfigures a property to attributes NONE. It will fail when it
  // cannot.
  MUST_USE_RESULT static Maybe<bool> CreateDataProperty(
      LookupIterator* it, Handle<Object> value,
      ShouldThrow should_throw = DONT_THROW);

  static void AddProperty(Handle<JSObject> object, Handle<Name> name,
                          Handle<Object> value, PropertyAttributes attributes);

  MUST_USE_RESULT static Maybe<bool> AddDataElement(
      Handle<JSObject> receiver, uint32_t index, Handle<Object> value,
      PropertyAttributes attributes, ShouldThrow should_throw);
  MUST_USE_RESULT static MaybeHandle<Object> AddDataElement(
      Handle<JSObject> receiver, uint32_t index, Handle<Object> value,
      PropertyAttributes attributes);

  // Extend the receiver with a single fast property appeared first in the
  // passed map. This also extends the property backing store if necessary.
  static void AllocateStorageForMap(Handle<JSObject> object, Handle<Map> map);

  // Migrates the given object to a map whose field representations are the
  // lowest upper bound of all known representations for that field.
  static void MigrateInstance(Handle<JSObject> instance);

  // Migrates the given object only if the target map is already available,
  // or returns false if such a map is not yet available.
  static bool TryMigrateInstance(Handle<JSObject> instance);

  // Sets the property value in a normalized object given (key, value, details).
  // Handles the special representation of JS global objects.
  static void SetNormalizedProperty(Handle<JSObject> object, Handle<Name> name,
                                    Handle<Object> value,
                                    PropertyDetails details);
  static void SetDictionaryElement(Handle<JSObject> object, uint32_t index,
                                   Handle<Object> value,
                                   PropertyAttributes attributes);
  static void SetDictionaryArgumentsElement(Handle<JSObject> object,
                                            uint32_t index,
                                            Handle<Object> value,
                                            PropertyAttributes attributes);

  static void OptimizeAsPrototype(Handle<JSObject> object,
                                  PrototypeOptimizationMode mode);
  static void ReoptimizeIfPrototype(Handle<JSObject> object);
  static void LazyRegisterPrototypeUser(Handle<Map> user, Isolate* isolate);
  static void UpdatePrototypeUserRegistration(Handle<Map> old_map,
                                              Handle<Map> new_map,
                                              Isolate* isolate);
  static bool UnregisterPrototypeUser(Handle<Map> user, Isolate* isolate);
  static void InvalidatePrototypeChains(Map* map);

  // Alternative implementation of WeakFixedArray::NullCallback.
  class PrototypeRegistryCompactionCallback {
   public:
    static void Callback(Object* value, int old_index, int new_index);
  };

  // Retrieve interceptors.
  inline InterceptorInfo* GetNamedInterceptor();
  inline InterceptorInfo* GetIndexedInterceptor();

  // Used from JSReceiver.
  MUST_USE_RESULT static Maybe<PropertyAttributes>
  GetPropertyAttributesWithInterceptor(LookupIterator* it);
  MUST_USE_RESULT static Maybe<PropertyAttributes>
      GetPropertyAttributesWithFailedAccessCheck(LookupIterator* it);

  // Defines an AccessorPair property on the given object.
  // TODO(mstarzinger): Rename to SetAccessor().
  static MaybeHandle<Object> DefineAccessor(Handle<JSObject> object,
                                            Handle<Name> name,
                                            Handle<Object> getter,
                                            Handle<Object> setter,
                                            PropertyAttributes attributes);
  static MaybeHandle<Object> DefineAccessor(LookupIterator* it,
                                            Handle<Object> getter,
                                            Handle<Object> setter,
                                            PropertyAttributes attributes);

  // Defines an AccessorInfo property on the given object.
  MUST_USE_RESULT static MaybeHandle<Object> SetAccessor(
      Handle<JSObject> object,
      Handle<AccessorInfo> info);

  // The result must be checked first for exceptions. If there's no exception,
  // the output parameter |done| indicates whether the interceptor has a result
  // or not.
  MUST_USE_RESULT static MaybeHandle<Object> GetPropertyWithInterceptor(
      LookupIterator* it, bool* done);

  static void ValidateElements(Handle<JSObject> object);

  // Makes sure that this object can contain HeapObject as elements.
  static inline void EnsureCanContainHeapObjectElements(Handle<JSObject> obj);

  // Makes sure that this object can contain the specified elements.
  static inline void EnsureCanContainElements(
      Handle<JSObject> object,
      Object** elements,
      uint32_t count,
      EnsureElementsMode mode);
  static inline void EnsureCanContainElements(
      Handle<JSObject> object,
      Handle<FixedArrayBase> elements,
      uint32_t length,
      EnsureElementsMode mode);
  static void EnsureCanContainElements(
      Handle<JSObject> object,
      Arguments* arguments,
      uint32_t first_arg,
      uint32_t arg_count,
      EnsureElementsMode mode);

  // Would we convert a fast elements array to dictionary mode given
  // an access at key?
  bool WouldConvertToSlowElements(uint32_t index);

  // Computes the new capacity when expanding the elements of a JSObject.
  static uint32_t NewElementsCapacity(uint32_t old_capacity) {
    // (old_capacity + 50%) + 16
    return old_capacity + (old_capacity >> 1) + 16;
  }

  // These methods do not perform access checks!
  static void UpdateAllocationSite(Handle<JSObject> object,
                                   ElementsKind to_kind);

  // Lookup interceptors are used for handling properties controlled by host
  // objects.
  inline bool HasNamedInterceptor();
  inline bool HasIndexedInterceptor();

  // Support functions for v8 api (needed for correct interceptor behavior).
  MUST_USE_RESULT static Maybe<bool> HasRealNamedProperty(
      Handle<JSObject> object, Handle<Name> name);
  MUST_USE_RESULT static Maybe<bool> HasRealElementProperty(
      Handle<JSObject> object, uint32_t index);
  MUST_USE_RESULT static Maybe<bool> HasRealNamedCallbackProperty(
      Handle<JSObject> object, Handle<Name> name);

  // Get the header size for a JSObject.  Used to compute the index of
  // internal fields as well as the number of internal fields.
  static inline int GetHeaderSize(InstanceType instance_type);
  inline int GetHeaderSize();

  static inline int GetInternalFieldCount(Map* map);
  inline int GetInternalFieldCount();
  inline int GetInternalFieldOffset(int index);
  inline Object* GetInternalField(int index);
  inline void SetInternalField(int index, Object* value);
  inline void SetInternalField(int index, Smi* value);
  bool WasConstructedFromApiFunction();

  // Returns a new map with all transitions dropped from the object's current
  // map and the ElementsKind set.
  static Handle<Map> GetElementsTransitionMap(Handle<JSObject> object,
                                              ElementsKind to_kind);
  static void TransitionElementsKind(Handle<JSObject> object,
                                     ElementsKind to_kind);

  // Always use this to migrate an object to a new map.
  // |expected_additional_properties| is only used for fast-to-slow transitions
  // and ignored otherwise.
  static void MigrateToMap(Handle<JSObject> object, Handle<Map> new_map,
                           int expected_additional_properties = 0);

  // Convert the object to use the canonical dictionary
  // representation. If the object is expected to have additional properties
  // added this number can be indicated to have the backing store allocated to
  // an initial capacity for holding these properties.
  static void NormalizeProperties(Handle<JSObject> object,
                                  PropertyNormalizationMode mode,
                                  int expected_additional_properties,
                                  const char* reason);

  // Convert and update the elements backing store to be a
  // SeededNumberDictionary dictionary.  Returns the backing after conversion.
  static Handle<SeededNumberDictionary> NormalizeElements(
      Handle<JSObject> object);

  void RequireSlowElements(SeededNumberDictionary* dictionary);

  // Transform slow named properties to fast variants.
  static void MigrateSlowToFast(Handle<JSObject> object,
                                int unused_property_fields, const char* reason);

  inline bool IsUnboxedDoubleField(FieldIndex index);

  // Access fast-case object properties at index.
  static Handle<Object> FastPropertyAt(Handle<JSObject> object,
                                       Representation representation,
                                       FieldIndex index);
  inline Object* RawFastPropertyAt(FieldIndex index);
  inline double RawFastDoublePropertyAt(FieldIndex index);

  inline void FastPropertyAtPut(FieldIndex index, Object* value);
  inline void RawFastPropertyAtPut(FieldIndex index, Object* value);
  inline void RawFastDoublePropertyAtPut(FieldIndex index, double value);
  inline void WriteToField(int descriptor, PropertyDetails details,
                           Object* value);
  inline void WriteToField(int descriptor, Object* value);

  // Access to in object properties.
  inline int GetInObjectPropertyOffset(int index);
  inline Object* InObjectPropertyAt(int index);
  inline Object* InObjectPropertyAtPut(int index,
                                       Object* value,
                                       WriteBarrierMode mode
                                       = UPDATE_WRITE_BARRIER);

  // Set the object's prototype (only JSReceiver and null are allowed values).
  MUST_USE_RESULT static Maybe<bool> SetPrototype(Handle<JSObject> object,
                                                  Handle<Object> value,
                                                  bool from_javascript,
                                                  ShouldThrow should_throw);

  // Initializes the body starting at |start_offset|. It is responsibility of
  // the caller to initialize object header. Fill the pre-allocated fields with
  // pre_allocated_value and the rest with filler_value.
  // Note: this call does not update write barrier, the caller is responsible
  // to ensure that |filler_value| can be collected without WB here.
  inline void InitializeBody(Map* map, int start_offset,
                             Object* pre_allocated_value, Object* filler_value);

  // Check whether this object references another object
  bool ReferencesObject(Object* obj);

  MUST_USE_RESULT static Maybe<bool> PreventExtensions(
      Handle<JSObject> object, ShouldThrow should_throw);

  static bool IsExtensible(Handle<JSObject> object);

  // Copy object.
  enum DeepCopyHints { kNoHints = 0, kObjectIsShallow = 1 };

  MUST_USE_RESULT static MaybeHandle<JSObject> DeepCopy(
      Handle<JSObject> object,
      AllocationSiteUsageContext* site_context,
      DeepCopyHints hints = kNoHints);
  MUST_USE_RESULT static MaybeHandle<JSObject> DeepWalk(
      Handle<JSObject> object,
      AllocationSiteCreationContext* site_context);

  DECLARE_CAST(JSObject)

  // Dispatched behavior.
  void JSObjectShortPrint(StringStream* accumulator);
  DECLARE_PRINTER(JSObject)
  DECLARE_VERIFIER(JSObject)
#ifdef OBJECT_PRINT
  void PrintProperties(std::ostream& os);   // NOLINT
  void PrintElements(std::ostream& os);     // NOLINT
#endif
#if defined(DEBUG) || defined(OBJECT_PRINT)
  void PrintTransitions(std::ostream& os);  // NOLINT
#endif

  static void PrintElementsTransition(
      FILE* file, Handle<JSObject> object,
      ElementsKind from_kind, Handle<FixedArrayBase> from_elements,
      ElementsKind to_kind, Handle<FixedArrayBase> to_elements);

  void PrintInstanceMigration(FILE* file, Map* original_map, Map* new_map);

#ifdef DEBUG
  // Structure for collecting spill information about JSObjects.
  class SpillInformation {
   public:
    void Clear();
    void Print();
    int number_of_objects_;
    int number_of_objects_with_fast_properties_;
    int number_of_objects_with_fast_elements_;
    int number_of_fast_used_fields_;
    int number_of_fast_unused_fields_;
    int number_of_slow_used_properties_;
    int number_of_slow_unused_properties_;
    int number_of_fast_used_elements_;
    int number_of_fast_unused_elements_;
    int number_of_slow_used_elements_;
    int number_of_slow_unused_elements_;
  };

  void IncrementSpillStatistics(SpillInformation* info);
#endif

#ifdef VERIFY_HEAP
  // If a GC was caused while constructing this object, the elements pointer
  // may point to a one pointer filler map. The object won't be rooted, but
  // our heap verification code could stumble across it.
  bool ElementsAreSafeToExamine();
#endif

  Object* SlowReverseLookup(Object* value);

  // Maximal number of elements (numbered 0 .. kMaxElementCount - 1).
  // Also maximal value of JSArray's length property.
  static const uint32_t kMaxElementCount = 0xffffffffu;

  // Constants for heuristics controlling conversion of fast elements
  // to slow elements.

  // Maximal gap that can be introduced by adding an element beyond
  // the current elements length.
  static const uint32_t kMaxGap = 1024;

  // Maximal length of fast elements array that won't be checked for
  // being dense enough on expansion.
  static const int kMaxUncheckedFastElementsLength = 5000;

  // Same as above but for old arrays. This limit is more strict. We
  // don't want to be wasteful with long lived objects.
  static const int kMaxUncheckedOldFastElementsLength = 500;

  // This constant applies only to the initial map of "global.Object" and
  // not to arbitrary other JSObject maps.
  static const int kInitialGlobalObjectUnusedPropertiesCount = 4;

  static const int kMaxInstanceSize = 255 * kPointerSize;
  // When extending the backing storage for property values, we increase
  // its size by more than the 1 entry necessary, so sequentially adding fields
  // to the same object requires fewer allocations and copies.
  static const int kFieldsAdded = 3;

  // Layout description.
  static const int kElementsOffset = JSReceiver::kHeaderSize;
  static const int kHeaderSize = kElementsOffset + kPointerSize;

  STATIC_ASSERT(kHeaderSize == Internals::kJSObjectHeaderSize);

  typedef FlexibleBodyDescriptor<JSReceiver::kPropertiesOffset> BodyDescriptor;

  // Gets the number of currently used elements.
  int GetFastElementsUsage();

  static bool AllCanRead(LookupIterator* it);
  static bool AllCanWrite(LookupIterator* it);

 private:
  friend class JSReceiver;
  friend class Object;

  // Used from Object::GetProperty().
  MUST_USE_RESULT static MaybeHandle<Object> GetPropertyWithFailedAccessCheck(
      LookupIterator* it);

  MUST_USE_RESULT static Maybe<bool> SetPropertyWithFailedAccessCheck(
      LookupIterator* it, Handle<Object> value, ShouldThrow should_throw);

  // Add a property to a slow-case object.
  static void AddSlowProperty(Handle<JSObject> object,
                              Handle<Name> name,
                              Handle<Object> value,
                              PropertyAttributes attributes);

  MUST_USE_RESULT static Maybe<bool> DeletePropertyWithInterceptor(
      LookupIterator* it, ShouldThrow should_throw);

  bool ReferencesObjectFromElements(FixedArray* elements,
                                    ElementsKind kind,
                                    Object* object);

  static Handle<Object> GetIdentityHash(Isolate* isolate,
                                        Handle<JSObject> object);

  static Handle<Smi> GetOrCreateIdentityHash(Handle<JSObject> object);

  // Helper for fast versions of preventExtensions, seal, and freeze.
  // attrs is one of NONE, SEALED, or FROZEN (depending on the operation).
  template <PropertyAttributes attrs>
  MUST_USE_RESULT static Maybe<bool> PreventExtensionsWithTransition(
      Handle<JSObject> object, ShouldThrow should_throw);

  DISALLOW_IMPLICIT_CONSTRUCTORS(JSObject);
};


// JSAccessorPropertyDescriptor is just a JSObject with a specific initial
// map. This initial map adds in-object properties for "get", "set",
// "enumerable" and "configurable" properties, as assigned by the
// FromPropertyDescriptor function for regular accessor properties.
class JSAccessorPropertyDescriptor: public JSObject {
 public:
  // Offsets of object fields.
  static const int kGetOffset = JSObject::kHeaderSize;
  static const int kSetOffset = kGetOffset + kPointerSize;
  static const int kEnumerableOffset = kSetOffset + kPointerSize;
  static const int kConfigurableOffset = kEnumerableOffset + kPointerSize;
  static const int kSize = kConfigurableOffset + kPointerSize;
  // Indices of in-object properties.
  static const int kGetIndex = 0;
  static const int kSetIndex = 1;
  static const int kEnumerableIndex = 2;
  static const int kConfigurableIndex = 3;

 private:
  DISALLOW_IMPLICIT_CONSTRUCTORS(JSAccessorPropertyDescriptor);
};


// JSDataPropertyDescriptor is just a JSObject with a specific initial map.
// This initial map adds in-object properties for "value", "writable",
// "enumerable" and "configurable" properties, as assigned by the
// FromPropertyDescriptor function for regular data properties.
class JSDataPropertyDescriptor: public JSObject {
 public:
  // Offsets of object fields.
  static const int kValueOffset = JSObject::kHeaderSize;
  static const int kWritableOffset = kValueOffset + kPointerSize;
  static const int kEnumerableOffset = kWritableOffset + kPointerSize;
  static const int kConfigurableOffset = kEnumerableOffset + kPointerSize;
  static const int kSize = kConfigurableOffset + kPointerSize;
  // Indices of in-object properties.
  static const int kValueIndex = 0;
  static const int kWritableIndex = 1;
  static const int kEnumerableIndex = 2;
  static const int kConfigurableIndex = 3;

 private:
  DISALLOW_IMPLICIT_CONSTRUCTORS(JSDataPropertyDescriptor);
};


// JSIteratorResult is just a JSObject with a specific initial map.
// This initial map adds in-object properties for "done" and "value",
// as specified by ES6 section 25.1.1.3 The IteratorResult Interface
class JSIteratorResult: public JSObject {
 public:
  // Offsets of object fields.
  static const int kValueOffset = JSObject::kHeaderSize;
  static const int kDoneOffset = kValueOffset + kPointerSize;
  static const int kSize = kDoneOffset + kPointerSize;
  // Indices of in-object properties.
  static const int kValueIndex = 0;
  static const int kDoneIndex = 1;

 private:
  DISALLOW_IMPLICIT_CONSTRUCTORS(JSIteratorResult);
};


// Common superclass for JSSloppyArgumentsObject and JSStrictArgumentsObject.
class JSArgumentsObject: public JSObject {
 public:
  // Offsets of object fields.
  static const int kLengthOffset = JSObject::kHeaderSize;
  static const int kHeaderSize = kLengthOffset + kPointerSize;
  // Indices of in-object properties.
  static const int kLengthIndex = 0;

 private:
  DISALLOW_IMPLICIT_CONSTRUCTORS(JSArgumentsObject);
};


// JSSloppyArgumentsObject is just a JSObject with specific initial map.
// This initial map adds in-object properties for "length" and "callee".
class JSSloppyArgumentsObject: public JSArgumentsObject {
 public:
  // Offsets of object fields.
  static const int kCalleeOffset = JSArgumentsObject::kHeaderSize;
  static const int kSize = kCalleeOffset + kPointerSize;
  // Indices of in-object properties.
  static const int kCalleeIndex = 1;

 private:
  DISALLOW_IMPLICIT_CONSTRUCTORS(JSSloppyArgumentsObject);
};


// JSStrictArgumentsObject is just a JSObject with specific initial map.
// This initial map adds an in-object property for "length".
class JSStrictArgumentsObject: public JSArgumentsObject {
 public:
  // Offsets of object fields.
  static const int kSize = JSArgumentsObject::kHeaderSize;

 private:
  DISALLOW_IMPLICIT_CONSTRUCTORS(JSStrictArgumentsObject);
};


// Common superclass for FixedArrays that allow implementations to share
// common accessors and some code paths.
class FixedArrayBase: public HeapObject {
 public:
  // [length]: length of the array.
  inline int length() const;
  inline void set_length(int value);

  // Get and set the length using acquire loads and release stores.
  inline int synchronized_length() const;
  inline void synchronized_set_length(int value);

  DECLARE_CAST(FixedArrayBase)

  // Layout description.
  // Length is smi tagged when it is stored.
  static const int kLengthOffset = HeapObject::kHeaderSize;
  static const int kHeaderSize = kLengthOffset + kPointerSize;
};


class FixedDoubleArray;
class IncrementalMarking;


// FixedArray describes fixed-sized arrays with element type Object*.
class FixedArray: public FixedArrayBase {
 public:
  // Setter and getter for elements.
  inline Object* get(int index) const;
  static inline Handle<Object> get(FixedArray* array, int index,
                                   Isolate* isolate);
  // Setter that uses write barrier.
  inline void set(int index, Object* value);
  inline bool is_the_hole(int index);

  // Setter that doesn't need write barrier.
  inline void set(int index, Smi* value);
  // Setter with explicit barrier mode.
  inline void set(int index, Object* value, WriteBarrierMode mode);

  // Setters for frequently used oddballs located in old space.
  inline void set_undefined(int index);
  inline void set_null(int index);
  inline void set_the_hole(int index);

  inline Object** GetFirstElementAddress();
  inline bool ContainsOnlySmisOrHoles();

  // Gives access to raw memory which stores the array's data.
  inline Object** data_start();

  inline void FillWithHoles(int from, int to);

  // Shrink length and insert filler objects.
  void Shrink(int length);

  // Copy a sub array from the receiver to dest.
  void CopyTo(int pos, FixedArray* dest, int dest_pos, int len);

  // Garbage collection support.
  static int SizeFor(int length) { return kHeaderSize + length * kPointerSize; }

  // Code Generation support.
  static int OffsetOfElementAt(int index) { return SizeFor(index); }

  // Garbage collection support.
  inline Object** RawFieldOfElementAt(int index);

  DECLARE_CAST(FixedArray)

  // Maximal allowed size, in bytes, of a single FixedArray.
  // Prevents overflowing size computations, as well as extreme memory
  // consumption.
  static const int kMaxSize = 128 * MB * kPointerSize;
  // Maximally allowed length of a FixedArray.
  static const int kMaxLength = (kMaxSize - kHeaderSize) / kPointerSize;

  // Dispatched behavior.
  DECLARE_PRINTER(FixedArray)
  DECLARE_VERIFIER(FixedArray)
#ifdef DEBUG
  // Checks if two FixedArrays have identical contents.
  bool IsEqualTo(FixedArray* other);
#endif

  // Swap two elements in a pair of arrays.  If this array and the
  // numbers array are the same object, the elements are only swapped
  // once.
  void SwapPairs(FixedArray* numbers, int i, int j);

  // Sort prefix of this array and the numbers array as pairs wrt. the
  // numbers.  If the numbers array and the this array are the same
  // object, the prefix of this array is sorted.
  void SortPairs(FixedArray* numbers, uint32_t len);

  typedef FlexibleBodyDescriptor<kHeaderSize> BodyDescriptor;

 protected:
  // Set operation on FixedArray without using write barriers. Can
  // only be used for storing old space objects or smis.
  static inline void NoWriteBarrierSet(FixedArray* array,
                                       int index,
                                       Object* value);

 private:
  STATIC_ASSERT(kHeaderSize == Internals::kFixedArrayHeaderSize);

  DISALLOW_IMPLICIT_CONSTRUCTORS(FixedArray);
};


// FixedDoubleArray describes fixed-sized arrays with element type double.
class FixedDoubleArray: public FixedArrayBase {
 public:
  // Setter and getter for elements.
  inline double get_scalar(int index);
  inline uint64_t get_representation(int index);
  static inline Handle<Object> get(FixedDoubleArray* array, int index,
                                   Isolate* isolate);
  inline void set(int index, double value);
  inline void set_the_hole(int index);

  // Checking for the hole.
  inline bool is_the_hole(int index);

  // Garbage collection support.
  inline static int SizeFor(int length) {
    return kHeaderSize + length * kDoubleSize;
  }

  // Gives access to raw memory which stores the array's data.
  inline double* data_start();

  inline void FillWithHoles(int from, int to);

  // Code Generation support.
  static int OffsetOfElementAt(int index) { return SizeFor(index); }

  DECLARE_CAST(FixedDoubleArray)

  // Maximal allowed size, in bytes, of a single FixedDoubleArray.
  // Prevents overflowing size computations, as well as extreme memory
  // consumption.
  static const int kMaxSize = 512 * MB;
  // Maximally allowed length of a FixedArray.
  static const int kMaxLength = (kMaxSize - kHeaderSize) / kDoubleSize;

  // Dispatched behavior.
  DECLARE_PRINTER(FixedDoubleArray)
  DECLARE_VERIFIER(FixedDoubleArray)

 private:
  DISALLOW_IMPLICIT_CONSTRUCTORS(FixedDoubleArray);
};


class WeakFixedArray : public FixedArray {
 public:
  // If |maybe_array| is not a WeakFixedArray, a fresh one will be allocated.
  // This function does not check if the value exists already, callers must
  // ensure this themselves if necessary.
  static Handle<WeakFixedArray> Add(Handle<Object> maybe_array,
                                    Handle<HeapObject> value,
                                    int* assigned_index = NULL);

  // Returns true if an entry was found and removed.
  bool Remove(Handle<HeapObject> value);

  class NullCallback {
   public:
    static void Callback(Object* value, int old_index, int new_index) {}
  };

  template <class CompactionCallback>
  void Compact();

  inline Object* Get(int index) const;
  inline void Clear(int index);
  inline int Length() const;

  inline bool IsEmptySlot(int index) const;
  static Object* Empty() { return Smi::FromInt(0); }

  class Iterator {
   public:
    explicit Iterator(Object* maybe_array) : list_(NULL) { Reset(maybe_array); }
    void Reset(Object* maybe_array);

    template <class T>
    inline T* Next();

   private:
    int index_;
    WeakFixedArray* list_;
#ifdef DEBUG
    int last_used_index_;
    DisallowHeapAllocation no_gc_;
#endif  // DEBUG
    DISALLOW_COPY_AND_ASSIGN(Iterator);
  };

  DECLARE_CAST(WeakFixedArray)

 private:
  static const int kLastUsedIndexIndex = 0;
  static const int kFirstIndex = 1;

  static Handle<WeakFixedArray> Allocate(
      Isolate* isolate, int size, Handle<WeakFixedArray> initialize_from);

  static void Set(Handle<WeakFixedArray> array, int index,
                  Handle<HeapObject> value);
  inline void clear(int index);

  inline int last_used_index() const;
  inline void set_last_used_index(int index);

  // Disallow inherited setters.
  void set(int index, Smi* value);
  void set(int index, Object* value);
  void set(int index, Object* value, WriteBarrierMode mode);
  DISALLOW_IMPLICIT_CONSTRUCTORS(WeakFixedArray);
};


// Generic array grows dynamically with O(1) amortized insertion.
class ArrayList : public FixedArray {
 public:
  enum AddMode {
    kNone,
    // Use this if GC can delete elements from the array.
    kReloadLengthAfterAllocation,
  };
  static Handle<ArrayList> Add(Handle<ArrayList> array, Handle<Object> obj,
                               AddMode mode = kNone);
  static Handle<ArrayList> Add(Handle<ArrayList> array, Handle<Object> obj1,
                               Handle<Object> obj2, AddMode = kNone);
  inline int Length();
  inline void SetLength(int length);
  inline Object* Get(int index);
  inline Object** Slot(int index);
  inline void Set(int index, Object* obj);
  inline void Clear(int index, Object* undefined);
  bool IsFull();
  DECLARE_CAST(ArrayList)

 private:
  static Handle<ArrayList> EnsureSpace(Handle<ArrayList> array, int length);
  static const int kLengthIndex = 0;
  static const int kFirstIndex = 1;
  DISALLOW_IMPLICIT_CONSTRUCTORS(ArrayList);
};


// DescriptorArrays are fixed arrays used to hold instance descriptors.
// The format of the these objects is:
//   [0]: Number of descriptors
//   [1]: Either Smi(0) if uninitialized, or a pointer to small fixed array:
//          [0]: pointer to fixed array with enum cache
//          [1]: either Smi(0) or pointer to fixed array with indices
//   [2]: first key
//   [2 + number of descriptors * kDescriptorSize]: start of slack
class DescriptorArray: public FixedArray {
 public:
  // Returns true for both shared empty_descriptor_array and for smis, which the
  // map uses to encode additional bit fields when the descriptor array is not
  // yet used.
  inline bool IsEmpty();

  // Returns the number of descriptors in the array.
  inline int number_of_descriptors();

  inline int number_of_descriptors_storage();

  inline int NumberOfSlackDescriptors();

  inline void SetNumberOfDescriptors(int number_of_descriptors);
  inline int number_of_entries();

  inline bool HasEnumCache();

  inline void CopyEnumCacheFrom(DescriptorArray* array);

  inline FixedArray* GetEnumCache();

  inline bool HasEnumIndicesCache();

  inline FixedArray* GetEnumIndicesCache();

  inline Object** GetEnumCacheSlot();

  void ClearEnumCache();

  // Initialize or change the enum cache,
  // using the supplied storage for the small "bridge".
  static void SetEnumCache(Handle<DescriptorArray> descriptors,
                           Isolate* isolate, Handle<FixedArray> new_cache,
                           Handle<FixedArray> new_index_cache);

  // Accessors for fetching instance descriptor at descriptor number.
  inline Name* GetKey(int descriptor_number);
  inline Object** GetKeySlot(int descriptor_number);
  inline Object* GetValue(int descriptor_number);
  inline void SetValue(int descriptor_number, Object* value);
  inline Object** GetValueSlot(int descriptor_number);
  static inline int GetValueOffset(int descriptor_number);
  inline Object** GetDescriptorStartSlot(int descriptor_number);
  inline Object** GetDescriptorEndSlot(int descriptor_number);
  inline PropertyDetails GetDetails(int descriptor_number);
  inline PropertyType GetType(int descriptor_number);
  inline int GetFieldIndex(int descriptor_number);
  FieldType* GetFieldType(int descriptor_number);
  inline Object* GetConstant(int descriptor_number);
  inline Object* GetCallbacksObject(int descriptor_number);
  inline AccessorDescriptor* GetCallbacks(int descriptor_number);

  inline Name* GetSortedKey(int descriptor_number);
  inline int GetSortedKeyIndex(int descriptor_number);
  inline void SetSortedKey(int pointer, int descriptor_number);
  inline void SetRepresentation(int descriptor_number,
                                Representation representation);

  // Accessor for complete descriptor.
  inline void Get(int descriptor_number, Descriptor* desc);
  inline void Set(int descriptor_number, Descriptor* desc);
  void Replace(int descriptor_number, Descriptor* descriptor);

  // Append automatically sets the enumeration index. This should only be used
  // to add descriptors in bulk at the end, followed by sorting the descriptor
  // array.
  inline void Append(Descriptor* desc);

  static Handle<DescriptorArray> CopyUpTo(Handle<DescriptorArray> desc,
                                          int enumeration_index,
                                          int slack = 0);

  static Handle<DescriptorArray> CopyUpToAddAttributes(
      Handle<DescriptorArray> desc,
      int enumeration_index,
      PropertyAttributes attributes,
      int slack = 0);

  // Sort the instance descriptors by the hash codes of their keys.
  void Sort();

  // Search the instance descriptors for given name.
  INLINE(int Search(Name* name, int number_of_own_descriptors));

  // As the above, but uses DescriptorLookupCache and updates it when
  // necessary.
  INLINE(int SearchWithCache(Isolate* isolate, Name* name, Map* map));

  bool IsEqualUpTo(DescriptorArray* desc, int nof_descriptors);

  // Allocates a DescriptorArray, but returns the singleton
  // empty descriptor array object if number_of_descriptors is 0.
  static Handle<DescriptorArray> Allocate(
      Isolate* isolate, int number_of_descriptors, int slack,
      PretenureFlag pretenure = NOT_TENURED);

  DECLARE_CAST(DescriptorArray)

  // Constant for denoting key was not found.
  static const int kNotFound = -1;

  static const int kDescriptorLengthIndex = 0;
  static const int kEnumCacheIndex = 1;
  static const int kFirstIndex = 2;

  // The length of the "bridge" to the enum cache.
  static const int kEnumCacheBridgeLength = 2;
  static const int kEnumCacheBridgeCacheIndex = 0;
  static const int kEnumCacheBridgeIndicesCacheIndex = 1;

  // Layout description.
  static const int kDescriptorLengthOffset = FixedArray::kHeaderSize;
  static const int kEnumCacheOffset = kDescriptorLengthOffset + kPointerSize;
  static const int kFirstOffset = kEnumCacheOffset + kPointerSize;

  // Layout description for the bridge array.
  static const int kEnumCacheBridgeCacheOffset = FixedArray::kHeaderSize;

  // Layout of descriptor.
  static const int kDescriptorKey = 0;
  static const int kDescriptorDetails = 1;
  static const int kDescriptorValue = 2;
  static const int kDescriptorSize = 3;

#if defined(DEBUG) || defined(OBJECT_PRINT)
  // For our gdb macros, we should perhaps change these in the future.
  void Print();

  // Print all the descriptors.
  void PrintDescriptors(std::ostream& os);  // NOLINT
#endif

#ifdef DEBUG
  // Is the descriptor array sorted and without duplicates?
  bool IsSortedNoDuplicates(int valid_descriptors = -1);

  // Is the descriptor array consistent with the back pointers in targets?
  bool IsConsistentWithBackPointers(Map* current_map);

  // Are two DescriptorArrays equal?
  bool IsEqualTo(DescriptorArray* other);
#endif

  // Returns the fixed array length required to hold number_of_descriptors
  // descriptors.
  static int LengthFor(int number_of_descriptors) {
    return ToKeyIndex(number_of_descriptors);
  }

  static int ToDetailsIndex(int descriptor_number) {
    return kFirstIndex + (descriptor_number * kDescriptorSize) +
           kDescriptorDetails;
  }

  // Conversion from descriptor number to array indices.
  static int ToKeyIndex(int descriptor_number) {
    return kFirstIndex + (descriptor_number * kDescriptorSize) + kDescriptorKey;
  }

  static int ToValueIndex(int descriptor_number) {
    return kFirstIndex + (descriptor_number * kDescriptorSize) +
           kDescriptorValue;
  }

 private:
  // An entry in a DescriptorArray, represented as an (array, index) pair.
  class Entry {
   public:
    inline explicit Entry(DescriptorArray* descs, int index) :
        descs_(descs), index_(index) { }

    inline PropertyType type();
    inline Object* GetCallbackObject();

   private:
    DescriptorArray* descs_;
    int index_;
  };

  // Transfer a complete descriptor from the src descriptor array to this
  // descriptor array.
  void CopyFrom(int index, DescriptorArray* src);

  inline void SetDescriptor(int descriptor_number, Descriptor* desc);

  // Swap first and second descriptor.
  inline void SwapSortedKeys(int first, int second);

  DISALLOW_IMPLICIT_CONSTRUCTORS(DescriptorArray);
};


enum SearchMode { ALL_ENTRIES, VALID_ENTRIES };

template <SearchMode search_mode, typename T>
inline int Search(T* array, Name* name, int valid_entries = 0,
                  int* out_insertion_index = NULL);


// HashTable is a subclass of FixedArray that implements a hash table
// that uses open addressing and quadratic probing.
//
// In order for the quadratic probing to work, elements that have not
// yet been used and elements that have been deleted are
// distinguished.  Probing continues when deleted elements are
// encountered and stops when unused elements are encountered.
//
// - Elements with key == undefined have not been used yet.
// - Elements with key == the_hole have been deleted.
//
// The hash table class is parameterized with a Shape and a Key.
// Shape must be a class with the following interface:
//   class ExampleShape {
//    public:
//      // Tells whether key matches other.
//     static bool IsMatch(Key key, Object* other);
//     // Returns the hash value for key.
//     static uint32_t Hash(Key key);
//     // Returns the hash value for object.
//     static uint32_t HashForObject(Key key, Object* object);
//     // Convert key to an object.
//     static inline Handle<Object> AsHandle(Isolate* isolate, Key key);
//     // The prefix size indicates number of elements in the beginning
//     // of the backing storage.
//     static const int kPrefixSize = ..;
//     // The Element size indicates number of elements per entry.
//     static const int kEntrySize = ..;
//   };
// The prefix size indicates an amount of memory in the
// beginning of the backing storage that can be used for non-element
// information by subclasses.

template<typename Key>
class BaseShape {
 public:
  static const bool UsesSeed = false;
  static uint32_t Hash(Key key) { return 0; }
  static uint32_t SeededHash(Key key, uint32_t seed) {
    DCHECK(UsesSeed);
    return Hash(key);
  }
  static uint32_t HashForObject(Key key, Object* object) { return 0; }
  static uint32_t SeededHashForObject(Key key, uint32_t seed, Object* object) {
    DCHECK(UsesSeed);
    return HashForObject(key, object);
  }
};


class HashTableBase : public FixedArray {
 public:
  // Returns the number of elements in the hash table.
  inline int NumberOfElements();

  // Returns the number of deleted elements in the hash table.
  inline int NumberOfDeletedElements();

  // Returns the capacity of the hash table.
  inline int Capacity();

  // ElementAdded should be called whenever an element is added to a
  // hash table.
  inline void ElementAdded();

  // ElementRemoved should be called whenever an element is removed from
  // a hash table.
  inline void ElementRemoved();
  inline void ElementsRemoved(int n);

  // Computes the required capacity for a table holding the given
  // number of elements. May be more than HashTable::kMaxCapacity.
  static inline int ComputeCapacity(int at_least_space_for);

  // Tells whether k is a real key.  The hole and undefined are not allowed
  // as keys and can be used to indicate missing or deleted elements.
  inline bool IsKey(Object* k);
  inline bool IsKey(Heap* heap, Object* k);

  // Compute the probe offset (quadratic probing).
  INLINE(static uint32_t GetProbeOffset(uint32_t n)) {
    return (n + n * n) >> 1;
  }

  static const int kNumberOfElementsIndex = 0;
  static const int kNumberOfDeletedElementsIndex = 1;
  static const int kCapacityIndex = 2;
  static const int kPrefixStartIndex = 3;

  // Constant used for denoting a absent entry.
  static const int kNotFound = -1;

 protected:
  // Update the number of elements in the hash table.
  inline void SetNumberOfElements(int nof);

  // Update the number of deleted elements in the hash table.
  inline void SetNumberOfDeletedElements(int nod);

  // Returns probe entry.
  static uint32_t GetProbe(uint32_t hash, uint32_t number, uint32_t size) {
    DCHECK(base::bits::IsPowerOfTwo32(size));
    return (hash + GetProbeOffset(number)) & (size - 1);
  }

  inline static uint32_t FirstProbe(uint32_t hash, uint32_t size) {
    return hash & (size - 1);
  }

  inline static uint32_t NextProbe(
      uint32_t last, uint32_t number, uint32_t size) {
    return (last + number) & (size - 1);
  }
};


template <typename Derived, typename Shape, typename Key>
class HashTable : public HashTableBase {
 public:
  // Wrapper methods
  inline uint32_t Hash(Key key) {
    if (Shape::UsesSeed) {
      return Shape::SeededHash(key, GetHeap()->HashSeed());
    } else {
      return Shape::Hash(key);
    }
  }

  inline uint32_t HashForObject(Key key, Object* object) {
    if (Shape::UsesSeed) {
      return Shape::SeededHashForObject(key, GetHeap()->HashSeed(), object);
    } else {
      return Shape::HashForObject(key, object);
    }
  }

  // Returns a new HashTable object.
  MUST_USE_RESULT static Handle<Derived> New(
      Isolate* isolate, int at_least_space_for,
      MinimumCapacity capacity_option = USE_DEFAULT_MINIMUM_CAPACITY,
      PretenureFlag pretenure = NOT_TENURED);

  DECLARE_CAST(HashTable)

  // Garbage collection support.
  void IteratePrefix(ObjectVisitor* visitor);
  void IterateElements(ObjectVisitor* visitor);

  // Find entry for key otherwise return kNotFound.
  inline int FindEntry(Key key);
  inline int FindEntry(Isolate* isolate, Key key, int32_t hash);
  int FindEntry(Isolate* isolate, Key key);

  // Rehashes the table in-place.
  void Rehash(Key key);

  // Returns the key at entry.
  Object* KeyAt(int entry) { return get(EntryToIndex(entry)); }

  static const int kElementsStartIndex = kPrefixStartIndex + Shape::kPrefixSize;
  static const int kEntrySize = Shape::kEntrySize;
  static const int kElementsStartOffset =
      kHeaderSize + kElementsStartIndex * kPointerSize;
  static const int kCapacityOffset =
      kHeaderSize + kCapacityIndex * kPointerSize;

  // Returns the index for an entry (of the key)
  static inline int EntryToIndex(int entry) {
    return (entry * kEntrySize) + kElementsStartIndex;
  }

 protected:
  friend class ObjectHashTable;

  // Find the entry at which to insert element with the given key that
  // has the given hash value.
  uint32_t FindInsertionEntry(uint32_t hash);

  // Attempt to shrink hash table after removal of key.
  MUST_USE_RESULT static Handle<Derived> Shrink(Handle<Derived> table, Key key);

  // Ensure enough space for n additional elements.
  MUST_USE_RESULT static Handle<Derived> EnsureCapacity(
      Handle<Derived> table,
      int n,
      Key key,
      PretenureFlag pretenure = NOT_TENURED);

  // Returns true if this table has sufficient capacity for adding n elements.
  bool HasSufficientCapacity(int n);

  // Sets the capacity of the hash table.
  void SetCapacity(int capacity) {
    // To scale a computed hash code to fit within the hash table, we
    // use bit-wise AND with a mask, so the capacity must be positive
    // and non-zero.
    DCHECK(capacity > 0);
    DCHECK(capacity <= kMaxCapacity);
    set(kCapacityIndex, Smi::FromInt(capacity));
  }

  // Maximal capacity of HashTable. Based on maximal length of underlying
  // FixedArray. Staying below kMaxCapacity also ensures that EntryToIndex
  // cannot overflow.
  static const int kMaxCapacity =
      (FixedArray::kMaxLength - kElementsStartOffset) / kEntrySize;

 private:
  // Returns _expected_ if one of entries given by the first _probe_ probes is
  // equal to  _expected_. Otherwise, returns the entry given by the probe
  // number _probe_.
  uint32_t EntryForProbe(Key key, Object* k, int probe, uint32_t expected);

  void Swap(uint32_t entry1, uint32_t entry2, WriteBarrierMode mode);

  // Rehashes this hash-table into the new table.
  void Rehash(Handle<Derived> new_table, Key key);
};


// HashTableKey is an abstract superclass for virtual key behavior.
class HashTableKey {
 public:
  // Returns whether the other object matches this key.
  virtual bool IsMatch(Object* other) = 0;
  // Returns the hash value for this key.
  virtual uint32_t Hash() = 0;
  // Returns the hash value for object.
  virtual uint32_t HashForObject(Object* key) = 0;
  // Returns the key object for storing into the hash table.
  MUST_USE_RESULT virtual Handle<Object> AsHandle(Isolate* isolate) = 0;
  // Required.
  virtual ~HashTableKey() {}
};


class StringTableShape : public BaseShape<HashTableKey*> {
 public:
  static inline bool IsMatch(HashTableKey* key, Object* value) {
    return key->IsMatch(value);
  }

  static inline uint32_t Hash(HashTableKey* key) {
    return key->Hash();
  }

  static inline uint32_t HashForObject(HashTableKey* key, Object* object) {
    return key->HashForObject(object);
  }

  static inline Handle<Object> AsHandle(Isolate* isolate, HashTableKey* key);

  static const int kPrefixSize = 0;
  static const int kEntrySize = 1;
};

class SeqOneByteString;

// StringTable.
//
// No special elements in the prefix and the element size is 1
// because only the string itself (the key) needs to be stored.
class StringTable: public HashTable<StringTable,
                                    StringTableShape,
                                    HashTableKey*> {
 public:
  // Find string in the string table. If it is not there yet, it is
  // added. The return value is the string found.
  static Handle<String> LookupString(Isolate* isolate, Handle<String> key);
  static Handle<String> LookupKey(Isolate* isolate, HashTableKey* key);
  static String* LookupKeyIfExists(Isolate* isolate, HashTableKey* key);

  // Tries to internalize given string and returns string handle on success
  // or an empty handle otherwise.
  MUST_USE_RESULT static MaybeHandle<String> InternalizeStringIfExists(
      Isolate* isolate,
      Handle<String> string);

  // Looks up a string that is equal to the given string and returns
  // string handle if it is found, or an empty handle otherwise.
  MUST_USE_RESULT static MaybeHandle<String> LookupStringIfExists(
      Isolate* isolate,
      Handle<String> str);
  MUST_USE_RESULT static MaybeHandle<String> LookupTwoCharsStringIfExists(
      Isolate* isolate,
      uint16_t c1,
      uint16_t c2);

  static void EnsureCapacityForDeserialization(Isolate* isolate, int expected);

  DECLARE_CAST(StringTable)

 private:
  template <bool seq_one_byte>
  friend class JsonParser;

  DISALLOW_IMPLICIT_CONSTRUCTORS(StringTable);
};

class StringSetShape : public BaseShape<String*> {
 public:
  static inline bool IsMatch(String* key, Object* value);
  static inline uint32_t Hash(String* key);
  static inline uint32_t HashForObject(String* key, Object* object);

  static const int kPrefixSize = 0;
  static const int kEntrySize = 1;
};

class StringSet : public HashTable<StringSet, StringSetShape, String*> {
 public:
  static Handle<StringSet> New(Isolate* isolate);
  static Handle<StringSet> Add(Handle<StringSet> blacklist,
                               Handle<String> name);
  bool Has(Handle<String> name);

  DECLARE_CAST(StringSet)
};

template <typename Derived, typename Shape, typename Key>
class Dictionary: public HashTable<Derived, Shape, Key> {
  typedef HashTable<Derived, Shape, Key> DerivedHashTable;

 public:
  // Returns the value at entry.
  Object* ValueAt(int entry) {
    return this->get(Derived::EntryToIndex(entry) + 1);
  }

  // Set the value for entry.
  void ValueAtPut(int entry, Object* value) {
    this->set(Derived::EntryToIndex(entry) + 1, value);
  }

  // Returns the property details for the property at entry.
  PropertyDetails DetailsAt(int entry) {
    return Shape::DetailsAt(static_cast<Derived*>(this), entry);
  }

  // Set the details for entry.
  void DetailsAtPut(int entry, PropertyDetails value) {
    Shape::DetailsAtPut(static_cast<Derived*>(this), entry, value);
  }

  // Returns true if property at given entry is deleted.
  bool IsDeleted(int entry) {
    return Shape::IsDeleted(static_cast<Derived*>(this), entry);
  }

  // Delete a property from the dictionary.
  static Handle<Object> DeleteProperty(Handle<Derived> dictionary, int entry);

  // Attempt to shrink the dictionary after deletion of key.
  MUST_USE_RESULT static inline Handle<Derived> Shrink(
      Handle<Derived> dictionary,
      Key key) {
    return DerivedHashTable::Shrink(dictionary, key);
  }

  // Sorting support
  // TODO(dcarney): templatize or move to SeededNumberDictionary
  void CopyValuesTo(FixedArray* elements);

  // Returns the number of elements in the dictionary filtering out properties
  // with the specified attributes.
  int NumberOfElementsFilterAttributes(PropertyFilter filter);

  // Returns the number of enumerable elements in the dictionary.
  int NumberOfEnumElements() {
    return NumberOfElementsFilterAttributes(ENUMERABLE_STRINGS);
  }

  enum SortMode { UNSORTED, SORTED };

  // Collect the keys into the given KeyAccumulator, in ascending chronological
  // order of property creation.
  static void CollectKeysTo(Handle<Dictionary<Derived, Shape, Key> > dictionary,
                            KeyAccumulator* keys, PropertyFilter filter);

  // Copies enumerable keys to preallocated fixed array.
  void CopyEnumKeysTo(FixedArray* storage);

  // Accessors for next enumeration index.
  void SetNextEnumerationIndex(int index) {
    DCHECK(index != 0);
    this->set(kNextEnumerationIndexIndex, Smi::FromInt(index));
  }

  int NextEnumerationIndex() {
    return Smi::cast(this->get(kNextEnumerationIndexIndex))->value();
  }

  // Creates a new dictionary.
  MUST_USE_RESULT static Handle<Derived> New(
      Isolate* isolate,
      int at_least_space_for,
      PretenureFlag pretenure = NOT_TENURED);

  // Ensures that a new dictionary is created when the capacity is checked.
  void SetRequiresCopyOnCapacityChange();

  // Ensure enough space for n additional elements.
  static Handle<Derived> EnsureCapacity(Handle<Derived> obj, int n, Key key);

#ifdef OBJECT_PRINT
  void Print(std::ostream& os);  // NOLINT
#endif
  // Returns the key (slow).
  Object* SlowReverseLookup(Object* value);

  // Sets the entry to (key, value) pair.
  inline void SetEntry(int entry,
                       Handle<Object> key,
                       Handle<Object> value);
  inline void SetEntry(int entry,
                       Handle<Object> key,
                       Handle<Object> value,
                       PropertyDetails details);

  MUST_USE_RESULT static Handle<Derived> Add(
      Handle<Derived> dictionary,
      Key key,
      Handle<Object> value,
      PropertyDetails details);

  // Returns iteration indices array for the |dictionary|.
  // Values are direct indices in the |HashTable| array.
  static Handle<FixedArray> BuildIterationIndicesArray(
      Handle<Derived> dictionary);

 protected:
  // Generic at put operation.
  MUST_USE_RESULT static Handle<Derived> AtPut(
      Handle<Derived> dictionary,
      Key key,
      Handle<Object> value);

  // Add entry to dictionary.
  static void AddEntry(
      Handle<Derived> dictionary,
      Key key,
      Handle<Object> value,
      PropertyDetails details,
      uint32_t hash);

  // Generate new enumeration indices to avoid enumeration index overflow.
  // Returns iteration indices array for the |dictionary|.
  static Handle<FixedArray> GenerateNewEnumerationIndices(
      Handle<Derived> dictionary);
  static const int kMaxNumberKeyIndex = DerivedHashTable::kPrefixStartIndex;
  static const int kNextEnumerationIndexIndex = kMaxNumberKeyIndex + 1;
};


template <typename Derived, typename Shape>
class NameDictionaryBase : public Dictionary<Derived, Shape, Handle<Name> > {
  typedef Dictionary<Derived, Shape, Handle<Name> > DerivedDictionary;

 public:
  // Find entry for key, otherwise return kNotFound. Optimized version of
  // HashTable::FindEntry.
  int FindEntry(Handle<Name> key);
};


template <typename Key>
class BaseDictionaryShape : public BaseShape<Key> {
 public:
  template <typename Dictionary>
  static inline PropertyDetails DetailsAt(Dictionary* dict, int entry) {
    STATIC_ASSERT(Dictionary::kEntrySize == 3);
    DCHECK(entry >= 0);  // Not found is -1, which is not caught by get().
    return PropertyDetails(
        Smi::cast(dict->get(Dictionary::EntryToIndex(entry) + 2)));
  }

  template <typename Dictionary>
  static inline void DetailsAtPut(Dictionary* dict, int entry,
                                  PropertyDetails value) {
    STATIC_ASSERT(Dictionary::kEntrySize == 3);
    dict->set(Dictionary::EntryToIndex(entry) + 2, value.AsSmi());
  }

  template <typename Dictionary>
  static bool IsDeleted(Dictionary* dict, int entry) {
    return false;
  }

  template <typename Dictionary>
  static inline void SetEntry(Dictionary* dict, int entry, Handle<Object> key,
                              Handle<Object> value, PropertyDetails details);
};


class NameDictionaryShape : public BaseDictionaryShape<Handle<Name> > {
 public:
  static inline bool IsMatch(Handle<Name> key, Object* other);
  static inline uint32_t Hash(Handle<Name> key);
  static inline uint32_t HashForObject(Handle<Name> key, Object* object);
  static inline Handle<Object> AsHandle(Isolate* isolate, Handle<Name> key);
  static const int kPrefixSize = 2;
  static const int kEntrySize = 3;
  static const bool kIsEnumerable = true;
};


class NameDictionary
    : public NameDictionaryBase<NameDictionary, NameDictionaryShape> {
  typedef NameDictionaryBase<NameDictionary, NameDictionaryShape>
      DerivedDictionary;

 public:
  DECLARE_CAST(NameDictionary)

  inline static Handle<FixedArray> DoGenerateNewEnumerationIndices(
      Handle<NameDictionary> dictionary);
};


class GlobalDictionaryShape : public NameDictionaryShape {
 public:
  static const int kEntrySize = 2;  // Overrides NameDictionaryShape::kEntrySize

  template <typename Dictionary>
  static inline PropertyDetails DetailsAt(Dictionary* dict, int entry);

  template <typename Dictionary>
  static inline void DetailsAtPut(Dictionary* dict, int entry,
                                  PropertyDetails value);

  template <typename Dictionary>
  static bool IsDeleted(Dictionary* dict, int entry);

  template <typename Dictionary>
  static inline void SetEntry(Dictionary* dict, int entry, Handle<Object> key,
                              Handle<Object> value, PropertyDetails details);
};


class GlobalDictionary
    : public NameDictionaryBase<GlobalDictionary, GlobalDictionaryShape> {
 public:
  DECLARE_CAST(GlobalDictionary)
};


class NumberDictionaryShape : public BaseDictionaryShape<uint32_t> {
 public:
  static inline bool IsMatch(uint32_t key, Object* other);
  static inline Handle<Object> AsHandle(Isolate* isolate, uint32_t key);
  static const int kEntrySize = 3;
  static const bool kIsEnumerable = false;
};


class SeededNumberDictionaryShape : public NumberDictionaryShape {
 public:
  static const bool UsesSeed = true;
  static const int kPrefixSize = 2;

  static inline uint32_t SeededHash(uint32_t key, uint32_t seed);
  static inline uint32_t SeededHashForObject(uint32_t key,
                                             uint32_t seed,
                                             Object* object);
};


class UnseededNumberDictionaryShape : public NumberDictionaryShape {
 public:
  static const int kPrefixSize = 0;

  static inline uint32_t Hash(uint32_t key);
  static inline uint32_t HashForObject(uint32_t key, Object* object);
};


class SeededNumberDictionary
    : public Dictionary<SeededNumberDictionary,
                        SeededNumberDictionaryShape,
                        uint32_t> {
 public:
  DECLARE_CAST(SeededNumberDictionary)

  // Type specific at put (default NONE attributes is used when adding).
  MUST_USE_RESULT static Handle<SeededNumberDictionary> AtNumberPut(
      Handle<SeededNumberDictionary> dictionary, uint32_t key,
      Handle<Object> value, bool used_as_prototype);
  MUST_USE_RESULT static Handle<SeededNumberDictionary> AddNumberEntry(
      Handle<SeededNumberDictionary> dictionary, uint32_t key,
      Handle<Object> value, PropertyDetails details, bool used_as_prototype);

  // Set an existing entry or add a new one if needed.
  // Return the updated dictionary.
  MUST_USE_RESULT static Handle<SeededNumberDictionary> Set(
      Handle<SeededNumberDictionary> dictionary, uint32_t key,
      Handle<Object> value, PropertyDetails details, bool used_as_prototype);

  void UpdateMaxNumberKey(uint32_t key, bool used_as_prototype);

  // Returns true if the dictionary contains any elements that are non-writable,
  // non-configurable, non-enumerable, or have getters/setters.
  bool HasComplexElements();

  // If slow elements are required we will never go back to fast-case
  // for the elements kept in this dictionary.  We require slow
  // elements if an element has been added at an index larger than
  // kRequiresSlowElementsLimit or set_requires_slow_elements() has been called
  // when defining a getter or setter with a number key.
  inline bool requires_slow_elements();
  inline void set_requires_slow_elements();

  // Get the value of the max number key that has been added to this
  // dictionary.  max_number_key can only be called if
  // requires_slow_elements returns false.
  inline uint32_t max_number_key();

  // Bit masks.
  static const int kRequiresSlowElementsMask = 1;
  static const int kRequiresSlowElementsTagSize = 1;
  static const uint32_t kRequiresSlowElementsLimit = (1 << 29) - 1;
};


class UnseededNumberDictionary
    : public Dictionary<UnseededNumberDictionary,
                        UnseededNumberDictionaryShape,
                        uint32_t> {
 public:
  DECLARE_CAST(UnseededNumberDictionary)

  // Type specific at put (default NONE attributes is used when adding).
  MUST_USE_RESULT static Handle<UnseededNumberDictionary> AtNumberPut(
      Handle<UnseededNumberDictionary> dictionary,
      uint32_t key,
      Handle<Object> value);
  MUST_USE_RESULT static Handle<UnseededNumberDictionary> AddNumberEntry(
      Handle<UnseededNumberDictionary> dictionary,
      uint32_t key,
      Handle<Object> value);

  // Set an existing entry or add a new one if needed.
  // Return the updated dictionary.
  MUST_USE_RESULT static Handle<UnseededNumberDictionary> Set(
      Handle<UnseededNumberDictionary> dictionary,
      uint32_t key,
      Handle<Object> value);
};


class ObjectHashTableShape : public BaseShape<Handle<Object> > {
 public:
  static inline bool IsMatch(Handle<Object> key, Object* other);
  static inline uint32_t Hash(Handle<Object> key);
  static inline uint32_t HashForObject(Handle<Object> key, Object* object);
  static inline Handle<Object> AsHandle(Isolate* isolate, Handle<Object> key);
  static const int kPrefixSize = 0;
  static const int kEntrySize = 2;
};


// ObjectHashTable maps keys that are arbitrary objects to object values by
// using the identity hash of the key for hashing purposes.
class ObjectHashTable: public HashTable<ObjectHashTable,
                                        ObjectHashTableShape,
                                        Handle<Object> > {
  typedef HashTable<
      ObjectHashTable, ObjectHashTableShape, Handle<Object> > DerivedHashTable;
 public:
  DECLARE_CAST(ObjectHashTable)

  // Attempt to shrink hash table after removal of key.
  MUST_USE_RESULT static inline Handle<ObjectHashTable> Shrink(
      Handle<ObjectHashTable> table,
      Handle<Object> key);

  // Looks up the value associated with the given key. The hole value is
  // returned in case the key is not present.
  Object* Lookup(Handle<Object> key);
  Object* Lookup(Handle<Object> key, int32_t hash);
  Object* Lookup(Isolate* isolate, Handle<Object> key, int32_t hash);

  // Adds (or overwrites) the value associated with the given key.
  static Handle<ObjectHashTable> Put(Handle<ObjectHashTable> table,
                                     Handle<Object> key,
                                     Handle<Object> value);
  static Handle<ObjectHashTable> Put(Handle<ObjectHashTable> table,
                                     Handle<Object> key, Handle<Object> value,
                                     int32_t hash);

  // Returns an ObjectHashTable (possibly |table|) where |key| has been removed.
  static Handle<ObjectHashTable> Remove(Handle<ObjectHashTable> table,
                                        Handle<Object> key,
                                        bool* was_present);
  static Handle<ObjectHashTable> Remove(Handle<ObjectHashTable> table,
                                        Handle<Object> key, bool* was_present,
                                        int32_t hash);

 protected:
  friend class MarkCompactCollector;

  void AddEntry(int entry, Object* key, Object* value);
  void RemoveEntry(int entry);

  // Returns the index to the value of an entry.
  static inline int EntryToValueIndex(int entry) {
    return EntryToIndex(entry) + 1;
  }
};


// OrderedHashTable is a HashTable with Object keys that preserves
// insertion order. There are Map and Set interfaces (OrderedHashMap
// and OrderedHashTable, below). It is meant to be used by JSMap/JSSet.
//
// Only Object* keys are supported, with Object::SameValueZero() used as the
// equality operator and Object::GetHash() for the hash function.
//
// Based on the "Deterministic Hash Table" as described by Jason Orendorff at
// https://wiki.mozilla.org/User:Jorend/Deterministic_hash_tables
// Originally attributed to Tyler Close.
//
// Memory layout:
//   [0]: bucket count
//   [1]: element count
//   [2]: deleted element count
//   [3..(3 + NumberOfBuckets() - 1)]: "hash table", where each item is an
//                            offset into the data table (see below) where the
//                            first item in this bucket is stored.
//   [3 + NumberOfBuckets()..length]: "data table", an array of length
//                            Capacity() * kEntrySize, where the first entrysize
//                            items are handled by the derived class and the
//                            item at kChainOffset is another entry into the
//                            data table indicating the next entry in this hash
//                            bucket.
//
// When we transition the table to a new version we obsolete it and reuse parts
// of the memory to store information how to transition an iterator to the new
// table:
//
// Memory layout for obsolete table:
//   [0]: bucket count
//   [1]: Next newer table
//   [2]: Number of removed holes or -1 when the table was cleared.
//   [3..(3 + NumberOfRemovedHoles() - 1)]: The indexes of the removed holes.
//   [3 + NumberOfRemovedHoles()..length]: Not used
//
template<class Derived, class Iterator, int entrysize>
class OrderedHashTable: public FixedArray {
 public:
  // Returns an OrderedHashTable with a capacity of at least |capacity|.
  static Handle<Derived> Allocate(
      Isolate* isolate, int capacity, PretenureFlag pretenure = NOT_TENURED);

  // Returns an OrderedHashTable (possibly |table|) with enough space
  // to add at least one new element.
  static Handle<Derived> EnsureGrowable(Handle<Derived> table);

  // Returns an OrderedHashTable (possibly |table|) that's shrunken
  // if possible.
  static Handle<Derived> Shrink(Handle<Derived> table);

  // Returns a new empty OrderedHashTable and records the clearing so that
  // existing iterators can be updated.
  static Handle<Derived> Clear(Handle<Derived> table);

  // Returns a true if the OrderedHashTable contains the key
  static bool HasKey(Handle<Derived> table, Handle<Object> key);

  int NumberOfElements() {
    return Smi::cast(get(kNumberOfElementsIndex))->value();
  }

  int NumberOfDeletedElements() {
    return Smi::cast(get(kNumberOfDeletedElementsIndex))->value();
  }

  // Returns the number of contiguous entries in the data table, starting at 0,
  // that either are real entries or have been deleted.
  int UsedCapacity() { return NumberOfElements() + NumberOfDeletedElements(); }

  int NumberOfBuckets() {
    return Smi::cast(get(kNumberOfBucketsIndex))->value();
  }

  // Returns an index into |this| for the given entry.
  int EntryToIndex(int entry) {
    return kHashTableStartIndex + NumberOfBuckets() + (entry * kEntrySize);
  }

  int HashToBucket(int hash) { return hash & (NumberOfBuckets() - 1); }

  int HashToEntry(int hash) {
    int bucket = HashToBucket(hash);
    Object* entry = this->get(kHashTableStartIndex + bucket);
    return Smi::cast(entry)->value();
  }

  int KeyToFirstEntry(Object* key) {
    Object* hash = key->GetHash();
    // If the object does not have an identity hash, it was never used as a key
    if (hash->IsUndefined()) return kNotFound;
    return HashToEntry(Smi::cast(hash)->value());
  }

  int NextChainEntry(int entry) {
    Object* next_entry = get(EntryToIndex(entry) + kChainOffset);
    return Smi::cast(next_entry)->value();
  }

  // use KeyAt(i)->IsTheHole() to determine if this is a deleted entry.
  Object* KeyAt(int entry) {
    DCHECK_LT(entry, this->UsedCapacity());
    return get(EntryToIndex(entry));
  }

  bool IsObsolete() {
    return !get(kNextTableIndex)->IsSmi();
  }

  // The next newer table. This is only valid if the table is obsolete.
  Derived* NextTable() {
    return Derived::cast(get(kNextTableIndex));
  }

  // When the table is obsolete we store the indexes of the removed holes.
  int RemovedIndexAt(int index) {
    return Smi::cast(get(kRemovedHolesIndex + index))->value();
  }

  static const int kNotFound = -1;
  static const int kMinCapacity = 4;

  static const int kNumberOfBucketsIndex = 0;
  static const int kNumberOfElementsIndex = kNumberOfBucketsIndex + 1;
  static const int kNumberOfDeletedElementsIndex = kNumberOfElementsIndex + 1;
  static const int kHashTableStartIndex = kNumberOfDeletedElementsIndex + 1;
  static const int kNextTableIndex = kNumberOfElementsIndex;

  static const int kNumberOfBucketsOffset =
      kHeaderSize + kNumberOfBucketsIndex * kPointerSize;
  static const int kNumberOfElementsOffset =
      kHeaderSize + kNumberOfElementsIndex * kPointerSize;
  static const int kNumberOfDeletedElementsOffset =
      kHeaderSize + kNumberOfDeletedElementsIndex * kPointerSize;
  static const int kHashTableStartOffset =
      kHeaderSize + kHashTableStartIndex * kPointerSize;
  static const int kNextTableOffset =
      kHeaderSize + kNextTableIndex * kPointerSize;

  static const int kEntrySize = entrysize + 1;
  static const int kChainOffset = entrysize;

  static const int kLoadFactor = 2;

  // NumberOfDeletedElements is set to kClearedTableSentinel when
  // the table is cleared, which allows iterator transitions to
  // optimize that case.
  static const int kClearedTableSentinel = -1;

 protected:
  static Handle<Derived> Rehash(Handle<Derived> table, int new_capacity);

  void SetNumberOfBuckets(int num) {
    set(kNumberOfBucketsIndex, Smi::FromInt(num));
  }

  void SetNumberOfElements(int num) {
    set(kNumberOfElementsIndex, Smi::FromInt(num));
  }

  void SetNumberOfDeletedElements(int num) {
    set(kNumberOfDeletedElementsIndex, Smi::FromInt(num));
  }

  // Returns the number elements that can fit into the allocated buffer.
  int Capacity() {
    return NumberOfBuckets() * kLoadFactor;
  }

  void SetNextTable(Derived* next_table) {
    set(kNextTableIndex, next_table);
  }

  void SetRemovedIndexAt(int index, int removed_index) {
    return set(kRemovedHolesIndex + index, Smi::FromInt(removed_index));
  }

  static const int kRemovedHolesIndex = kHashTableStartIndex;

  static const int kMaxCapacity =
      (FixedArray::kMaxLength - kHashTableStartIndex)
      / (1 + (kEntrySize * kLoadFactor));
};


class JSSetIterator;


class OrderedHashSet: public OrderedHashTable<
    OrderedHashSet, JSSetIterator, 1> {
 public:
  DECLARE_CAST(OrderedHashSet)

  static Handle<OrderedHashSet> Add(Handle<OrderedHashSet> table,
                                    Handle<Object> value);
};


class JSMapIterator;


class OrderedHashMap
    : public OrderedHashTable<OrderedHashMap, JSMapIterator, 2> {
 public:
  DECLARE_CAST(OrderedHashMap)

  inline Object* ValueAt(int entry);

  static const int kValueOffset = 1;
};


template <int entrysize>
class WeakHashTableShape : public BaseShape<Handle<Object> > {
 public:
  static inline bool IsMatch(Handle<Object> key, Object* other);
  static inline uint32_t Hash(Handle<Object> key);
  static inline uint32_t HashForObject(Handle<Object> key, Object* object);
  static inline Handle<Object> AsHandle(Isolate* isolate, Handle<Object> key);
  static const int kPrefixSize = 0;
  static const int kEntrySize = entrysize;
};


// WeakHashTable maps keys that are arbitrary heap objects to heap object
// values. The table wraps the keys in weak cells and store values directly.
// Thus it references keys weakly and values strongly.
class WeakHashTable: public HashTable<WeakHashTable,
                                      WeakHashTableShape<2>,
                                      Handle<Object> > {
  typedef HashTable<
      WeakHashTable, WeakHashTableShape<2>, Handle<Object> > DerivedHashTable;
 public:
  DECLARE_CAST(WeakHashTable)

  // Looks up the value associated with the given key. The hole value is
  // returned in case the key is not present.
  Object* Lookup(Handle<HeapObject> key);

  // Adds (or overwrites) the value associated with the given key. Mapping a
  // key to the hole value causes removal of the whole entry.
  MUST_USE_RESULT static Handle<WeakHashTable> Put(Handle<WeakHashTable> table,
                                                   Handle<HeapObject> key,
                                                   Handle<HeapObject> value);

  static Handle<FixedArray> GetValues(Handle<WeakHashTable> table);

 private:
  friend class MarkCompactCollector;

  void AddEntry(int entry, Handle<WeakCell> key, Handle<HeapObject> value);

  // Returns the index to the value of an entry.
  static inline int EntryToValueIndex(int entry) {
    return EntryToIndex(entry) + 1;
  }
};


// ScopeInfo represents information about different scopes of a source
// program  and the allocation of the scope's variables. Scope information
// is stored in a compressed form in ScopeInfo objects and is used
// at runtime (stack dumps, deoptimization, etc.).

// This object provides quick access to scope info details for runtime
// routines.
class ScopeInfo : public FixedArray {
 public:
  DECLARE_CAST(ScopeInfo)

  // Return the type of this scope.
  ScopeType scope_type();

  // Does this scope call eval?
  bool CallsEval();

  // Return the language mode of this scope.
  LanguageMode language_mode();

  // True if this scope is a (var) declaration scope.
  bool is_declaration_scope();

  // Does this scope make a sloppy eval call?
  bool CallsSloppyEval() { return CallsEval() && is_sloppy(language_mode()); }

  // Return the total number of locals allocated on the stack and in the
  // context. This includes the parameters that are allocated in the context.
  int LocalCount();

  // Return the number of stack slots for code. This number consists of two
  // parts:
  //  1. One stack slot per stack allocated local.
  //  2. One stack slot for the function name if it is stack allocated.
  int StackSlotCount();

  // Return the number of context slots for code if a context is allocated. This
  // number consists of three parts:
  //  1. Size of fixed header for every context: Context::MIN_CONTEXT_SLOTS
  //  2. One context slot per context allocated local.
  //  3. One context slot for the function name if it is context allocated.
  // Parameters allocated in the context count as context allocated locals. If
  // no contexts are allocated for this scope ContextLength returns 0.
  int ContextLength();

  // Does this scope declare a "this" binding?
  bool HasReceiver();

  // Does this scope declare a "this" binding, and the "this" binding is stack-
  // or context-allocated?
  bool HasAllocatedReceiver();

  // Does this scope declare a "new.target" binding?
  bool HasNewTarget();

  // Is this scope the scope of a named function expression?
  bool HasFunctionName();

  // Return if this has context allocated locals.
  bool HasHeapAllocatedLocals();

  // Return if contexts are allocated for this scope.
  bool HasContext();

  // Return if this is a function scope with "use asm".
  inline bool IsAsmModule();

  // Return if this is a nested function within an asm module scope.
  inline bool IsAsmFunction();

  // Return if the optional type system is enforced for this scope.
  inline bool IsTyped();

  inline bool HasSimpleParameters();

  // Return the function_name if present.
  String* FunctionName();

  // Return the name of the given parameter.
  String* ParameterName(int var);

  // Return the name of the given local.
  String* LocalName(int var);

  // Return the name of the given stack local.
  String* StackLocalName(int var);

  // Return the name of the given stack local.
  int StackLocalIndex(int var);

  // Return the name of the given context local.
  String* ContextLocalName(int var);

  // Return the mode of the given context local.
  VariableMode ContextLocalMode(int var);

  // Return the initialization flag of the given context local.
  InitializationFlag ContextLocalInitFlag(int var);

  // Return the initialization flag of the given context local.
  MaybeAssignedFlag ContextLocalMaybeAssignedFlag(int var);

  // Return true if this local was introduced by the compiler, and should not be
  // exposed to the user in a debugger.
  static bool VariableIsSynthetic(String* name);

  // Lookup support for serialized scope info. Returns the
  // the stack slot index for a given slot name if the slot is
  // present; otherwise returns a value < 0. The name must be an internalized
  // string.
  int StackSlotIndex(String* name);

  // Lookup support for serialized scope info. Returns the local context slot
  // index for a given slot name if the slot is present; otherwise
  // returns a value < 0. The name must be an internalized string.
  // If the slot is present and mode != NULL, sets *mode to the corresponding
  // mode for that variable.
  static int ContextSlotIndex(Handle<ScopeInfo> scope_info, Handle<String> name,
                              VariableMode* mode, InitializationFlag* init_flag,
                              MaybeAssignedFlag* maybe_assigned_flag);

  // Similar to ContextSlotIndex() but this method searches only among
  // global slots of the serialized scope info. Returns the context slot index
  // for a given slot name if the slot is present; otherwise returns a
  // value < 0. The name must be an internalized string. If the slot is present
  // and mode != NULL, sets *mode to the corresponding mode for that variable.
  static int ContextGlobalSlotIndex(Handle<ScopeInfo> scope_info,
                                    Handle<String> name, VariableMode* mode,
                                    InitializationFlag* init_flag,
                                    MaybeAssignedFlag* maybe_assigned_flag);

  // Lookup the name of a certain context slot by its index.
  String* ContextSlotName(int slot_index);

  // Lookup support for serialized scope info. Returns the
  // parameter index for a given parameter name if the parameter is present;
  // otherwise returns a value < 0. The name must be an internalized string.
  int ParameterIndex(String* name);

  // Lookup support for serialized scope info. Returns the function context
  // slot index if the function name is present and context-allocated (named
  // function expressions, only), otherwise returns a value < 0. The name
  // must be an internalized string.
  int FunctionContextSlotIndex(String* name, VariableMode* mode);

  // Lookup support for serialized scope info.  Returns the receiver context
  // slot index if scope has a "this" binding, and the binding is
  // context-allocated.  Otherwise returns a value < 0.
  int ReceiverContextSlotIndex();

  FunctionKind function_kind();

  static Handle<ScopeInfo> Create(Isolate* isolate, Zone* zone, Scope* scope);
  static Handle<ScopeInfo> CreateGlobalThisBinding(Isolate* isolate);

  // Serializes empty scope info.
  static ScopeInfo* Empty(Isolate* isolate);

#ifdef DEBUG
  void Print();
#endif

  // The layout of the static part of a ScopeInfo is as follows. Each entry is
  // numeric and occupies one array slot.
  // 1. A set of properties of the scope
  // 2. The number of parameters. This only applies to function scopes. For
  //    non-function scopes this is 0.
  // 3. The number of non-parameter variables allocated on the stack.
  // 4. The number of non-parameter and parameter variables allocated in the
  //    context.
#define FOR_EACH_SCOPE_INFO_NUMERIC_FIELD(V) \
  V(Flags)                                   \
  V(ParameterCount)                          \
  V(StackLocalCount)                         \
  V(ContextLocalCount)                       \
  V(ContextGlobalCount)

#define FIELD_ACCESSORS(name)       \
  inline void Set##name(int value); \
  inline int name();
  FOR_EACH_SCOPE_INFO_NUMERIC_FIELD(FIELD_ACCESSORS)
#undef FIELD_ACCESSORS

  enum {
#define DECL_INDEX(name) k##name,
    FOR_EACH_SCOPE_INFO_NUMERIC_FIELD(DECL_INDEX)
#undef DECL_INDEX
    kVariablePartIndex
  };

 private:
  // The layout of the variable part of a ScopeInfo is as follows:
  // 1. ParameterEntries:
  //    This part stores the names of the parameters for function scopes. One
  //    slot is used per parameter, so in total this part occupies
  //    ParameterCount() slots in the array. For other scopes than function
  //    scopes ParameterCount() is 0.
  // 2. StackLocalFirstSlot:
  //    Index of a first stack slot for stack local. Stack locals belonging to
  //    this scope are located on a stack at slots starting from this index.
  // 3. StackLocalEntries:
  //    Contains the names of local variables that are allocated on the stack,
  //    in increasing order of the stack slot index. First local variable has
  //    a stack slot index defined in StackLocalFirstSlot (point 2 above).
  //    One slot is used per stack local, so in total this part occupies
  //    StackLocalCount() slots in the array.
  // 4. ContextLocalNameEntries:
  //    Contains the names of local variables and parameters that are allocated
  //    in the context. They are stored in increasing order of the context slot
  //    index starting with Context::MIN_CONTEXT_SLOTS. One slot is used per
  //    context local, so in total this part occupies ContextLocalCount() slots
  //    in the array.
  // 5. ContextLocalInfoEntries:
  //    Contains the variable modes and initialization flags corresponding to
  //    the context locals in ContextLocalNameEntries. One slot is used per
  //    context local, so in total this part occupies ContextLocalCount()
  //    slots in the array.
  // 6. RecieverEntryIndex:
  //    If the scope binds a "this" value, one slot is reserved to hold the
  //    context or stack slot index for the variable.
  // 7. FunctionNameEntryIndex:
  //    If the scope belongs to a named function expression this part contains
  //    information about the function variable. It always occupies two array
  //    slots:  a. The name of the function variable.
  //            b. The context or stack slot index for the variable.
  int ParameterEntriesIndex();
  int StackLocalFirstSlotIndex();
  int StackLocalEntriesIndex();
  int ContextLocalNameEntriesIndex();
  int ContextGlobalNameEntriesIndex();
  int ContextLocalInfoEntriesIndex();
  int ContextGlobalInfoEntriesIndex();
  int ReceiverEntryIndex();
  int FunctionNameEntryIndex();

  int Lookup(Handle<String> name, int start, int end, VariableMode* mode,
             VariableLocation* location, InitializationFlag* init_flag,
             MaybeAssignedFlag* maybe_assigned_flag);

  // Used for the function name variable for named function expressions, and for
  // the receiver.
  enum VariableAllocationInfo { NONE, STACK, CONTEXT, UNUSED };

  // Properties of scopes.
  class ScopeTypeField : public BitField<ScopeType, 0, 4> {};
  class CallsEvalField : public BitField<bool, ScopeTypeField::kNext, 1> {};
  STATIC_ASSERT(LANGUAGE_END == 3);
  class LanguageModeField
      : public BitField<LanguageMode, CallsEvalField::kNext, 2> {};
  class DeclarationScopeField
      : public BitField<bool, LanguageModeField::kNext, 1> {};
  class ReceiverVariableField
      : public BitField<VariableAllocationInfo, DeclarationScopeField::kNext,
                        2> {};
  class HasNewTargetField
      : public BitField<bool, ReceiverVariableField::kNext, 1> {};
  class FunctionVariableField
      : public BitField<VariableAllocationInfo, HasNewTargetField::kNext, 2> {};
  class FunctionVariableMode
      : public BitField<VariableMode, FunctionVariableField::kNext, 3> {};
  class AsmModuleField : public BitField<bool, FunctionVariableMode::kNext, 1> {
  };
  class AsmFunctionField : public BitField<bool, AsmModuleField::kNext, 1> {};
  class HasSimpleParametersField
      : public BitField<bool, AsmFunctionField::kNext, 1> {};
  class FunctionKindField
<<<<<<< HEAD
      : public BitField<FunctionKind, HasSimpleParametersField::kNext, 8> {};
  class TypedField : public BitField<bool, FunctionKindField::kNext, 1> {};
=======
      : public BitField<FunctionKind, HasSimpleParametersField::kNext, 9> {};
>>>>>>> 776d4d87

  // BitFields representing the encoded information for context locals in the
  // ContextLocalInfoEntries part.
  class ContextLocalMode:      public BitField<VariableMode,         0, 3> {};
  class ContextLocalInitFlag:  public BitField<InitializationFlag,   3, 1> {};
  class ContextLocalMaybeAssignedFlag
      : public BitField<MaybeAssignedFlag, 4, 1> {};

  friend class ScopeIterator;
};


// The cache for maps used by normalized (dictionary mode) objects.
// Such maps do not have property descriptors, so a typical program
// needs very limited number of distinct normalized maps.
class NormalizedMapCache: public FixedArray {
 public:
  static Handle<NormalizedMapCache> New(Isolate* isolate);

  MUST_USE_RESULT MaybeHandle<Map> Get(Handle<Map> fast_map,
                                       PropertyNormalizationMode mode);
  void Set(Handle<Map> fast_map, Handle<Map> normalized_map);

  void Clear();

  DECLARE_CAST(NormalizedMapCache)

  static inline bool IsNormalizedMapCache(const HeapObject* obj);

  DECLARE_VERIFIER(NormalizedMapCache)
 private:
  static const int kEntries = 64;

  static inline int GetIndex(Handle<Map> map);

  // The following declarations hide base class methods.
  Object* get(int index);
  void set(int index, Object* value);
};


// ByteArray represents fixed sized byte arrays.  Used for the relocation info
// that is attached to code objects.
class ByteArray: public FixedArrayBase {
 public:
  inline int Size();

  // Setter and getter.
  inline byte get(int index);
  inline void set(int index, byte value);

  // Copy in / copy out whole byte slices.
  inline void copy_out(int index, byte* buffer, int length);
  inline void copy_in(int index, const byte* buffer, int length);

  // Treat contents as an int array.
  inline int get_int(int index);
  inline void set_int(int index, int value);

  static int SizeFor(int length) {
    return OBJECT_POINTER_ALIGN(kHeaderSize + length);
  }
  // We use byte arrays for free blocks in the heap.  Given a desired size in
  // bytes that is a multiple of the word size and big enough to hold a byte
  // array, this function returns the number of elements a byte array should
  // have.
  static int LengthFor(int size_in_bytes) {
    DCHECK(IsAligned(size_in_bytes, kPointerSize));
    DCHECK(size_in_bytes >= kHeaderSize);
    return size_in_bytes - kHeaderSize;
  }

  // Returns data start address.
  inline Address GetDataStartAddress();

  // Returns a pointer to the ByteArray object for a given data start address.
  static inline ByteArray* FromDataStartAddress(Address address);

  DECLARE_CAST(ByteArray)

  // Dispatched behavior.
  inline int ByteArraySize();
  DECLARE_PRINTER(ByteArray)
  DECLARE_VERIFIER(ByteArray)

  // Layout description.
  static const int kAlignedSize = OBJECT_POINTER_ALIGN(kHeaderSize);

  // Maximal memory consumption for a single ByteArray.
  static const int kMaxSize = 512 * MB;
  // Maximal length of a single ByteArray.
  static const int kMaxLength = kMaxSize - kHeaderSize;

 private:
  DISALLOW_IMPLICIT_CONSTRUCTORS(ByteArray);
};


// BytecodeArray represents a sequence of interpreter bytecodes.
class BytecodeArray : public FixedArrayBase {
 public:
  static int SizeFor(int length) {
    return OBJECT_POINTER_ALIGN(kHeaderSize + length);
  }

  // Setter and getter
  inline byte get(int index);
  inline void set(int index, byte value);

  // Returns data start address.
  inline Address GetFirstBytecodeAddress();

  // Accessors for frame size.
  inline int frame_size() const;
  inline void set_frame_size(int frame_size);

  // Accessor for register count (derived from frame_size).
  inline int register_count() const;

  // Accessors for parameter count (including implicit 'this' receiver).
  inline int parameter_count() const;
  inline void set_parameter_count(int number_of_parameters);

  // Accessors for profiling count.
  inline int interrupt_budget() const;
  inline void set_interrupt_budget(int interrupt_budget);

  // Accessors for the constant pool.
  DECL_ACCESSORS(constant_pool, FixedArray)

  // Accessors for handler table containing offsets of exception handlers.
  DECL_ACCESSORS(handler_table, FixedArray)

  // Accessors for source position table containing mappings between byte code
  // offset and source position.
  DECL_ACCESSORS(source_position_table, ByteArray)

  DECLARE_CAST(BytecodeArray)

  // Dispatched behavior.
  inline int BytecodeArraySize();

  inline int instruction_size();

  int SourcePosition(int offset);
  int SourceStatementPosition(int offset);

  DECLARE_PRINTER(BytecodeArray)
  DECLARE_VERIFIER(BytecodeArray)

  void Disassemble(std::ostream& os);

  void CopyBytecodesTo(BytecodeArray* to);

  // Layout description.
  static const int kConstantPoolOffset = FixedArrayBase::kHeaderSize;
  static const int kHandlerTableOffset = kConstantPoolOffset + kPointerSize;
  static const int kSourcePositionTableOffset =
      kHandlerTableOffset + kPointerSize;
  static const int kFrameSizeOffset = kSourcePositionTableOffset + kPointerSize;
  static const int kParameterSizeOffset = kFrameSizeOffset + kIntSize;
  static const int kInterruptBudgetOffset = kParameterSizeOffset + kIntSize;
  static const int kHeaderSize = kInterruptBudgetOffset + kIntSize;

  // Maximal memory consumption for a single BytecodeArray.
  static const int kMaxSize = 512 * MB;
  // Maximal length of a single BytecodeArray.
  static const int kMaxLength = kMaxSize - kHeaderSize;

  class BodyDescriptor;

 private:
  DISALLOW_IMPLICIT_CONSTRUCTORS(BytecodeArray);
};


// FreeSpace are fixed-size free memory blocks used by the heap and GC.
// They look like heap objects (are heap object tagged and have a map) so that
// the heap remains iterable.  They have a size and a next pointer.
// The next pointer is the raw address of the next FreeSpace object (or NULL)
// in the free list.
class FreeSpace: public HeapObject {
 public:
  // [size]: size of the free space including the header.
  inline int size() const;
  inline void set_size(int value);

  inline int nobarrier_size() const;
  inline void nobarrier_set_size(int value);

  inline int Size();

  // Accessors for the next field.
  inline FreeSpace* next();
  inline void set_next(FreeSpace* next);

  inline static FreeSpace* cast(HeapObject* obj);

  // Dispatched behavior.
  DECLARE_PRINTER(FreeSpace)
  DECLARE_VERIFIER(FreeSpace)

  // Layout description.
  // Size is smi tagged when it is stored.
  static const int kSizeOffset = HeapObject::kHeaderSize;
  static const int kNextOffset = POINTER_SIZE_ALIGN(kSizeOffset + kPointerSize);

 private:
  DISALLOW_IMPLICIT_CONSTRUCTORS(FreeSpace);
};


// V has parameters (Type, type, TYPE, C type, element_size)
#define TYPED_ARRAYS(V) \
  V(Uint8, uint8, UINT8, uint8_t, 1)                                           \
  V(Int8, int8, INT8, int8_t, 1)                                               \
  V(Uint16, uint16, UINT16, uint16_t, 2)                                       \
  V(Int16, int16, INT16, int16_t, 2)                                           \
  V(Uint32, uint32, UINT32, uint32_t, 4)                                       \
  V(Int32, int32, INT32, int32_t, 4)                                           \
  V(Float32, float32, FLOAT32, float, 4)                                       \
  V(Float64, float64, FLOAT64, double, 8)                                      \
  V(Uint8Clamped, uint8_clamped, UINT8_CLAMPED, uint8_t, 1)


class FixedTypedArrayBase: public FixedArrayBase {
 public:
  // [base_pointer]: Either points to the FixedTypedArrayBase itself or nullptr.
  DECL_ACCESSORS(base_pointer, Object)

  // [external_pointer]: Contains the offset between base_pointer and the start
  // of the data. If the base_pointer is a nullptr, the external_pointer
  // therefore points to the actual backing store.
  DECL_ACCESSORS(external_pointer, void)

  // Dispatched behavior.
  DECLARE_CAST(FixedTypedArrayBase)

  static const int kBasePointerOffset = FixedArrayBase::kHeaderSize;
  static const int kExternalPointerOffset = kBasePointerOffset + kPointerSize;
  static const int kHeaderSize =
      DOUBLE_POINTER_ALIGN(kExternalPointerOffset + kPointerSize);

  static const int kDataOffset = kHeaderSize;

  class BodyDescriptor;

  inline int size();

  static inline int TypedArraySize(InstanceType type, int length);
  inline int TypedArraySize(InstanceType type);

  // Use with care: returns raw pointer into heap.
  inline void* DataPtr();

  inline int DataSize();

 private:
  static inline int ElementSize(InstanceType type);

  inline int DataSize(InstanceType type);

  DISALLOW_IMPLICIT_CONSTRUCTORS(FixedTypedArrayBase);
};


template <class Traits>
class FixedTypedArray: public FixedTypedArrayBase {
 public:
  typedef typename Traits::ElementType ElementType;
  static const InstanceType kInstanceType = Traits::kInstanceType;

  DECLARE_CAST(FixedTypedArray<Traits>)

  inline ElementType get_scalar(int index);
  static inline Handle<Object> get(FixedTypedArray* array, int index);
  inline void set(int index, ElementType value);

  static inline ElementType from_int(int value);
  static inline ElementType from_double(double value);

  // This accessor applies the correct conversion from Smi, HeapNumber
  // and undefined.
  inline void SetValue(uint32_t index, Object* value);

  DECLARE_PRINTER(FixedTypedArray)
  DECLARE_VERIFIER(FixedTypedArray)

 private:
  DISALLOW_IMPLICIT_CONSTRUCTORS(FixedTypedArray);
};

#define FIXED_TYPED_ARRAY_TRAITS(Type, type, TYPE, elementType, size)         \
  class Type##ArrayTraits {                                                   \
   public:   /* NOLINT */                                                     \
    typedef elementType ElementType;                                          \
    static const InstanceType kInstanceType = FIXED_##TYPE##_ARRAY_TYPE;      \
    static const char* Designator() { return #type " array"; }                \
    static inline Handle<Object> ToHandle(Isolate* isolate,                   \
                                          elementType scalar);                \
    static inline elementType defaultValue();                                 \
  };                                                                          \
                                                                              \
  typedef FixedTypedArray<Type##ArrayTraits> Fixed##Type##Array;

TYPED_ARRAYS(FIXED_TYPED_ARRAY_TRAITS)

#undef FIXED_TYPED_ARRAY_TRAITS


// DeoptimizationInputData is a fixed array used to hold the deoptimization
// data for code generated by the Hydrogen/Lithium compiler.  It also
// contains information about functions that were inlined.  If N different
// functions were inlined then first N elements of the literal array will
// contain these functions.
//
// It can be empty.
class DeoptimizationInputData: public FixedArray {
 public:
  // Layout description.  Indices in the array.
  static const int kTranslationByteArrayIndex = 0;
  static const int kInlinedFunctionCountIndex = 1;
  static const int kLiteralArrayIndex = 2;
  static const int kOsrAstIdIndex = 3;
  static const int kOsrPcOffsetIndex = 4;
  static const int kOptimizationIdIndex = 5;
  static const int kSharedFunctionInfoIndex = 6;
  static const int kWeakCellCacheIndex = 7;
  static const int kFirstDeoptEntryIndex = 8;

  // Offsets of deopt entry elements relative to the start of the entry.
  static const int kAstIdRawOffset = 0;
  static const int kTranslationIndexOffset = 1;
  static const int kArgumentsStackHeightOffset = 2;
  static const int kPcOffset = 3;
  static const int kDeoptEntrySize = 4;

  // Simple element accessors.
#define DECLARE_ELEMENT_ACCESSORS(name, type) \
  inline type* name();                        \
  inline void Set##name(type* value);

  DECLARE_ELEMENT_ACCESSORS(TranslationByteArray, ByteArray)
  DECLARE_ELEMENT_ACCESSORS(InlinedFunctionCount, Smi)
  DECLARE_ELEMENT_ACCESSORS(LiteralArray, FixedArray)
  DECLARE_ELEMENT_ACCESSORS(OsrAstId, Smi)
  DECLARE_ELEMENT_ACCESSORS(OsrPcOffset, Smi)
  DECLARE_ELEMENT_ACCESSORS(OptimizationId, Smi)
  DECLARE_ELEMENT_ACCESSORS(SharedFunctionInfo, Object)
  DECLARE_ELEMENT_ACCESSORS(WeakCellCache, Object)

#undef DECLARE_ELEMENT_ACCESSORS

  // Accessors for elements of the ith deoptimization entry.
#define DECLARE_ENTRY_ACCESSORS(name, type) \
  inline type* name(int i);                 \
  inline void Set##name(int i, type* value);

  DECLARE_ENTRY_ACCESSORS(AstIdRaw, Smi)
  DECLARE_ENTRY_ACCESSORS(TranslationIndex, Smi)
  DECLARE_ENTRY_ACCESSORS(ArgumentsStackHeight, Smi)
  DECLARE_ENTRY_ACCESSORS(Pc, Smi)

#undef DECLARE_ENTRY_ACCESSORS

  inline BailoutId AstId(int i);

  inline void SetAstId(int i, BailoutId value);

  inline int DeoptCount();

  // Allocates a DeoptimizationInputData.
  static Handle<DeoptimizationInputData> New(Isolate* isolate,
                                             int deopt_entry_count,
                                             PretenureFlag pretenure);

  DECLARE_CAST(DeoptimizationInputData)

#ifdef ENABLE_DISASSEMBLER
  void DeoptimizationInputDataPrint(std::ostream& os);  // NOLINT
#endif

 private:
  static int IndexForEntry(int i) {
    return kFirstDeoptEntryIndex + (i * kDeoptEntrySize);
  }


  static int LengthFor(int entry_count) { return IndexForEntry(entry_count); }
};


// DeoptimizationOutputData is a fixed array used to hold the deoptimization
// data for code generated by the full compiler.
// The format of the these objects is
//   [i * 2]: Ast ID for ith deoptimization.
//   [i * 2 + 1]: PC and state of ith deoptimization
class DeoptimizationOutputData: public FixedArray {
 public:
  inline int DeoptPoints();

  inline BailoutId AstId(int index);

  inline void SetAstId(int index, BailoutId id);

  inline Smi* PcAndState(int index);
  inline void SetPcAndState(int index, Smi* offset);

  static int LengthOfFixedArray(int deopt_points) {
    return deopt_points * 2;
  }

  // Allocates a DeoptimizationOutputData.
  static Handle<DeoptimizationOutputData> New(Isolate* isolate,
                                              int number_of_deopt_points,
                                              PretenureFlag pretenure);

  DECLARE_CAST(DeoptimizationOutputData)

#ifdef ENABLE_DISASSEMBLER
  void DeoptimizationOutputDataPrint(std::ostream& os);  // NOLINT
#endif
};


// A literals array contains the literals for a JSFunction. It also holds
// the type feedback vector.
class LiteralsArray : public FixedArray {
 public:
  static const int kVectorIndex = 0;
  static const int kFirstLiteralIndex = 1;
  static const int kOffsetToFirstLiteral =
      FixedArray::kHeaderSize + kPointerSize;

  static int OffsetOfLiteralAt(int index) {
    return SizeFor(index + kFirstLiteralIndex);
  }

  inline TypeFeedbackVector* feedback_vector() const;
  inline void set_feedback_vector(TypeFeedbackVector* vector);
  inline Object* literal(int literal_index) const;
  inline void set_literal(int literal_index, Object* literal);
  inline int literals_count() const;

  static Handle<LiteralsArray> New(Isolate* isolate,
                                   Handle<TypeFeedbackVector> vector,
                                   int number_of_literals,
                                   PretenureFlag pretenure);

  DECLARE_CAST(LiteralsArray)

 private:
  inline Object* get(int index) const;
  inline void set(int index, Object* value);
  inline void set(int index, Smi* value);
  inline void set(int index, Object* value, WriteBarrierMode mode);
};


// HandlerTable is a fixed array containing entries for exception handlers in
// the code object it is associated with. The tables comes in two flavors:
// 1) Based on ranges: Used for unoptimized code. Contains one entry per
//    exception handler and a range representing the try-block covered by that
//    handler. Layout looks as follows:
//      [ range-start , range-end , handler-offset , handler-data ]
// 2) Based on return addresses: Used for turbofanned code. Contains one entry
//    per call-site that could throw an exception. Layout looks as follows:
//      [ return-address-offset , handler-offset ]
class HandlerTable : public FixedArray {
 public:
  // Conservative prediction whether a given handler will locally catch an
  // exception or cause a re-throw to outside the code boundary. Since this is
  // undecidable it is merely an approximation (e.g. useful for debugger).
  enum CatchPrediction { UNCAUGHT, CAUGHT };

  // Getters for handler table based on ranges.
  inline int GetRangeStart(int index) const;
  inline int GetRangeEnd(int index) const;
  inline int GetRangeHandler(int index) const;
  inline int GetRangeData(int index) const;

  // Setters for handler table based on ranges.
  inline void SetRangeStart(int index, int value);
  inline void SetRangeEnd(int index, int value);
  inline void SetRangeHandler(int index, int offset, CatchPrediction pred);
  inline void SetRangeData(int index, int value);

  // Setters for handler table based on return addresses.
  inline void SetReturnOffset(int index, int value);
  inline void SetReturnHandler(int index, int offset, CatchPrediction pred);

  // Lookup handler in a table based on ranges.
  int LookupRange(int pc_offset, int* data, CatchPrediction* prediction);

  // Lookup handler in a table based on return addresses.
  int LookupReturn(int pc_offset, CatchPrediction* prediction);

  // Returns the conservative catch predication.
  inline CatchPrediction GetRangePrediction(int index) const;

  // Returns the number of entries in the table.
  inline int NumberOfRangeEntries() const;

  // Returns the required length of the underlying fixed array.
  static int LengthForRange(int entries) { return entries * kRangeEntrySize; }
  static int LengthForReturn(int entries) { return entries * kReturnEntrySize; }

  DECLARE_CAST(HandlerTable)

#ifdef ENABLE_DISASSEMBLER
  void HandlerTableRangePrint(std::ostream& os);   // NOLINT
  void HandlerTableReturnPrint(std::ostream& os);  // NOLINT
#endif

 private:
  // Layout description for handler table based on ranges.
  static const int kRangeStartIndex = 0;
  static const int kRangeEndIndex = 1;
  static const int kRangeHandlerIndex = 2;
  static const int kRangeDataIndex = 3;
  static const int kRangeEntrySize = 4;

  // Layout description for handler table based on return addresses.
  static const int kReturnOffsetIndex = 0;
  static const int kReturnHandlerIndex = 1;
  static const int kReturnEntrySize = 2;

  // Encoding of the {handler} field.
  class HandlerPredictionField : public BitField<CatchPrediction, 0, 1> {};
  class HandlerOffsetField : public BitField<int, 1, 30> {};
};


// Code describes objects with on-the-fly generated machine code.
class Code: public HeapObject {
 public:
  // Opaque data type for encapsulating code flags like kind, inline
  // cache state, and arguments count.
  typedef uint32_t Flags;

#define NON_IC_KIND_LIST(V) \
  V(FUNCTION)               \
  V(OPTIMIZED_FUNCTION)     \
  V(BYTECODE_HANDLER)       \
  V(STUB)                   \
  V(HANDLER)                \
  V(BUILTIN)                \
  V(REGEXP)                 \
  V(WASM_FUNCTION)          \
  V(WASM_TO_JS_FUNCTION)    \
  V(JS_TO_WASM_FUNCTION)

#define IC_KIND_LIST(V) \
  V(LOAD_IC)            \
  V(KEYED_LOAD_IC)      \
  V(CALL_IC)            \
  V(STORE_IC)           \
  V(KEYED_STORE_IC)     \
  V(BINARY_OP_IC)       \
  V(COMPARE_IC)         \
  V(TO_BOOLEAN_IC)

#define CODE_KIND_LIST(V) \
  NON_IC_KIND_LIST(V)     \
  IC_KIND_LIST(V)

  enum Kind {
#define DEFINE_CODE_KIND_ENUM(name) name,
    CODE_KIND_LIST(DEFINE_CODE_KIND_ENUM)
#undef DEFINE_CODE_KIND_ENUM
    NUMBER_OF_KINDS
  };

  // No more than 32 kinds. The value is currently encoded in five bits in
  // Flags.
  STATIC_ASSERT(NUMBER_OF_KINDS <= 32);

  static const char* Kind2String(Kind kind);

  static const int kPrologueOffsetNotSet = -1;

#ifdef ENABLE_DISASSEMBLER
  // Printing
  static const char* ICState2String(InlineCacheState state);
  static void PrintExtraICState(std::ostream& os,  // NOLINT
                                Kind kind, ExtraICState extra);
  void Disassemble(const char* name, std::ostream& os);  // NOLINT
#endif  // ENABLE_DISASSEMBLER

  // [instruction_size]: Size of the native instructions
  inline int instruction_size() const;
  inline void set_instruction_size(int value);

  // [relocation_info]: Code relocation information
  DECL_ACCESSORS(relocation_info, ByteArray)
  void InvalidateRelocation();
  void InvalidateEmbeddedObjects();

  // [handler_table]: Fixed array containing offsets of exception handlers.
  DECL_ACCESSORS(handler_table, FixedArray)

  // [deoptimization_data]: Array containing data for deopt.
  DECL_ACCESSORS(deoptimization_data, FixedArray)

  // [raw_type_feedback_info]: This field stores various things, depending on
  // the kind of the code object.
  //   FUNCTION           => type feedback information.
  //   STUB and ICs       => major/minor key as Smi.
  DECL_ACCESSORS(raw_type_feedback_info, Object)
  inline Object* type_feedback_info();
  inline void set_type_feedback_info(
      Object* value, WriteBarrierMode mode = UPDATE_WRITE_BARRIER);
  inline uint32_t stub_key();
  inline void set_stub_key(uint32_t key);

  // [next_code_link]: Link for lists of optimized or deoptimized code.
  // Note that storage for this field is overlapped with typefeedback_info.
  DECL_ACCESSORS(next_code_link, Object)

  // [gc_metadata]: Field used to hold GC related metadata. The contents of this
  // field does not have to be traced during garbage collection since
  // it is only used by the garbage collector itself.
  DECL_ACCESSORS(gc_metadata, Object)

  // [ic_age]: Inline caching age: the value of the Heap::global_ic_age
  // at the moment when this object was created.
  inline void set_ic_age(int count);
  inline int ic_age() const;

  // [prologue_offset]: Offset of the function prologue, used for aging
  // FUNCTIONs and OPTIMIZED_FUNCTIONs.
  inline int prologue_offset() const;
  inline void set_prologue_offset(int offset);

  // [constant_pool offset]: Offset of the constant pool.
  // Valid for FLAG_enable_embedded_constant_pool only
  inline int constant_pool_offset() const;
  inline void set_constant_pool_offset(int offset);

  // Unchecked accessors to be used during GC.
  inline ByteArray* unchecked_relocation_info();

  inline int relocation_size();

  // [flags]: Various code flags.
  inline Flags flags();
  inline void set_flags(Flags flags);

  // [flags]: Access to specific code flags.
  inline Kind kind();
  inline InlineCacheState ic_state();  // Only valid for IC stubs.
  inline ExtraICState extra_ic_state();  // Only valid for IC stubs.

  // Testers for IC stub kinds.
  inline bool is_inline_cache_stub();
  inline bool is_debug_stub();
  inline bool is_handler();
  inline bool is_call_stub();
  inline bool is_binary_op_stub();
  inline bool is_compare_ic_stub();
  inline bool is_to_boolean_ic_stub();
  inline bool is_optimized_code();
  inline bool is_wasm_code();
  inline bool embeds_maps_weakly();

  inline bool IsCodeStubOrIC();
  inline bool IsJavaScriptCode();

  inline void set_raw_kind_specific_flags1(int value);
  inline void set_raw_kind_specific_flags2(int value);

  // Testers for interpreter builtins.
  inline bool is_interpreter_entry_trampoline();
  inline bool is_interpreter_enter_bytecode_dispatch();

  // [is_crankshafted]: For kind STUB or ICs, tells whether or not a code
  // object was generated by either the hydrogen or the TurboFan optimizing
  // compiler (but it may not be an optimized function).
  inline bool is_crankshafted();
  inline bool is_hydrogen_stub();  // Crankshafted, but not a function.
  inline void set_is_crankshafted(bool value);

  // [is_turbofanned]: For kind STUB or OPTIMIZED_FUNCTION, tells whether the
  // code object was generated by the TurboFan optimizing compiler.
  inline bool is_turbofanned();
  inline void set_is_turbofanned(bool value);

  // [can_have_weak_objects]: For kind OPTIMIZED_FUNCTION, tells whether the
  // embedded objects in code should be treated weakly.
  inline bool can_have_weak_objects();
  inline void set_can_have_weak_objects(bool value);

  // [has_deoptimization_support]: For FUNCTION kind, tells if it has
  // deoptimization support.
  inline bool has_deoptimization_support();
  inline void set_has_deoptimization_support(bool value);

  // [has_debug_break_slots]: For FUNCTION kind, tells if it has
  // been compiled with debug break slots.
  inline bool has_debug_break_slots();
  inline void set_has_debug_break_slots(bool value);

  // [has_reloc_info_for_serialization]: For FUNCTION kind, tells if its
  // reloc info includes runtime and external references to support
  // serialization/deserialization.
  inline bool has_reloc_info_for_serialization();
  inline void set_has_reloc_info_for_serialization(bool value);

  // [allow_osr_at_loop_nesting_level]: For FUNCTION kind, tells for
  // how long the function has been marked for OSR and therefore which
  // level of loop nesting we are willing to do on-stack replacement
  // for.
  inline void set_allow_osr_at_loop_nesting_level(int level);
  inline int allow_osr_at_loop_nesting_level();

  // [profiler_ticks]: For FUNCTION kind, tells for how many profiler ticks
  // the code object was seen on the stack with no IC patching going on.
  inline int profiler_ticks();
  inline void set_profiler_ticks(int ticks);

  // [builtin_index]: For BUILTIN kind, tells which builtin index it has.
  // For builtins, tells which builtin index it has.
  // Note that builtins can have a code kind other than BUILTIN, which means
  // that for arbitrary code objects, this index value may be random garbage.
  // To verify in that case, compare the code object to the indexed builtin.
  inline int builtin_index();
  inline void set_builtin_index(int id);

  // [stack_slots]: For kind OPTIMIZED_FUNCTION, the number of stack slots
  // reserved in the code prologue.
  inline unsigned stack_slots();
  inline void set_stack_slots(unsigned slots);

  // [safepoint_table_start]: For kind OPTIMIZED_FUNCTION, the offset in
  // the instruction stream where the safepoint table starts.
  inline unsigned safepoint_table_offset();
  inline void set_safepoint_table_offset(unsigned offset);

  // [back_edge_table_start]: For kind FUNCTION, the offset in the
  // instruction stream where the back edge table starts.
  inline unsigned back_edge_table_offset();
  inline void set_back_edge_table_offset(unsigned offset);

  inline bool back_edges_patched_for_osr();

  // [to_boolean_foo]: For kind TO_BOOLEAN_IC tells what state the stub is in.
  inline uint16_t to_boolean_state();

  // [marked_for_deoptimization]: For kind OPTIMIZED_FUNCTION tells whether
  // the code is going to be deoptimized because of dead embedded maps.
  inline bool marked_for_deoptimization();
  inline void set_marked_for_deoptimization(bool flag);

  // [constant_pool]: The constant pool for this function.
  inline Address constant_pool();

  // Get the safepoint entry for the given pc.
  SafepointEntry GetSafepointEntry(Address pc);

  // Find an object in a stub with a specified map
  Object* FindNthObject(int n, Map* match_map);

  // Find the first allocation site in an IC stub.
  AllocationSite* FindFirstAllocationSite();

  // Find the first map in an IC stub.
  Map* FindFirstMap();

  class FindAndReplacePattern;
  // For each (map-to-find, object-to-replace) pair in the pattern, this
  // function replaces the corresponding placeholder in the code with the
  // object-to-replace. The function assumes that pairs in the pattern come in
  // the same order as the placeholders in the code.
  // If the placeholder is a weak cell, then the value of weak cell is matched
  // against the map-to-find.
  void FindAndReplace(const FindAndReplacePattern& pattern);

  // The entire code object including its header is copied verbatim to the
  // snapshot so that it can be written in one, fast, memcpy during
  // deserialization. The deserializer will overwrite some pointers, rather
  // like a runtime linker, but the random allocation addresses used in the
  // mksnapshot process would still be present in the unlinked snapshot data,
  // which would make snapshot production non-reproducible. This method wipes
  // out the to-be-overwritten header data for reproducible snapshots.
  inline void WipeOutHeader();

  // Flags operations.
  static inline Flags ComputeFlags(
      Kind kind, InlineCacheState ic_state = UNINITIALIZED,
      ExtraICState extra_ic_state = kNoExtraICState,
      CacheHolderFlag holder = kCacheOnReceiver);

  static inline Flags ComputeMonomorphicFlags(
      Kind kind, ExtraICState extra_ic_state = kNoExtraICState,
      CacheHolderFlag holder = kCacheOnReceiver);

  static inline Flags ComputeHandlerFlags(
      Kind handler_kind, CacheHolderFlag holder = kCacheOnReceiver);

  static inline InlineCacheState ExtractICStateFromFlags(Flags flags);
  static inline CacheHolderFlag ExtractCacheHolderFromFlags(Flags flags);
  static inline Kind ExtractKindFromFlags(Flags flags);
  static inline ExtraICState ExtractExtraICStateFromFlags(Flags flags);

  static inline Flags RemoveHolderFromFlags(Flags flags);

  // Convert a target address into a code object.
  static inline Code* GetCodeFromTargetAddress(Address address);

  // Convert an entry address into an object.
  static inline Object* GetObjectFromEntryAddress(Address location_of_address);

  // Returns the address of the first instruction.
  inline byte* instruction_start();

  // Returns the address right after the last instruction.
  inline byte* instruction_end();

  // Returns the size of the instructions, padding, and relocation information.
  inline int body_size();

  // Returns the address of the first relocation info (read backwards!).
  inline byte* relocation_start();

  // Code entry point.
  inline byte* entry();

  // Returns true if pc is inside this object's instructions.
  inline bool contains(byte* pc);

  // Relocate the code by delta bytes. Called to signal that this code
  // object has been moved by delta bytes.
  void Relocate(intptr_t delta);

  // Migrate code described by desc.
  void CopyFrom(const CodeDesc& desc);

  // Returns the object size for a given body (used for allocation).
  static int SizeFor(int body_size) {
    DCHECK_SIZE_TAG_ALIGNED(body_size);
    return RoundUp(kHeaderSize + body_size, kCodeAlignment);
  }

  // Calculate the size of the code object to report for log events. This takes
  // the layout of the code object into account.
  inline int ExecutableSize();

  // Locating source position.
  int SourcePosition(int code_offset);
  int SourceStatementPosition(int code_offset);

  DECLARE_CAST(Code)

  // Dispatched behavior.
  inline int CodeSize();

  DECLARE_PRINTER(Code)
  DECLARE_VERIFIER(Code)

  void ClearInlineCaches();

  BailoutId TranslatePcOffsetToAstId(uint32_t pc_offset);
  uint32_t TranslateAstIdToPcOffset(BailoutId ast_id);

#define DECLARE_CODE_AGE_ENUM(X) k##X##CodeAge,
  enum Age {
    kToBeExecutedOnceCodeAge = -3,
    kNotExecutedCodeAge = -2,
    kExecutedOnceCodeAge = -1,
    kNoAgeCodeAge = 0,
    CODE_AGE_LIST(DECLARE_CODE_AGE_ENUM)
    kAfterLastCodeAge,
    kFirstCodeAge = kToBeExecutedOnceCodeAge,
    kLastCodeAge = kAfterLastCodeAge - 1,
    kCodeAgeCount = kAfterLastCodeAge - kFirstCodeAge - 1,
    kIsOldCodeAge = kSexagenarianCodeAge,
    kPreAgedCodeAge = kIsOldCodeAge - 1
  };
#undef DECLARE_CODE_AGE_ENUM

  // Code aging.  Indicates how many full GCs this code has survived without
  // being entered through the prologue.  Used to determine when it is
  // relatively safe to flush this code object and replace it with the lazy
  // compilation stub.
  static void MakeCodeAgeSequenceYoung(byte* sequence, Isolate* isolate);
  static void MarkCodeAsExecuted(byte* sequence, Isolate* isolate);
  void MakeYoung(Isolate* isolate);
  void PreAge(Isolate* isolate);
  void MarkToBeExecutedOnce(Isolate* isolate);
  void MakeOlder(MarkingParity);
  static bool IsYoungSequence(Isolate* isolate, byte* sequence);
  bool IsOld();
  Age GetAge();
  static inline Code* GetPreAgedCodeAgeStub(Isolate* isolate) {
    return GetCodeAgeStub(isolate, kNotExecutedCodeAge, NO_MARKING_PARITY);
  }

  void PrintDeoptLocation(FILE* out, Address pc);
  bool CanDeoptAt(Address pc);

#ifdef VERIFY_HEAP
  void VerifyEmbeddedObjectsDependency();
#endif

#ifdef DEBUG
  enum VerifyMode { kNoContextSpecificPointers, kNoContextRetainingPointers };
  void VerifyEmbeddedObjects(VerifyMode mode = kNoContextRetainingPointers);
  static void VerifyRecompiledCode(Code* old_code, Code* new_code);
#endif  // DEBUG

  inline bool CanContainWeakObjects();

  inline bool IsWeakObject(Object* object);

  static inline bool IsWeakObjectInOptimizedCode(Object* object);

  static Handle<WeakCell> WeakCellFor(Handle<Code> code);
  WeakCell* CachedWeakCell();

  // Max loop nesting marker used to postpose OSR. We don't take loop
  // nesting that is deeper than 5 levels into account.
  static const int kMaxLoopNestingMarker = 6;

  static const int kConstantPoolSize =
      FLAG_enable_embedded_constant_pool ? kIntSize : 0;

  // Layout description.
  static const int kRelocationInfoOffset = HeapObject::kHeaderSize;
  static const int kHandlerTableOffset = kRelocationInfoOffset + kPointerSize;
  static const int kDeoptimizationDataOffset =
      kHandlerTableOffset + kPointerSize;
  // For FUNCTION kind, we store the type feedback info here.
  static const int kTypeFeedbackInfoOffset =
      kDeoptimizationDataOffset + kPointerSize;
  static const int kNextCodeLinkOffset = kTypeFeedbackInfoOffset + kPointerSize;
  static const int kGCMetadataOffset = kNextCodeLinkOffset + kPointerSize;
  static const int kInstructionSizeOffset = kGCMetadataOffset + kPointerSize;
  static const int kICAgeOffset = kInstructionSizeOffset + kIntSize;
  static const int kFlagsOffset = kICAgeOffset + kIntSize;
  static const int kKindSpecificFlags1Offset = kFlagsOffset + kIntSize;
  static const int kKindSpecificFlags2Offset =
      kKindSpecificFlags1Offset + kIntSize;
  // Note: We might be able to squeeze this into the flags above.
  static const int kPrologueOffset = kKindSpecificFlags2Offset + kIntSize;
  static const int kConstantPoolOffset = kPrologueOffset + kIntSize;
  static const int kBuiltinIndexOffset =
      kConstantPoolOffset + kConstantPoolSize;
  static const int kHeaderPaddingStart = kBuiltinIndexOffset + kIntSize;

  // Add padding to align the instruction start following right after
  // the Code object header.
  static const int kHeaderSize =
      (kHeaderPaddingStart + kCodeAlignmentMask) & ~kCodeAlignmentMask;

  class BodyDescriptor;

  // Byte offsets within kKindSpecificFlags1Offset.
  static const int kFullCodeFlags = kKindSpecificFlags1Offset;
  class FullCodeFlagsHasDeoptimizationSupportField:
      public BitField<bool, 0, 1> {};  // NOLINT
  class FullCodeFlagsHasDebugBreakSlotsField: public BitField<bool, 1, 1> {};
  class FullCodeFlagsHasRelocInfoForSerialization
      : public BitField<bool, 2, 1> {};
  // Bit 3 in this bitfield is unused.
  class ProfilerTicksField : public BitField<int, 4, 28> {};

  // Flags layout.  BitField<type, shift, size>.
  class ICStateField : public BitField<InlineCacheState, 0, 3> {};
  class CacheHolderField : public BitField<CacheHolderFlag, 3, 2> {};
  class KindField : public BitField<Kind, 5, 5> {};
  class ExtraICStateField
      : public BitField<ExtraICState, 10, PlatformSmiTagging::kSmiValueSize -
                                              10 + 1> {};  // NOLINT

  // KindSpecificFlags1 layout (STUB, BUILTIN and OPTIMIZED_FUNCTION)
  static const int kStackSlotsFirstBit = 0;
  static const int kStackSlotsBitCount = 24;
  static const int kMarkedForDeoptimizationBit =
      kStackSlotsFirstBit + kStackSlotsBitCount;
  static const int kIsTurbofannedBit = kMarkedForDeoptimizationBit + 1;
  static const int kCanHaveWeakObjects = kIsTurbofannedBit + 1;

  STATIC_ASSERT(kStackSlotsFirstBit + kStackSlotsBitCount <= 32);
  STATIC_ASSERT(kCanHaveWeakObjects + 1 <= 32);

  class StackSlotsField: public BitField<int,
      kStackSlotsFirstBit, kStackSlotsBitCount> {};  // NOLINT
  class MarkedForDeoptimizationField
      : public BitField<bool, kMarkedForDeoptimizationBit, 1> {};  // NOLINT
  class IsTurbofannedField : public BitField<bool, kIsTurbofannedBit, 1> {
  };  // NOLINT
  class CanHaveWeakObjectsField
      : public BitField<bool, kCanHaveWeakObjects, 1> {};  // NOLINT

  // KindSpecificFlags2 layout (ALL)
  static const int kIsCrankshaftedBit = 0;
  class IsCrankshaftedField: public BitField<bool,
      kIsCrankshaftedBit, 1> {};  // NOLINT

  // KindSpecificFlags2 layout (STUB and OPTIMIZED_FUNCTION)
  static const int kSafepointTableOffsetFirstBit = kIsCrankshaftedBit + 1;
  static const int kSafepointTableOffsetBitCount = 30;

  STATIC_ASSERT(kSafepointTableOffsetFirstBit +
                kSafepointTableOffsetBitCount <= 32);
  STATIC_ASSERT(1 + kSafepointTableOffsetBitCount <= 32);

  class SafepointTableOffsetField: public BitField<int,
      kSafepointTableOffsetFirstBit,
      kSafepointTableOffsetBitCount> {};  // NOLINT

  // KindSpecificFlags2 layout (FUNCTION)
  class BackEdgeTableOffsetField: public BitField<int,
      kIsCrankshaftedBit + 1, 27> {};  // NOLINT
  class AllowOSRAtLoopNestingLevelField: public BitField<int,
      kIsCrankshaftedBit + 1 + 27, 4> {};  // NOLINT
  STATIC_ASSERT(AllowOSRAtLoopNestingLevelField::kMax >= kMaxLoopNestingMarker);

  static const int kArgumentsBits = 16;
  static const int kMaxArguments = (1 << kArgumentsBits) - 1;

  // This constant should be encodable in an ARM instruction.
  static const int kFlagsNotUsedInLookup = CacheHolderField::kMask;

 private:
  friend class RelocIterator;
  friend class Deoptimizer;  // For FindCodeAgeSequence.

  // Code aging
  byte* FindCodeAgeSequence();
  static void GetCodeAgeAndParity(Code* code, Age* age,
                                  MarkingParity* parity);
  static void GetCodeAgeAndParity(Isolate* isolate, byte* sequence, Age* age,
                                  MarkingParity* parity);
  static Code* GetCodeAgeStub(Isolate* isolate, Age age, MarkingParity parity);

  // Code aging -- platform-specific
  static void PatchPlatformCodeAge(Isolate* isolate,
                                   byte* sequence, Age age,
                                   MarkingParity parity);

  DISALLOW_IMPLICIT_CONSTRUCTORS(Code);
};

class AbstractCode : public HeapObject {
 public:
  // All code kinds and INTERPRETED_FUNCTION.
  enum Kind {
#define DEFINE_CODE_KIND_ENUM(name) name,
    CODE_KIND_LIST(DEFINE_CODE_KIND_ENUM)
#undef DEFINE_CODE_KIND_ENUM
        INTERPRETED_FUNCTION,
  };

  int SourcePosition(int offset);
  int SourceStatementPosition(int offset);

  // Returns the address of the first instruction.
  inline Address instruction_start();

  // Returns the address right after the last instruction.
  inline Address instruction_end();

  // Returns the of the code instructions.
  inline int instruction_size();

  // Returns true if pc is inside this object's instructions.
  inline bool contains(byte* pc);

  // Returns the AbstractCode::Kind of the code.
  inline Kind kind();

  // Calculate the size of the code object to report for log events. This takes
  // the layout of the code object into account.
  inline int ExecutableSize();

  DECLARE_CAST(AbstractCode)
  inline Code* GetCode();
  inline BytecodeArray* GetBytecodeArray();
};

// Dependent code is a singly linked list of fixed arrays. Each array contains
// code objects in weak cells for one dependent group. The suffix of the array
// can be filled with the undefined value if the number of codes is less than
// the length of the array.
//
// +------+-----------------+--------+--------+-----+--------+-----------+-----+
// | next | count & group 1 | code 1 | code 2 | ... | code n | undefined | ... |
// +------+-----------------+--------+--------+-----+--------+-----------+-----+
//    |
//    V
// +------+-----------------+--------+--------+-----+--------+-----------+-----+
// | next | count & group 2 | code 1 | code 2 | ... | code m | undefined | ... |
// +------+-----------------+--------+--------+-----+--------+-----------+-----+
//    |
//    V
// empty_fixed_array()
//
// The list of fixed arrays is ordered by dependency groups.

class DependentCode: public FixedArray {
 public:
  enum DependencyGroup {
    // Group of code that weakly embed this map and depend on being
    // deoptimized when the map is garbage collected.
    kWeakCodeGroup,
    // Group of code that embed a transition to this map, and depend on being
    // deoptimized when the transition is replaced by a new version.
    kTransitionGroup,
    // Group of code that omit run-time prototype checks for prototypes
    // described by this map. The group is deoptimized whenever an object
    // described by this map changes shape (and transitions to a new map),
    // possibly invalidating the assumptions embedded in the code.
    kPrototypeCheckGroup,
    // Group of code that depends on global property values in property cells
    // not being changed.
    kPropertyCellChangedGroup,
    // Group of code that omit run-time type checks for the field(s) introduced
    // by this map.
    kFieldTypeGroup,
    // Group of code that omit run-time type checks for initial maps of
    // constructors.
    kInitialMapChangedGroup,
    // Group of code that depends on tenuring information in AllocationSites
    // not being changed.
    kAllocationSiteTenuringChangedGroup,
    // Group of code that depends on element transition information in
    // AllocationSites not being changed.
    kAllocationSiteTransitionChangedGroup
  };

  static const int kGroupCount = kAllocationSiteTransitionChangedGroup + 1;

  bool Contains(DependencyGroup group, WeakCell* code_cell);
  bool IsEmpty(DependencyGroup group);

  static Handle<DependentCode> InsertCompilationDependencies(
      Handle<DependentCode> entries, DependencyGroup group,
      Handle<Foreign> info);

  static Handle<DependentCode> InsertWeakCode(Handle<DependentCode> entries,
                                              DependencyGroup group,
                                              Handle<WeakCell> code_cell);

  void UpdateToFinishedCode(DependencyGroup group, Foreign* info,
                            WeakCell* code_cell);

  void RemoveCompilationDependencies(DependentCode::DependencyGroup group,
                                     Foreign* info);

  void DeoptimizeDependentCodeGroup(Isolate* isolate,
                                    DependentCode::DependencyGroup group);

  bool MarkCodeForDeoptimization(Isolate* isolate,
                                 DependentCode::DependencyGroup group);

  // The following low-level accessors should only be used by this class
  // and the mark compact collector.
  inline DependentCode* next_link();
  inline void set_next_link(DependentCode* next);
  inline int count();
  inline void set_count(int value);
  inline DependencyGroup group();
  inline void set_group(DependencyGroup group);
  inline Object* object_at(int i);
  inline void set_object_at(int i, Object* object);
  inline void clear_at(int i);
  inline void copy(int from, int to);
  DECLARE_CAST(DependentCode)

  static const char* DependencyGroupName(DependencyGroup group);
  static void SetMarkedForDeoptimization(Code* code, DependencyGroup group);

 private:
  static Handle<DependentCode> Insert(Handle<DependentCode> entries,
                                      DependencyGroup group,
                                      Handle<Object> object);
  static Handle<DependentCode> New(DependencyGroup group, Handle<Object> object,
                                   Handle<DependentCode> next);
  static Handle<DependentCode> EnsureSpace(Handle<DependentCode> entries);
  // Compact by removing cleared weak cells and return true if there was
  // any cleared weak cell.
  bool Compact();
  static int Grow(int number_of_entries) {
    if (number_of_entries < 5) return number_of_entries + 1;
    return number_of_entries * 5 / 4;
  }
  inline int flags();
  inline void set_flags(int flags);
  class GroupField : public BitField<int, 0, 3> {};
  class CountField : public BitField<int, 3, 27> {};
  STATIC_ASSERT(kGroupCount <= GroupField::kMax + 1);
  static const int kNextLinkIndex = 0;
  static const int kFlagsIndex = 1;
  static const int kCodesStartIndex = 2;
};


class PrototypeInfo;


// All heap objects have a Map that describes their structure.
//  A Map contains information about:
//  - Size information about the object
//  - How to iterate over an object (for garbage collection)
class Map: public HeapObject {
 public:
  // Instance size.
  // Size in bytes or kVariableSizeSentinel if instances do not have
  // a fixed size.
  inline int instance_size();
  inline void set_instance_size(int value);

  // Only to clear an unused byte, remove once byte is used.
  inline void clear_unused();

  // [inobject_properties_or_constructor_function_index]: Provides access
  // to the inobject properties in case of JSObject maps, or the constructor
  // function index in case of primitive maps.
  inline int inobject_properties_or_constructor_function_index();
  inline void set_inobject_properties_or_constructor_function_index(int value);
  // Count of properties allocated in the object (JSObject only).
  inline int GetInObjectProperties();
  inline void SetInObjectProperties(int value);
  // Index of the constructor function in the native context (primitives only),
  // or the special sentinel value to indicate that there is no object wrapper
  // for the primitive (i.e. in case of null or undefined).
  static const int kNoConstructorFunctionIndex = 0;
  inline int GetConstructorFunctionIndex();
  inline void SetConstructorFunctionIndex(int value);
  static MaybeHandle<JSFunction> GetConstructorFunction(
      Handle<Map> map, Handle<Context> native_context);

  // Retrieve interceptors.
  inline InterceptorInfo* GetNamedInterceptor();
  inline InterceptorInfo* GetIndexedInterceptor();

  // Instance type.
  inline InstanceType instance_type();
  inline void set_instance_type(InstanceType value);

  // Tells how many unused property fields are available in the
  // instance (only used for JSObject in fast mode).
  inline int unused_property_fields();
  inline void set_unused_property_fields(int value);

  // Bit field.
  inline byte bit_field() const;
  inline void set_bit_field(byte value);

  // Bit field 2.
  inline byte bit_field2() const;
  inline void set_bit_field2(byte value);

  // Bit field 3.
  inline uint32_t bit_field3() const;
  inline void set_bit_field3(uint32_t bits);

  class EnumLengthBits:             public BitField<int,
      0, kDescriptorIndexBitCount> {};  // NOLINT
  class NumberOfOwnDescriptorsBits: public BitField<int,
      kDescriptorIndexBitCount, kDescriptorIndexBitCount> {};  // NOLINT
  STATIC_ASSERT(kDescriptorIndexBitCount + kDescriptorIndexBitCount == 20);
  class DictionaryMap : public BitField<bool, 20, 1> {};
  class OwnsDescriptors : public BitField<bool, 21, 1> {};
  class HasHiddenPrototype : public BitField<bool, 22, 1> {};
  class Deprecated : public BitField<bool, 23, 1> {};
  class IsUnstable : public BitField<bool, 24, 1> {};
  class IsMigrationTarget : public BitField<bool, 25, 1> {};
  // Bit 26 is free.
  class NewTargetIsBase : public BitField<bool, 27, 1> {};
  // Bit 28 is free.

  // Keep this bit field at the very end for better code in
  // Builtins::kJSConstructStubGeneric stub.
  // This counter is used for in-object slack tracking.
  // The in-object slack tracking is considered enabled when the counter is
  // non zero. The counter only has a valid count for initial maps. For
  // transitioned maps only kNoSlackTracking has a meaning, namely that inobject
  // slack tracking already finished for the transition tree. Any other value
  // indicates that either inobject slack tracking is still in progress, or that
  // the map isn't part of the transition tree anymore.
  class ConstructionCounter : public BitField<int, 29, 3> {};
  static const int kSlackTrackingCounterStart = 7;
  static const int kSlackTrackingCounterEnd = 1;
  static const int kNoSlackTracking = 0;
  STATIC_ASSERT(kSlackTrackingCounterStart <= ConstructionCounter::kMax);


  // Inobject slack tracking is the way to reclaim unused inobject space.
  //
  // The instance size is initially determined by adding some slack to
  // expected_nof_properties (to allow for a few extra properties added
  // after the constructor). There is no guarantee that the extra space
  // will not be wasted.
  //
  // Here is the algorithm to reclaim the unused inobject space:
  // - Detect the first constructor call for this JSFunction.
  //   When it happens enter the "in progress" state: initialize construction
  //   counter in the initial_map.
  // - While the tracking is in progress initialize unused properties of a new
  //   object with one_pointer_filler_map instead of undefined_value (the "used"
  //   part is initialized with undefined_value as usual). This way they can
  //   be resized quickly and safely.
  // - Once enough objects have been created  compute the 'slack'
  //   (traverse the map transition tree starting from the
  //   initial_map and find the lowest value of unused_property_fields).
  // - Traverse the transition tree again and decrease the instance size
  //   of every map. Existing objects will resize automatically (they are
  //   filled with one_pointer_filler_map). All further allocations will
  //   use the adjusted instance size.
  // - SharedFunctionInfo's expected_nof_properties left unmodified since
  //   allocations made using different closures could actually create different
  //   kind of objects (see prototype inheritance pattern).
  //
  //  Important: inobject slack tracking is not attempted during the snapshot
  //  creation.

  static const int kGenerousAllocationCount =
      kSlackTrackingCounterStart - kSlackTrackingCounterEnd + 1;

  // Starts the tracking by initializing object constructions countdown counter.
  void StartInobjectSlackTracking();

  // True if the object constructions countdown counter is a range
  // [kSlackTrackingCounterEnd, kSlackTrackingCounterStart].
  inline bool IsInobjectSlackTrackingInProgress();

  // Does the tracking step.
  inline void InobjectSlackTrackingStep();

  // Completes inobject slack tracking for the transition tree starting at this
  // initial map.
  void CompleteInobjectSlackTracking();

  // Tells whether the object in the prototype property will be used
  // for instances created from this function.  If the prototype
  // property is set to a value that is not a JSObject, the prototype
  // property will not be used to create instances of the function.
  // See ECMA-262, 13.2.2.
  inline void set_non_instance_prototype(bool value);
  inline bool has_non_instance_prototype();

  // Tells whether the instance has a [[Construct]] internal method.
  // This property is implemented according to ES6, section 7.2.4.
  inline void set_is_constructor(bool value);
  inline bool is_constructor() const;

  // Tells whether the instance with this map has a hidden prototype.
  inline void set_has_hidden_prototype(bool value);
  inline bool has_hidden_prototype() const;

  // Records and queries whether the instance has a named interceptor.
  inline void set_has_named_interceptor();
  inline bool has_named_interceptor();

  // Records and queries whether the instance has an indexed interceptor.
  inline void set_has_indexed_interceptor();
  inline bool has_indexed_interceptor();

  // Tells whether the instance is undetectable.
  // An undetectable object is a special class of JSObject: 'typeof' operator
  // returns undefined, ToBoolean returns false. Otherwise it behaves like
  // a normal JS object.  It is useful for implementing undetectable
  // document.all in Firefox & Safari.
  // See https://bugzilla.mozilla.org/show_bug.cgi?id=248549.
  inline void set_is_undetectable();
  inline bool is_undetectable();

  // Tells whether the instance has a [[Call]] internal method.
  // This property is implemented according to ES6, section 7.2.3.
  inline void set_is_callable();
  inline bool is_callable() const;

  inline void set_new_target_is_base(bool value);
  inline bool new_target_is_base();
  inline void set_is_extensible(bool value);
  inline bool is_extensible();
  inline void set_is_prototype_map(bool value);
  inline bool is_prototype_map() const;

  inline void set_elements_kind(ElementsKind elements_kind);
  inline ElementsKind elements_kind();

  // Tells whether the instance has fast elements that are only Smis.
  inline bool has_fast_smi_elements();

  // Tells whether the instance has fast elements.
  inline bool has_fast_object_elements();
  inline bool has_fast_smi_or_object_elements();
  inline bool has_fast_double_elements();
  inline bool has_fast_elements();
  inline bool has_sloppy_arguments_elements();
  inline bool has_fast_string_wrapper_elements();
  inline bool has_fixed_typed_array_elements();
  inline bool has_dictionary_elements();

  static bool IsValidElementsTransition(ElementsKind from_kind,
                                        ElementsKind to_kind);

  // Returns true if the current map doesn't have DICTIONARY_ELEMENTS but if a
  // map with DICTIONARY_ELEMENTS was found in the prototype chain.
  bool DictionaryElementsInPrototypeChainOnly();

  inline Map* ElementsTransitionMap();

  inline FixedArrayBase* GetInitialElements();

  // [raw_transitions]: Provides access to the transitions storage field.
  // Don't call set_raw_transitions() directly to overwrite transitions, use
  // the TransitionArray::ReplaceTransitions() wrapper instead!
  DECL_ACCESSORS(raw_transitions, Object)
  // [prototype_info]: Per-prototype metadata. Aliased with transitions
  // (which prototype maps don't have).
  DECL_ACCESSORS(prototype_info, Object)
  // PrototypeInfo is created lazily using this helper (which installs it on
  // the given prototype's map).
  static Handle<PrototypeInfo> GetOrCreatePrototypeInfo(
      Handle<JSObject> prototype, Isolate* isolate);
  static Handle<PrototypeInfo> GetOrCreatePrototypeInfo(
      Handle<Map> prototype_map, Isolate* isolate);

  // [prototype chain validity cell]: Associated with a prototype object,
  // stored in that object's map's PrototypeInfo, indicates that prototype
  // chains through this object are currently valid. The cell will be
  // invalidated and replaced when the prototype chain changes.
  static Handle<Cell> GetOrCreatePrototypeChainValidityCell(Handle<Map> map,
                                                            Isolate* isolate);
  static const int kPrototypeChainValid = 0;
  static const int kPrototypeChainInvalid = 1;

  Map* FindRootMap();
  Map* FindFieldOwner(int descriptor);

  inline int GetInObjectPropertyOffset(int index);

  int NumberOfFields();

  // TODO(ishell): candidate with JSObject::MigrateToMap().
  bool InstancesNeedRewriting(Map* target, int target_number_of_fields,
                              int target_inobject, int target_unused,
                              int* old_number_of_fields);
  // TODO(ishell): moveit!
  static Handle<Map> GeneralizeAllFieldRepresentations(Handle<Map> map);
  MUST_USE_RESULT static Handle<FieldType> GeneralizeFieldType(
      Representation rep1, Handle<FieldType> type1, Representation rep2,
      Handle<FieldType> type2, Isolate* isolate);
  static void GeneralizeFieldType(Handle<Map> map, int modify_index,
                                  Representation new_representation,
                                  Handle<FieldType> new_field_type);
  static Handle<Map> ReconfigureProperty(Handle<Map> map, int modify_index,
                                         PropertyKind new_kind,
                                         PropertyAttributes new_attributes,
                                         Representation new_representation,
                                         Handle<FieldType> new_field_type,
                                         StoreMode store_mode);
  static Handle<Map> CopyGeneralizeAllRepresentations(
      Handle<Map> map, int modify_index, StoreMode store_mode,
      PropertyKind kind, PropertyAttributes attributes, const char* reason);

  static Handle<Map> PrepareForDataProperty(Handle<Map> old_map,
                                            int descriptor_number,
                                            Handle<Object> value);

  static Handle<Map> Normalize(Handle<Map> map, PropertyNormalizationMode mode,
                               const char* reason);

  // Tells whether the map is used for JSObjects in dictionary mode (ie
  // normalized objects, ie objects for which HasFastProperties returns false).
  // A map can never be used for both dictionary mode and fast mode JSObjects.
  // False by default and for HeapObjects that are not JSObjects.
  inline void set_dictionary_map(bool value);
  inline bool is_dictionary_map();

  // Tells whether the instance needs security checks when accessing its
  // properties.
  inline void set_is_access_check_needed(bool access_check_needed);
  inline bool is_access_check_needed();

  // Returns true if map has a non-empty stub code cache.
  inline bool has_code_cache();

  // [prototype]: implicit prototype object.
  DECL_ACCESSORS(prototype, Object)
  // TODO(jkummerow): make set_prototype private.
  static void SetPrototype(
      Handle<Map> map, Handle<Object> prototype,
      PrototypeOptimizationMode proto_mode = FAST_PROTOTYPE);

  // [constructor]: points back to the function responsible for this map.
  // The field overlaps with the back pointer. All maps in a transition tree
  // have the same constructor, so maps with back pointers can walk the
  // back pointer chain until they find the map holding their constructor.
  DECL_ACCESSORS(constructor_or_backpointer, Object)
  inline Object* GetConstructor() const;
  inline void SetConstructor(Object* constructor,
                             WriteBarrierMode mode = UPDATE_WRITE_BARRIER);
  // [back pointer]: points back to the parent map from which a transition
  // leads to this map. The field overlaps with the constructor (see above).
  inline Object* GetBackPointer();
  inline void SetBackPointer(Object* value,
                             WriteBarrierMode mode = UPDATE_WRITE_BARRIER);

  // [instance descriptors]: describes the object.
  DECL_ACCESSORS(instance_descriptors, DescriptorArray)

  // [layout descriptor]: describes the object layout.
  DECL_ACCESSORS(layout_descriptor, LayoutDescriptor)
  // |layout descriptor| accessor which can be used from GC.
  inline LayoutDescriptor* layout_descriptor_gc_safe();
  inline bool HasFastPointerLayout() const;

  // |layout descriptor| accessor that is safe to call even when
  // FLAG_unbox_double_fields is disabled (in this case Map does not contain
  // |layout_descriptor| field at all).
  inline LayoutDescriptor* GetLayoutDescriptor();

  inline void UpdateDescriptors(DescriptorArray* descriptors,
                                LayoutDescriptor* layout_descriptor);
  inline void InitializeDescriptors(DescriptorArray* descriptors,
                                    LayoutDescriptor* layout_descriptor);

  // [stub cache]: contains stubs compiled for this map.
  DECL_ACCESSORS(code_cache, Object)

  // [dependent code]: list of optimized codes that weakly embed this map.
  DECL_ACCESSORS(dependent_code, DependentCode)

  // [weak cell cache]: cache that stores a weak cell pointing to this map.
  DECL_ACCESSORS(weak_cell_cache, Object)

  inline PropertyDetails GetLastDescriptorDetails();

  inline int LastAdded();

  inline int NumberOfOwnDescriptors();
  inline void SetNumberOfOwnDescriptors(int number);

  inline Cell* RetrieveDescriptorsPointer();

  // Checks whether all properties are stored either in the map or on the object
  // (inobject, properties, or elements backing store), requiring no special
  // checks.
  bool OnlyHasSimpleProperties();
  inline int EnumLength();
  inline void SetEnumLength(int length);

  inline bool owns_descriptors();
  inline void set_owns_descriptors(bool owns_descriptors);
  inline void mark_unstable();
  inline bool is_stable();
  inline void set_migration_target(bool value);
  inline bool is_migration_target();
  inline void set_construction_counter(int value);
  inline int construction_counter();
  inline void deprecate();
  inline bool is_deprecated();
  inline bool CanBeDeprecated();
  // Returns a non-deprecated version of the input. If the input was not
  // deprecated, it is directly returned. Otherwise, the non-deprecated version
  // is found by re-transitioning from the root of the transition tree using the
  // descriptor array of the map. Returns MaybeHandle<Map>() if no updated map
  // is found.
  static MaybeHandle<Map> TryUpdate(Handle<Map> map) WARN_UNUSED_RESULT;

  // Returns a non-deprecated version of the input. This method may deprecate
  // existing maps along the way if encodings conflict. Not for use while
  // gathering type feedback. Use TryUpdate in those cases instead.
  static Handle<Map> Update(Handle<Map> map);

  static inline Handle<Map> CopyInitialMap(Handle<Map> map);
  static Handle<Map> CopyInitialMap(Handle<Map> map, int instance_size,
                                    int in_object_properties,
                                    int unused_property_fields);
  static Handle<Map> CopyDropDescriptors(Handle<Map> map);
  static Handle<Map> CopyInsertDescriptor(Handle<Map> map,
                                          Descriptor* descriptor,
                                          TransitionFlag flag);

  MUST_USE_RESULT static MaybeHandle<Map> CopyWithField(
      Handle<Map> map, Handle<Name> name, Handle<FieldType> type,
      PropertyAttributes attributes, Representation representation,
      TransitionFlag flag);

  MUST_USE_RESULT static MaybeHandle<Map> CopyWithConstant(
      Handle<Map> map,
      Handle<Name> name,
      Handle<Object> constant,
      PropertyAttributes attributes,
      TransitionFlag flag);

  // Returns a new map with all transitions dropped from the given map and
  // the ElementsKind set.
  static Handle<Map> TransitionElementsTo(Handle<Map> map,
                                          ElementsKind to_kind);

  static Handle<Map> AsElementsKind(Handle<Map> map, ElementsKind kind);

  static Handle<Map> CopyAsElementsKind(Handle<Map> map,
                                        ElementsKind kind,
                                        TransitionFlag flag);

  static Handle<Map> AsLanguageMode(Handle<Map> initial_map,
                                    LanguageMode language_mode,
                                    FunctionKind kind);


  static Handle<Map> CopyForPreventExtensions(Handle<Map> map,
                                              PropertyAttributes attrs_to_add,
                                              Handle<Symbol> transition_marker,
                                              const char* reason);

  static Handle<Map> FixProxy(Handle<Map> map, InstanceType type, int size);


  // Maximal number of fast properties. Used to restrict the number of map
  // transitions to avoid an explosion in the number of maps for objects used as
  // dictionaries.
  inline bool TooManyFastProperties(StoreFromKeyed store_mode);
  static Handle<Map> TransitionToDataProperty(Handle<Map> map,
                                              Handle<Name> name,
                                              Handle<Object> value,
                                              PropertyAttributes attributes,
                                              StoreFromKeyed store_mode);
  static Handle<Map> TransitionToAccessorProperty(
      Isolate* isolate, Handle<Map> map, Handle<Name> name, int descriptor,
      Handle<Object> getter, Handle<Object> setter,
      PropertyAttributes attributes);
  static Handle<Map> ReconfigureExistingProperty(Handle<Map> map,
                                                 int descriptor,
                                                 PropertyKind kind,
                                                 PropertyAttributes attributes);

  inline void AppendDescriptor(Descriptor* desc);

  // Returns a copy of the map, prepared for inserting into the transition
  // tree (if the |map| owns descriptors then the new one will share
  // descriptors with |map|).
  static Handle<Map> CopyForTransition(Handle<Map> map, const char* reason);

  // Returns a copy of the map, with all transitions dropped from the
  // instance descriptors.
  static Handle<Map> Copy(Handle<Map> map, const char* reason);
  static Handle<Map> Create(Isolate* isolate, int inobject_properties);

  // Returns the next free property index (only valid for FAST MODE).
  int NextFreePropertyIndex();

  // Returns the number of properties described in instance_descriptors
  // filtering out properties with the specified attributes.
  int NumberOfDescribedProperties(DescriptorFlag which = OWN_DESCRIPTORS,
                                  PropertyFilter filter = ALL_PROPERTIES);

  DECLARE_CAST(Map)

  // Code cache operations.

  // Clears the code cache.
  inline void ClearCodeCache(Heap* heap);

  // Update code cache.
  static void UpdateCodeCache(Handle<Map> map,
                              Handle<Name> name,
                              Handle<Code> code);

  // Extend the descriptor array of the map with the list of descriptors.
  // In case of duplicates, the latest descriptor is used.
  static void AppendCallbackDescriptors(Handle<Map> map,
                                        Handle<Object> descriptors);

  static inline int SlackForArraySize(int old_size, int size_limit);

  static void EnsureDescriptorSlack(Handle<Map> map, int slack);

  Code* LookupInCodeCache(Name* name, Code::Flags code);

  // Computes a hash value for this map, to be used in HashTables and such.
  int Hash();

  // Returns the map that this map transitions to if its elements_kind
  // is changed to |elements_kind|, or NULL if no such map is cached yet.
  // |safe_to_add_transitions| is set to false if adding transitions is not
  // allowed.
  Map* LookupElementsTransitionMap(ElementsKind elements_kind);

  // Returns the transitioned map for this map with the most generic
  // elements_kind that's found in |candidates|, or null handle if no match is
  // found at all.
  static Handle<Map> FindTransitionedMap(Handle<Map> map,
                                         MapHandleList* candidates);

  inline bool CanTransition();

  inline bool IsBooleanMap();
  inline bool IsPrimitiveMap();
  inline bool IsJSReceiverMap();
  inline bool IsJSObjectMap();
  inline bool IsJSArrayMap();
  inline bool IsJSFunctionMap();
  inline bool IsStringMap();
  inline bool IsJSProxyMap();
  inline bool IsJSGlobalProxyMap();
  inline bool IsJSGlobalObjectMap();
  inline bool IsJSTypedArrayMap();
  inline bool IsJSDataViewMap();

  inline bool CanOmitMapChecks();

  static void AddDependentCode(Handle<Map> map,
                               DependentCode::DependencyGroup group,
                               Handle<Code> code);

  bool IsMapInArrayPrototypeChain();

  static Handle<WeakCell> WeakCellForMap(Handle<Map> map);

  // Dispatched behavior.
  DECLARE_PRINTER(Map)
  DECLARE_VERIFIER(Map)

#ifdef VERIFY_HEAP
  void DictionaryMapVerify();
  void VerifyOmittedMapChecks();
#endif

  inline int visitor_id();
  inline void set_visitor_id(int visitor_id);

  static Handle<Map> TransitionToPrototype(Handle<Map> map,
                                           Handle<Object> prototype,
                                           PrototypeOptimizationMode mode);

  static const int kMaxPreAllocatedPropertyFields = 255;

  // Layout description.
  static const int kInstanceSizesOffset = HeapObject::kHeaderSize;
  static const int kInstanceAttributesOffset = kInstanceSizesOffset + kIntSize;
  static const int kBitField3Offset = kInstanceAttributesOffset + kIntSize;
  static const int kPrototypeOffset = kBitField3Offset + kPointerSize;
  static const int kConstructorOrBackPointerOffset =
      kPrototypeOffset + kPointerSize;
  // When there is only one transition, it is stored directly in this field;
  // otherwise a transition array is used.
  // For prototype maps, this slot is used to store this map's PrototypeInfo
  // struct.
  static const int kTransitionsOrPrototypeInfoOffset =
      kConstructorOrBackPointerOffset + kPointerSize;
  static const int kDescriptorsOffset =
      kTransitionsOrPrototypeInfoOffset + kPointerSize;
#if V8_DOUBLE_FIELDS_UNBOXING
  static const int kLayoutDecriptorOffset = kDescriptorsOffset + kPointerSize;
  static const int kCodeCacheOffset = kLayoutDecriptorOffset + kPointerSize;
#else
  static const int kLayoutDecriptorOffset = 1;  // Must not be ever accessed.
  static const int kCodeCacheOffset = kDescriptorsOffset + kPointerSize;
#endif
  static const int kDependentCodeOffset = kCodeCacheOffset + kPointerSize;
  static const int kWeakCellCacheOffset = kDependentCodeOffset + kPointerSize;
  static const int kSize = kWeakCellCacheOffset + kPointerSize;

  // Layout of pointer fields. Heap iteration code relies on them
  // being continuously allocated.
  static const int kPointerFieldsBeginOffset = Map::kPrototypeOffset;
  static const int kPointerFieldsEndOffset = kSize;

  // Byte offsets within kInstanceSizesOffset.
  static const int kInstanceSizeOffset = kInstanceSizesOffset + 0;
  static const int kInObjectPropertiesOrConstructorFunctionIndexByte = 1;
  static const int kInObjectPropertiesOrConstructorFunctionIndexOffset =
      kInstanceSizesOffset + kInObjectPropertiesOrConstructorFunctionIndexByte;
  // Note there is one byte available for use here.
  static const int kUnusedByte = 2;
  static const int kUnusedOffset = kInstanceSizesOffset + kUnusedByte;
  static const int kVisitorIdByte = 3;
  static const int kVisitorIdOffset = kInstanceSizesOffset + kVisitorIdByte;

  // Byte offsets within kInstanceAttributesOffset attributes.
#if V8_TARGET_LITTLE_ENDIAN
  // Order instance type and bit field together such that they can be loaded
  // together as a 16-bit word with instance type in the lower 8 bits regardless
  // of endianess. Also provide endian-independent offset to that 16-bit word.
  static const int kInstanceTypeOffset = kInstanceAttributesOffset + 0;
  static const int kBitFieldOffset = kInstanceAttributesOffset + 1;
#else
  static const int kBitFieldOffset = kInstanceAttributesOffset + 0;
  static const int kInstanceTypeOffset = kInstanceAttributesOffset + 1;
#endif
  static const int kInstanceTypeAndBitFieldOffset =
      kInstanceAttributesOffset + 0;
  static const int kBitField2Offset = kInstanceAttributesOffset + 2;
  static const int kUnusedPropertyFieldsByte = 3;
  static const int kUnusedPropertyFieldsOffset = kInstanceAttributesOffset + 3;

  STATIC_ASSERT(kInstanceTypeAndBitFieldOffset ==
                Internals::kMapInstanceTypeAndBitFieldOffset);

  // Bit positions for bit field.
  static const int kHasNonInstancePrototype = 0;
  static const int kIsCallable = 1;
  static const int kHasNamedInterceptor = 2;
  static const int kHasIndexedInterceptor = 3;
  static const int kIsUndetectable = 4;
  static const int kIsAccessCheckNeeded = 5;
  static const int kIsConstructor = 6;
  // Bit 7 is free.

  // Bit positions for bit field 2
  static const int kIsExtensible = 0;
  // Bit 1 is free.
  class IsPrototypeMapBits : public BitField<bool, 2, 1> {};
  class ElementsKindBits: public BitField<ElementsKind, 3, 5> {};

  // Derived values from bit field 2
  static const int8_t kMaximumBitField2FastElementValue = static_cast<int8_t>(
      (FAST_ELEMENTS + 1) << Map::ElementsKindBits::kShift) - 1;
  static const int8_t kMaximumBitField2FastSmiElementValue =
      static_cast<int8_t>((FAST_SMI_ELEMENTS + 1) <<
                          Map::ElementsKindBits::kShift) - 1;
  static const int8_t kMaximumBitField2FastHoleyElementValue =
      static_cast<int8_t>((FAST_HOLEY_ELEMENTS + 1) <<
                          Map::ElementsKindBits::kShift) - 1;
  static const int8_t kMaximumBitField2FastHoleySmiElementValue =
      static_cast<int8_t>((FAST_HOLEY_SMI_ELEMENTS + 1) <<
                          Map::ElementsKindBits::kShift) - 1;

  typedef FixedBodyDescriptor<kPointerFieldsBeginOffset,
                              kPointerFieldsEndOffset,
                              kSize> BodyDescriptor;

  // Compares this map to another to see if they describe equivalent objects.
  // If |mode| is set to CLEAR_INOBJECT_PROPERTIES, |other| is treated as if
  // it had exactly zero inobject properties.
  // The "shared" flags of both this map and |other| are ignored.
  bool EquivalentToForNormalization(Map* other, PropertyNormalizationMode mode);

  // Returns true if given field is unboxed double.
  inline bool IsUnboxedDoubleField(FieldIndex index);

#if TRACE_MAPS
  static void TraceTransition(const char* what, Map* from, Map* to, Name* name);
  static void TraceAllTransitions(Map* map);
#endif

  static inline Handle<Map> AddMissingTransitionsForTesting(
      Handle<Map> split_map, Handle<DescriptorArray> descriptors,
      Handle<LayoutDescriptor> full_layout_descriptor);

 private:
  static void ConnectTransition(Handle<Map> parent, Handle<Map> child,
                                Handle<Name> name, SimpleTransitionFlag flag);

  bool EquivalentToForTransition(Map* other);
  static Handle<Map> RawCopy(Handle<Map> map, int instance_size);
  static Handle<Map> ShareDescriptor(Handle<Map> map,
                                     Handle<DescriptorArray> descriptors,
                                     Descriptor* descriptor);
  static Handle<Map> AddMissingTransitions(
      Handle<Map> map, Handle<DescriptorArray> descriptors,
      Handle<LayoutDescriptor> full_layout_descriptor);
  static void InstallDescriptors(
      Handle<Map> parent_map, Handle<Map> child_map, int new_descriptor,
      Handle<DescriptorArray> descriptors,
      Handle<LayoutDescriptor> full_layout_descriptor);
  static Handle<Map> CopyAddDescriptor(Handle<Map> map,
                                       Descriptor* descriptor,
                                       TransitionFlag flag);
  static Handle<Map> CopyReplaceDescriptors(
      Handle<Map> map, Handle<DescriptorArray> descriptors,
      Handle<LayoutDescriptor> layout_descriptor, TransitionFlag flag,
      MaybeHandle<Name> maybe_name, const char* reason,
      SimpleTransitionFlag simple_flag);

  static Handle<Map> CopyReplaceDescriptor(Handle<Map> map,
                                           Handle<DescriptorArray> descriptors,
                                           Descriptor* descriptor,
                                           int index,
                                           TransitionFlag flag);
  static MUST_USE_RESULT MaybeHandle<Map> TryReconfigureExistingProperty(
      Handle<Map> map, int descriptor, PropertyKind kind,
      PropertyAttributes attributes, const char** reason);

  static Handle<Map> CopyNormalized(Handle<Map> map,
                                    PropertyNormalizationMode mode);

  // Fires when the layout of an object with a leaf map changes.
  // This includes adding transitions to the leaf map or changing
  // the descriptor array.
  inline void NotifyLeafMapLayoutChange();

  void DeprecateTransitionTree();

  void ReplaceDescriptors(DescriptorArray* new_descriptors,
                          LayoutDescriptor* new_layout_descriptor);


  Map* FindLastMatchMap(int verbatim, int length, DescriptorArray* descriptors);

  // Update field type of the given descriptor to new representation and new
  // type. The type must be prepared for storing in descriptor array:
  // it must be either a simple type or a map wrapped in a weak cell.
  void UpdateFieldType(int descriptor_number, Handle<Name> name,
                       Representation new_representation,
                       Handle<Object> new_wrapped_type);

  void PrintReconfiguration(FILE* file, int modify_index, PropertyKind kind,
                            PropertyAttributes attributes);
  void PrintGeneralization(FILE* file, const char* reason, int modify_index,
                           int split, int descriptors, bool constant_to_field,
                           Representation old_representation,
                           Representation new_representation,
                           MaybeHandle<FieldType> old_field_type,
                           MaybeHandle<Object> old_value,
                           MaybeHandle<FieldType> new_field_type,
                           MaybeHandle<Object> new_value);

  static const int kFastPropertiesSoftLimit = 12;
  static const int kMaxFastProperties = 128;

  DISALLOW_IMPLICIT_CONSTRUCTORS(Map);
};


// An abstract superclass, a marker class really, for simple structure classes.
// It doesn't carry much functionality but allows struct classes to be
// identified in the type system.
class Struct: public HeapObject {
 public:
  inline void InitializeBody(int object_size);
  DECLARE_CAST(Struct)
};


// A simple one-element struct, useful where smis need to be boxed.
class Box : public Struct {
 public:
  // [value]: the boxed contents.
  DECL_ACCESSORS(value, Object)

  DECLARE_CAST(Box)

  // Dispatched behavior.
  DECLARE_PRINTER(Box)
  DECLARE_VERIFIER(Box)

  static const int kValueOffset = HeapObject::kHeaderSize;
  static const int kSize = kValueOffset + kPointerSize;

 private:
  DISALLOW_IMPLICIT_CONSTRUCTORS(Box);
};


// Container for metadata stored on each prototype map.
class PrototypeInfo : public Struct {
 public:
  static const int UNREGISTERED = -1;

  // [prototype_users]: WeakFixedArray containing maps using this prototype,
  // or Smi(0) if uninitialized.
  DECL_ACCESSORS(prototype_users, Object)
  // [registry_slot]: Slot in prototype's user registry where this user
  // is stored. Returns UNREGISTERED if this prototype has not been registered.
  inline int registry_slot() const;
  inline void set_registry_slot(int slot);
  // [validity_cell]: Cell containing the validity bit for prototype chains
  // going through this object, or Smi(0) if uninitialized.
  // When a prototype object changes its map, then both its own validity cell
  // and those of all "downstream" prototypes are invalidated; handlers for a
  // given receiver embed the currently valid cell for that receiver's prototype
  // during their compilation and check it on execution.
  DECL_ACCESSORS(validity_cell, Object)

  DECLARE_CAST(PrototypeInfo)

  // Dispatched behavior.
  DECLARE_PRINTER(PrototypeInfo)
  DECLARE_VERIFIER(PrototypeInfo)

  static const int kPrototypeUsersOffset = HeapObject::kHeaderSize;
  static const int kRegistrySlotOffset = kPrototypeUsersOffset + kPointerSize;
  static const int kValidityCellOffset = kRegistrySlotOffset + kPointerSize;
  static const int kConstructorNameOffset = kValidityCellOffset + kPointerSize;
  static const int kSize = kConstructorNameOffset + kPointerSize;

 private:
  DISALLOW_IMPLICIT_CONSTRUCTORS(PrototypeInfo);
};


// Pair used to store both a ScopeInfo and an extension object in the extension
// slot of a block context. Needed in the rare case where a declaration block
// scope (a "varblock" as used to desugar parameter destructuring) also contains
// a sloppy direct eval. (In no other case both are needed at the same time.)
class SloppyBlockWithEvalContextExtension : public Struct {
 public:
  // [scope_info]: Scope info.
  DECL_ACCESSORS(scope_info, ScopeInfo)
  // [extension]: Extension object.
  DECL_ACCESSORS(extension, JSObject)

  DECLARE_CAST(SloppyBlockWithEvalContextExtension)

  // Dispatched behavior.
  DECLARE_PRINTER(SloppyBlockWithEvalContextExtension)
  DECLARE_VERIFIER(SloppyBlockWithEvalContextExtension)

  static const int kScopeInfoOffset = HeapObject::kHeaderSize;
  static const int kExtensionOffset = kScopeInfoOffset + kPointerSize;
  static const int kSize = kExtensionOffset + kPointerSize;

 private:
  DISALLOW_IMPLICIT_CONSTRUCTORS(SloppyBlockWithEvalContextExtension);
};


// Script describes a script which has been added to the VM.
class Script: public Struct {
 public:
  // Script types.
  enum Type {
    TYPE_NATIVE = 0,
    TYPE_EXTENSION = 1,
    TYPE_NORMAL = 2
  };

  // Script compilation types.
  enum CompilationType {
    COMPILATION_TYPE_HOST = 0,
    COMPILATION_TYPE_EVAL = 1
  };

  // Script compilation state.
  enum CompilationState {
    COMPILATION_STATE_INITIAL = 0,
    COMPILATION_STATE_COMPILED = 1
  };

  // [source]: the script source.
  DECL_ACCESSORS(source, Object)

  // [name]: the script name.
  DECL_ACCESSORS(name, Object)

  // [id]: the script id.
  DECL_INT_ACCESSORS(id)

  // [line_offset]: script line offset in resource from where it was extracted.
  DECL_INT_ACCESSORS(line_offset)

  // [column_offset]: script column offset in resource from where it was
  // extracted.
  DECL_INT_ACCESSORS(column_offset)

  // [context_data]: context data for the context this script was compiled in.
  DECL_ACCESSORS(context_data, Object)

  // [wrapper]: the wrapper cache.  This is either undefined or a WeakCell.
  DECL_ACCESSORS(wrapper, HeapObject)

  // [type]: the script type.
  DECL_INT_ACCESSORS(type)

  // [line_ends]: FixedArray of line ends positions.
  DECL_ACCESSORS(line_ends, Object)

  // [eval_from_shared]: for eval scripts the shared function info for the
  // function from which eval was called.
  DECL_ACCESSORS(eval_from_shared, Object)

  // [eval_from_position]: the source position in the code for the function
  // from which eval was called, as positive integer. Or the code offset in the
  // code from which eval was called, as negative integer.
  DECL_INT_ACCESSORS(eval_from_position)

  // [shared_function_infos]: weak fixed array containing all shared
  // function infos created from this script.
  DECL_ACCESSORS(shared_function_infos, Object)

  // [flags]: Holds an exciting bitfield.
  DECL_INT_ACCESSORS(flags)

  // [source_url]: sourceURL from magic comment
  DECL_ACCESSORS(source_url, Object)

  // [source_url]: sourceMappingURL magic comment
  DECL_ACCESSORS(source_mapping_url, Object)

  // [compilation_type]: how the the script was compiled. Encoded in the
  // 'flags' field.
  inline CompilationType compilation_type();
  inline void set_compilation_type(CompilationType type);

  // [compilation_state]: determines whether the script has already been
  // compiled. Encoded in the 'flags' field.
  inline CompilationState compilation_state();
  inline void set_compilation_state(CompilationState state);

  // [hide_source]: determines whether the script source can be exposed as
  // function source. Encoded in the 'flags' field.
  inline bool hide_source();
  inline void set_hide_source(bool value);

  // [origin_options]: optional attributes set by the embedder via ScriptOrigin,
  // and used by the embedder to make decisions about the script. V8 just passes
  // this through. Encoded in the 'flags' field.
  inline v8::ScriptOriginOptions origin_options();
  inline void set_origin_options(ScriptOriginOptions origin_options);

  DECLARE_CAST(Script)

  // If script source is an external string, check that the underlying
  // resource is accessible. Otherwise, always return true.
  inline bool HasValidSource();

  // Convert code offset into column number.
  static int GetColumnNumber(Handle<Script> script, int code_offset);

  // Convert code offset into (zero-based) line number.
  // The non-handlified version does not allocate, but may be much slower.
  static int GetLineNumber(Handle<Script> script, int code_offset);
  int GetLineNumber(int code_pos);

  static Handle<Object> GetNameOrSourceURL(Handle<Script> script);

  // Set eval origin for stack trace formatting.
  static void SetEvalOrigin(Handle<Script> script,
                            Handle<SharedFunctionInfo> outer,
                            int eval_position);
  // Retrieve source position from where eval was called.
  int GetEvalPosition();

  // Init line_ends array with source code positions of line ends.
  static void InitLineEnds(Handle<Script> script);

  // Get the JS object wrapping the given script; create it if none exists.
  static Handle<JSObject> GetWrapper(Handle<Script> script);

  // Look through the list of existing shared function infos to find one
  // that matches the function literal.  Return empty handle if not found.
  MaybeHandle<SharedFunctionInfo> FindSharedFunctionInfo(FunctionLiteral* fun);

  // Iterate over all script objects on the heap.
  class Iterator {
   public:
    explicit Iterator(Isolate* isolate);
    Script* Next();

   private:
    WeakFixedArray::Iterator iterator_;
    DISALLOW_COPY_AND_ASSIGN(Iterator);
  };

  // Dispatched behavior.
  DECLARE_PRINTER(Script)
  DECLARE_VERIFIER(Script)

  static const int kSourceOffset = HeapObject::kHeaderSize;
  static const int kNameOffset = kSourceOffset + kPointerSize;
  static const int kLineOffsetOffset = kNameOffset + kPointerSize;
  static const int kColumnOffsetOffset = kLineOffsetOffset + kPointerSize;
  static const int kContextOffset = kColumnOffsetOffset + kPointerSize;
  static const int kWrapperOffset = kContextOffset + kPointerSize;
  static const int kTypeOffset = kWrapperOffset + kPointerSize;
  static const int kLineEndsOffset = kTypeOffset + kPointerSize;
  static const int kIdOffset = kLineEndsOffset + kPointerSize;
  static const int kEvalFromSharedOffset = kIdOffset + kPointerSize;
  static const int kEvalFromPositionOffset =
      kEvalFromSharedOffset + kPointerSize;
  static const int kSharedFunctionInfosOffset =
      kEvalFromPositionOffset + kPointerSize;
  static const int kFlagsOffset = kSharedFunctionInfosOffset + kPointerSize;
  static const int kSourceUrlOffset = kFlagsOffset + kPointerSize;
  static const int kSourceMappingUrlOffset = kSourceUrlOffset + kPointerSize;
  static const int kSize = kSourceMappingUrlOffset + kPointerSize;

 private:
  int GetLineNumberWithArray(int code_pos);

  // Bit positions in the flags field.
  static const int kCompilationTypeBit = 0;
  static const int kCompilationStateBit = 1;
  static const int kHideSourceBit = 2;
  static const int kOriginOptionsShift = 3;
  static const int kOriginOptionsSize = 3;
  static const int kOriginOptionsMask = ((1 << kOriginOptionsSize) - 1)
                                        << kOriginOptionsShift;

  DISALLOW_IMPLICIT_CONSTRUCTORS(Script);
};


// List of builtin functions we want to identify to improve code
// generation.
//
// Each entry has a name of a global object property holding an object
// optionally followed by ".prototype", a name of a builtin function
// on the object (the one the id is set for), and a label.
//
// Installation of ids for the selected builtin functions is handled
// by the bootstrapper.
#define FUNCTIONS_WITH_ID_LIST(V)                           \
  V(Array.prototype, indexOf, ArrayIndexOf)                 \
  V(Array.prototype, lastIndexOf, ArrayLastIndexOf)         \
  V(Array.prototype, push, ArrayPush)                       \
  V(Array.prototype, pop, ArrayPop)                         \
  V(Array.prototype, shift, ArrayShift)                     \
  V(Function.prototype, apply, FunctionApply)               \
  V(Function.prototype, call, FunctionCall)                 \
  V(Object.prototype, hasOwnProperty, ObjectHasOwnProperty) \
  V(String.prototype, charCodeAt, StringCharCodeAt)         \
  V(String.prototype, charAt, StringCharAt)                 \
  V(String.prototype, concat, StringConcat)                 \
  V(String.prototype, toLowerCase, StringToLowerCase)       \
  V(String.prototype, toUpperCase, StringToUpperCase)       \
  V(String, fromCharCode, StringFromCharCode)               \
  V(Math, random, MathRandom)                               \
  V(Math, floor, MathFloor)                                 \
  V(Math, round, MathRound)                                 \
  V(Math, ceil, MathCeil)                                   \
  V(Math, abs, MathAbs)                                     \
  V(Math, log, MathLog)                                     \
  V(Math, exp, MathExp)                                     \
  V(Math, sqrt, MathSqrt)                                   \
  V(Math, pow, MathPow)                                     \
  V(Math, max, MathMax)                                     \
  V(Math, min, MathMin)                                     \
  V(Math, cos, MathCos)                                     \
  V(Math, sin, MathSin)                                     \
  V(Math, tan, MathTan)                                     \
  V(Math, acos, MathAcos)                                   \
  V(Math, asin, MathAsin)                                   \
  V(Math, atan, MathAtan)                                   \
  V(Math, atan2, MathAtan2)                                 \
  V(Math, imul, MathImul)                                   \
  V(Math, clz32, MathClz32)                                 \
  V(Math, fround, MathFround)                               \
  V(Math, trunc, MathTrunc)

#define ATOMIC_FUNCTIONS_WITH_ID_LIST(V) \
  V(Atomics, load, AtomicsLoad)          \
  V(Atomics, store, AtomicsStore)

enum BuiltinFunctionId {
  kArrayCode,
#define DECLARE_FUNCTION_ID(ignored1, ignore2, name)    \
  k##name,
  FUNCTIONS_WITH_ID_LIST(DECLARE_FUNCTION_ID)
      ATOMIC_FUNCTIONS_WITH_ID_LIST(DECLARE_FUNCTION_ID)
#undef DECLARE_FUNCTION_ID
  // Fake id for a special case of Math.pow. Note, it continues the
  // list of math functions.
  kMathPowHalf
};


// Result of searching in an optimized code map of a SharedFunctionInfo. Note
// that both {code} and {literals} can be NULL to pass search result status.
struct CodeAndLiterals {
  Code* code;            // Cached optimized code.
  LiteralsArray* literals;  // Cached literals array.
};


// SharedFunctionInfo describes the JSFunction information that can be
// shared by multiple instances of the function.
class SharedFunctionInfo: public HeapObject {
 public:
  // [name]: Function name.
  DECL_ACCESSORS(name, Object)

  // [code]: Function code.
  DECL_ACCESSORS(code, Code)

  // Get the abstract code associated with the function, which will either be
  // a Code object or a BytecodeArray.
  inline AbstractCode* abstract_code();

  inline void ReplaceCode(Code* code);

  // [optimized_code_map]: Map from native context to optimized code
  // and a shared literals array.
  DECL_ACCESSORS(optimized_code_map, FixedArray)

  // Returns entry from optimized code map for specified context and OSR entry.
  // Note that {code == nullptr, literals == nullptr} indicates no matching
  // entry has been found, whereas {code, literals == nullptr} indicates that
  // code is context-independent.
  CodeAndLiterals SearchOptimizedCodeMap(Context* native_context,
                                         BailoutId osr_ast_id);

  // Clear optimized code map.
  void ClearOptimizedCodeMap();

  // We have a special root FixedArray with the right shape and values
  // to represent the cleared optimized code map. This predicate checks
  // if that root is installed.
  inline bool OptimizedCodeMapIsCleared() const;

  // Removes a specific optimized code object from the optimized code map.
  // In case of non-OSR the code reference is cleared from the cache entry but
  // the entry itself is left in the map in order to proceed sharing literals.
  void EvictFromOptimizedCodeMap(Code* optimized_code, const char* reason);

  // Trims the optimized code map after entries have been removed.
  void TrimOptimizedCodeMap(int shrink_by);

  // Add or update entry in the optimized code map for context-independent code.
  static void AddSharedCodeToOptimizedCodeMap(Handle<SharedFunctionInfo> shared,
                                              Handle<Code> code);

  // Add or update entry in the optimized code map for context-dependent code.
  // If {code} is not given, then an existing entry's code won't be overwritten.
  static void AddToOptimizedCodeMap(Handle<SharedFunctionInfo> shared,
                                    Handle<Context> native_context,
                                    MaybeHandle<Code> code,
                                    Handle<LiteralsArray> literals,
                                    BailoutId osr_ast_id);

  // Set up the link between shared function info and the script. The shared
  // function info is added to the list on the script.
  static void SetScript(Handle<SharedFunctionInfo> shared,
                        Handle<Object> script_object);

  // Layout description of the optimized code map.
  static const int kSharedCodeIndex = 0;
  static const int kEntriesStart = 1;
  static const int kContextOffset = 0;
  static const int kCachedCodeOffset = 1;
  static const int kLiteralsOffset = 2;
  static const int kOsrAstIdOffset = 3;
  static const int kEntryLength = 4;
  static const int kInitialLength = kEntriesStart + kEntryLength;

  static const int kNotFound = -1;

  // Helpers for assembly code that does a backwards walk of the optimized code
  // map.
  static const int kOffsetToPreviousContext =
      FixedArray::kHeaderSize + kPointerSize * (kContextOffset - kEntryLength);
  static const int kOffsetToPreviousCachedCode =
      FixedArray::kHeaderSize +
      kPointerSize * (kCachedCodeOffset - kEntryLength);
  static const int kOffsetToPreviousLiterals =
      FixedArray::kHeaderSize + kPointerSize * (kLiteralsOffset - kEntryLength);
  static const int kOffsetToPreviousOsrAstId =
      FixedArray::kHeaderSize + kPointerSize * (kOsrAstIdOffset - kEntryLength);

  // [scope_info]: Scope info.
  DECL_ACCESSORS(scope_info, ScopeInfo)

  // [construct stub]: Code stub for constructing instances of this function.
  DECL_ACCESSORS(construct_stub, Code)

  // Returns if this function has been compiled to native code yet.
  inline bool is_compiled();

  // [length]: The function length - usually the number of declared parameters.
  // Use up to 2^30 parameters.
  inline int length() const;
  inline void set_length(int value);

  // [internal formal parameter count]: The declared number of parameters.
  // For subclass constructors, also includes new.target.
  // The size of function's frame is internal_formal_parameter_count + 1.
  inline int internal_formal_parameter_count() const;
  inline void set_internal_formal_parameter_count(int value);

  // Set the formal parameter count so the function code will be
  // called without using argument adaptor frames.
  inline void DontAdaptArguments();

  // [expected_nof_properties]: Expected number of properties for the function.
  inline int expected_nof_properties() const;
  inline void set_expected_nof_properties(int value);

  // [feedback_vector] - accumulates ast node feedback from full-codegen and
  // (increasingly) from crankshafted code where sufficient feedback isn't
  // available.
  DECL_ACCESSORS(feedback_vector, TypeFeedbackVector)

  // Unconditionally clear the type feedback vector (including vector ICs).
  void ClearTypeFeedbackInfo();

  // Clear the type feedback vector with a more subtle policy at GC time.
  void ClearTypeFeedbackInfoAtGCTime();

#if TRACE_MAPS
  // [unique_id] - For --trace-maps purposes, an identifier that's persistent
  // even if the GC moves this SharedFunctionInfo.
  inline int unique_id() const;
  inline void set_unique_id(int value);
#endif

  // [instance class name]: class name for instances.
  DECL_ACCESSORS(instance_class_name, Object)

  // [function data]: This field holds some additional data for function.
  // Currently it has one of:
  //  - a FunctionTemplateInfo to make benefit the API [IsApiFunction()].
  //  - a BytecodeArray for the interpreter [HasBytecodeArray()].
  DECL_ACCESSORS(function_data, Object)

  inline bool IsApiFunction();
  inline FunctionTemplateInfo* get_api_func_data();
  inline void set_api_func_data(FunctionTemplateInfo* data);
  inline bool HasBytecodeArray();
  inline BytecodeArray* bytecode_array();
  inline void set_bytecode_array(BytecodeArray* bytecode);
  inline void ClearBytecodeArray();

  // [function identifier]: This field holds an additional identifier for the
  // function.
  //  - a Smi identifying a builtin function [HasBuiltinFunctionId()].
  //  - a String identifying the function's inferred name [HasInferredName()].
  // The inferred_name is inferred from variable or property
  // assignment of this function. It is used to facilitate debugging and
  // profiling of JavaScript code written in OO style, where almost
  // all functions are anonymous but are assigned to object
  // properties.
  DECL_ACCESSORS(function_identifier, Object)

  inline bool HasBuiltinFunctionId();
  inline BuiltinFunctionId builtin_function_id();
  inline void set_builtin_function_id(BuiltinFunctionId id);
  inline bool HasInferredName();
  inline String* inferred_name();
  inline void set_inferred_name(String* inferred_name);

  // [script info]: Script from which the function originates.
  DECL_ACCESSORS(script, Object)

  // [num_literals]: Number of literals used by this function.
  inline int num_literals() const;
  inline void set_num_literals(int value);

  // [start_position_and_type]: Field used to store both the source code
  // position, whether or not the function is a function expression,
  // and whether or not the function is a toplevel function. The two
  // least significants bit indicates whether the function is an
  // expression and the rest contains the source code position.
  inline int start_position_and_type() const;
  inline void set_start_position_and_type(int value);

  // The function is subject to debugging if a debug info is attached.
  inline bool HasDebugInfo();
  inline DebugInfo* GetDebugInfo();

  // A function has debug code if the compiled code has debug break slots.
  inline bool HasDebugCode();

  // [debug info]: Debug information.
  DECL_ACCESSORS(debug_info, Object)

  // The function's name if it is non-empty, otherwise the inferred name.
  String* DebugName();

  // Used for flags such as --hydrogen-filter.
  bool PassesFilter(const char* raw_filter);

  // Position of the 'function' token in the script source.
  inline int function_token_position() const;
  inline void set_function_token_position(int function_token_position);

  // Position of this function in the script source.
  inline int start_position() const;
  inline void set_start_position(int start_position);

  // End position of this function in the script source.
  inline int end_position() const;
  inline void set_end_position(int end_position);

  // Is this function a named function expression in the source code.
  DECL_BOOLEAN_ACCESSORS(is_named_expression)

  // Is this function a top-level function (scripts, evals).
  DECL_BOOLEAN_ACCESSORS(is_toplevel)

  // Bit field containing various information collected by the compiler to
  // drive optimization.
  inline int compiler_hints() const;
  inline void set_compiler_hints(int value);

  inline int ast_node_count() const;
  inline void set_ast_node_count(int count);

  inline int profiler_ticks() const;
  inline void set_profiler_ticks(int ticks);

  // Inline cache age is used to infer whether the function survived a context
  // disposal or not. In the former case we reset the opt_count.
  inline int ic_age();
  inline void set_ic_age(int age);

  // Indicates if this function can be lazy compiled.
  // This is used to determine if we can safely flush code from a function
  // when doing GC if we expect that the function will no longer be used.
  DECL_BOOLEAN_ACCESSORS(allows_lazy_compilation)

  // Indicates if this function can be lazy compiled without a context.
  // This is used to determine if we can force compilation without reaching
  // the function through program execution but through other means (e.g. heap
  // iteration by the debugger).
  DECL_BOOLEAN_ACCESSORS(allows_lazy_compilation_without_context)

  // Indicates whether optimizations have been disabled for this
  // shared function info. If a function is repeatedly optimized or if
  // we cannot optimize the function we disable optimization to avoid
  // spending time attempting to optimize it again.
  DECL_BOOLEAN_ACCESSORS(optimization_disabled)

  // Indicates the language mode.
  inline LanguageMode language_mode();
  inline void set_language_mode(LanguageMode language_mode);

  inline bool typed();
  inline void set_typed(bool typed);

  // False if the function definitely does not allocate an arguments object.
  DECL_BOOLEAN_ACCESSORS(uses_arguments)

  // Indicates that this function uses a super property (or an eval that may
  // use a super property).
  // This is needed to set up the [[HomeObject]] on the function instance.
  DECL_BOOLEAN_ACCESSORS(needs_home_object)

  // True if the function has any duplicated parameter names.
  DECL_BOOLEAN_ACCESSORS(has_duplicate_parameters)

  // Indicates whether the function is a native function.
  // These needs special treatment in .call and .apply since
  // null passed as the receiver should not be translated to the
  // global object.
  DECL_BOOLEAN_ACCESSORS(native)

  // Indicate that this function should always be inlined in optimized code.
  DECL_BOOLEAN_ACCESSORS(force_inline)

  // Indicates that the function was created by the Function function.
  // Though it's anonymous, toString should treat it as if it had the name
  // "anonymous".  We don't set the name itself so that the system does not
  // see a binding for it.
  DECL_BOOLEAN_ACCESSORS(name_should_print_as_anonymous)

  // Indicates that the function is either an anonymous expression
  // or an arrow function (the name field can be set through the API,
  // which does not change this flag).
  DECL_BOOLEAN_ACCESSORS(is_anonymous_expression)

  // Is this a function or top-level/eval code.
  DECL_BOOLEAN_ACCESSORS(is_function)

  // Indicates that code for this function cannot be compiled with Crankshaft.
  DECL_BOOLEAN_ACCESSORS(dont_crankshaft)

  // Indicates that code for this function cannot be flushed.
  DECL_BOOLEAN_ACCESSORS(dont_flush)

  // Indicates that this function is a generator.
  DECL_BOOLEAN_ACCESSORS(is_generator)

  // Indicates that this function is an async function.
  DECL_BOOLEAN_ACCESSORS(is_async)

  // Indicates that this function can be suspended, either via YieldExpressions
  // or AwaitExpressions.
  inline bool is_resumable() const;

  // Indicates that this function is an arrow function.
  DECL_BOOLEAN_ACCESSORS(is_arrow)

  // Indicates that this function is a concise method.
  DECL_BOOLEAN_ACCESSORS(is_concise_method)

  // Indicates that this function is a getter.
  DECL_BOOLEAN_ACCESSORS(is_getter_function)

  // Indicates that this function is a setter.
  DECL_BOOLEAN_ACCESSORS(is_setter_function)

  // Indicates that this function is a default constructor.
  DECL_BOOLEAN_ACCESSORS(is_default_constructor)

  // Indicates that this function is an asm function.
  DECL_BOOLEAN_ACCESSORS(asm_function)

  // Indicates that the the shared function info is deserialized from cache.
  DECL_BOOLEAN_ACCESSORS(deserialized)

  // Indicates that the the shared function info has never been compiled before.
  DECL_BOOLEAN_ACCESSORS(never_compiled)

  // Whether this function was created from a FunctionDeclaration.
  DECL_BOOLEAN_ACCESSORS(is_declaration)

  inline FunctionKind kind();
  inline void set_kind(FunctionKind kind);

  // Indicates whether or not the code in the shared function support
  // deoptimization.
  inline bool has_deoptimization_support();

  // Enable deoptimization support through recompiled code.
  void EnableDeoptimizationSupport(Code* recompiled);

  // Disable (further) attempted optimization of all functions sharing this
  // shared function info.
  void DisableOptimization(BailoutReason reason);

  inline BailoutReason disable_optimization_reason();

  // Lookup the bailout ID and DCHECK that it exists in the non-optimized
  // code, returns whether it asserted (i.e., always true if assertions are
  // disabled).
  bool VerifyBailoutId(BailoutId id);

  // [source code]: Source code for the function.
  bool HasSourceCode() const;
  Handle<Object> GetSourceCode();

  // Number of times the function was optimized.
  inline int opt_count();
  inline void set_opt_count(int opt_count);

  // Number of times the function was deoptimized.
  inline void set_deopt_count(int value);
  inline int deopt_count();
  inline void increment_deopt_count();

  // Number of time we tried to re-enable optimization after it
  // was disabled due to high number of deoptimizations.
  inline void set_opt_reenable_tries(int value);
  inline int opt_reenable_tries();

  inline void TryReenableOptimization();

  // Stores deopt_count, opt_reenable_tries and ic_age as bit-fields.
  inline void set_counters(int value);
  inline int counters() const;

  // Stores opt_count and bailout_reason as bit-fields.
  inline void set_opt_count_and_bailout_reason(int value);
  inline int opt_count_and_bailout_reason() const;

  inline void set_disable_optimization_reason(BailoutReason reason);

  // Tells whether this function should be subject to debugging.
  inline bool IsSubjectToDebugging();

  // Whether this function is defined in native code or extensions.
  inline bool IsBuiltin();

  // Check whether or not this function is inlineable.
  bool IsInlineable();

  // Source size of this function.
  int SourceSize();

  // Returns `false` if formal parameters include rest parameters, optional
  // parameters, or destructuring parameters.
  // TODO(caitp): make this a flag set during parsing
  inline bool has_simple_parameters();

  // Initialize a SharedFunctionInfo from a parsed function literal.
  static void InitFromFunctionLiteral(Handle<SharedFunctionInfo> shared_info,
                                      FunctionLiteral* lit);

  // Dispatched behavior.
  DECLARE_PRINTER(SharedFunctionInfo)
  DECLARE_VERIFIER(SharedFunctionInfo)

  void ResetForNewContext(int new_ic_age);

  // Iterate over all shared function infos.
  class Iterator {
   public:
    explicit Iterator(Isolate* isolate);
    SharedFunctionInfo* Next();

   private:
    bool NextScript();

    Script::Iterator script_iterator_;
    WeakFixedArray::Iterator sfi_iterator_;
    DisallowHeapAllocation no_gc_;
    DISALLOW_COPY_AND_ASSIGN(Iterator);
  };

  DECLARE_CAST(SharedFunctionInfo)

  // Constants.
  static const int kDontAdaptArgumentsSentinel = -1;

  // Layout description.
  // Pointer fields.
  static const int kNameOffset = HeapObject::kHeaderSize;
  static const int kCodeOffset = kNameOffset + kPointerSize;
  static const int kOptimizedCodeMapOffset = kCodeOffset + kPointerSize;
  static const int kScopeInfoOffset = kOptimizedCodeMapOffset + kPointerSize;
  static const int kConstructStubOffset = kScopeInfoOffset + kPointerSize;
  static const int kInstanceClassNameOffset =
      kConstructStubOffset + kPointerSize;
  static const int kFunctionDataOffset =
      kInstanceClassNameOffset + kPointerSize;
  static const int kScriptOffset = kFunctionDataOffset + kPointerSize;
  static const int kDebugInfoOffset = kScriptOffset + kPointerSize;
  static const int kFunctionIdentifierOffset = kDebugInfoOffset + kPointerSize;
  static const int kFeedbackVectorOffset =
      kFunctionIdentifierOffset + kPointerSize;
#if TRACE_MAPS
  static const int kUniqueIdOffset = kFeedbackVectorOffset + kPointerSize;
  static const int kLastPointerFieldOffset = kUniqueIdOffset;
#else
  // Just to not break the postmortrem support with conditional offsets
  static const int kUniqueIdOffset = kFeedbackVectorOffset;
  static const int kLastPointerFieldOffset = kFeedbackVectorOffset;
#endif

#if V8_HOST_ARCH_32_BIT
  // Smi fields.
  static const int kLengthOffset = kLastPointerFieldOffset + kPointerSize;
  static const int kFormalParameterCountOffset = kLengthOffset + kPointerSize;
  static const int kExpectedNofPropertiesOffset =
      kFormalParameterCountOffset + kPointerSize;
  static const int kNumLiteralsOffset =
      kExpectedNofPropertiesOffset + kPointerSize;
  static const int kStartPositionAndTypeOffset =
      kNumLiteralsOffset + kPointerSize;
  static const int kEndPositionOffset =
      kStartPositionAndTypeOffset + kPointerSize;
  static const int kFunctionTokenPositionOffset =
      kEndPositionOffset + kPointerSize;
  static const int kCompilerHintsOffset =
      kFunctionTokenPositionOffset + kPointerSize;
  static const int kOptCountAndBailoutReasonOffset =
      kCompilerHintsOffset + kPointerSize;
  static const int kCountersOffset =
      kOptCountAndBailoutReasonOffset + kPointerSize;
  static const int kAstNodeCountOffset =
      kCountersOffset + kPointerSize;
  static const int kProfilerTicksOffset =
      kAstNodeCountOffset + kPointerSize;

  // Total size.
  static const int kSize = kProfilerTicksOffset + kPointerSize;
#else
// The only reason to use smi fields instead of int fields is to allow
// iteration without maps decoding during garbage collections.
// To avoid wasting space on 64-bit architectures we use the following trick:
// we group integer fields into pairs
// The least significant integer in each pair is shifted left by 1.  By doing
// this we guarantee that LSB of each kPointerSize aligned word is not set and
// thus this word cannot be treated as pointer to HeapObject during old space
// traversal.
#if V8_TARGET_LITTLE_ENDIAN
  static const int kLengthOffset = kLastPointerFieldOffset + kPointerSize;
  static const int kFormalParameterCountOffset =
      kLengthOffset + kIntSize;

  static const int kExpectedNofPropertiesOffset =
      kFormalParameterCountOffset + kIntSize;
  static const int kNumLiteralsOffset =
      kExpectedNofPropertiesOffset + kIntSize;

  static const int kEndPositionOffset =
      kNumLiteralsOffset + kIntSize;
  static const int kStartPositionAndTypeOffset =
      kEndPositionOffset + kIntSize;

  static const int kFunctionTokenPositionOffset =
      kStartPositionAndTypeOffset + kIntSize;
  static const int kCompilerHintsOffset =
      kFunctionTokenPositionOffset + kIntSize;

  static const int kOptCountAndBailoutReasonOffset =
      kCompilerHintsOffset + kIntSize;
  static const int kCountersOffset =
      kOptCountAndBailoutReasonOffset + kIntSize;

  static const int kAstNodeCountOffset =
      kCountersOffset + kIntSize;
  static const int kProfilerTicksOffset =
      kAstNodeCountOffset + kIntSize;

  // Total size.
  static const int kSize = kProfilerTicksOffset + kIntSize;

#elif V8_TARGET_BIG_ENDIAN
  static const int kFormalParameterCountOffset =
      kLastPointerFieldOffset + kPointerSize;
  static const int kLengthOffset = kFormalParameterCountOffset + kIntSize;

  static const int kNumLiteralsOffset = kLengthOffset + kIntSize;
  static const int kExpectedNofPropertiesOffset = kNumLiteralsOffset + kIntSize;

  static const int kStartPositionAndTypeOffset =
      kExpectedNofPropertiesOffset + kIntSize;
  static const int kEndPositionOffset = kStartPositionAndTypeOffset + kIntSize;

  static const int kCompilerHintsOffset = kEndPositionOffset + kIntSize;
  static const int kFunctionTokenPositionOffset =
      kCompilerHintsOffset + kIntSize;

  static const int kCountersOffset = kFunctionTokenPositionOffset + kIntSize;
  static const int kOptCountAndBailoutReasonOffset = kCountersOffset + kIntSize;

  static const int kProfilerTicksOffset =
      kOptCountAndBailoutReasonOffset + kIntSize;
  static const int kAstNodeCountOffset = kProfilerTicksOffset + kIntSize;

  // Total size.
  static const int kSize = kAstNodeCountOffset + kIntSize;

#else
#error Unknown byte ordering
#endif  // Big endian
#endif  // 64-bit


  static const int kAlignedSize = POINTER_SIZE_ALIGN(kSize);

  typedef FixedBodyDescriptor<kNameOffset,
                              kLastPointerFieldOffset + kPointerSize,
                              kSize> BodyDescriptor;

  // Bit positions in start_position_and_type.
  // The source code start position is in the 30 most significant bits of
  // the start_position_and_type field.
  static const int kIsNamedExpressionBit = 0;
  static const int kIsTopLevelBit = 1;
  static const int kStartPositionShift = 2;
  static const int kStartPositionMask = ~((1 << kStartPositionShift) - 1);

  // Bit positions in compiler_hints.
  enum CompilerHints {
    // byte 0
    kAllowLazyCompilation,
    kAllowLazyCompilationWithoutContext,
    kOptimizationDisabled,
    kNeverCompiled,
    kNative,
    kStrictModeFunction,
    kUsesArguments,
    kNeedsHomeObject,
    // byte 1
    kHasDuplicateParameters,
    kForceInline,
    kIsAsmFunction,
    kIsAnonymousExpression,
    kNameShouldPrintAsAnonymous,
    kIsFunction,
    kDontCrankshaft,
    kDontFlush,
    // byte 2
    kFunctionKind,
    kIsArrow = kFunctionKind,
    kIsGenerator,
    kIsConciseMethod,
    kIsDefaultConstructor,
    kIsSubclassConstructor,
    kIsBaseConstructor,
    kIsGetterFunction,
    kIsSetterFunction,
    // byte 3
    kIsAsyncFunction,
    kDeserialized,
    kIsDeclaration,
    kTypedFunction,
    kCompilerHintsCount,  // Pseudo entry
  };
  // Add hints for other modes when they're added.
  STATIC_ASSERT(LANGUAGE_END == 3);
  // kFunctionKind has to be byte-aligned
  STATIC_ASSERT((kFunctionKind % kBitsPerByte) == 0);
// Make sure that FunctionKind and byte 2 are in sync:
#define ASSERT_FUNCTION_KIND_ORDER(functionKind, compilerFunctionKind) \
  STATIC_ASSERT(FunctionKind::functionKind ==                          \
                1 << (compilerFunctionKind - kFunctionKind))
  ASSERT_FUNCTION_KIND_ORDER(kArrowFunction, kIsArrow);
  ASSERT_FUNCTION_KIND_ORDER(kGeneratorFunction, kIsGenerator);
  ASSERT_FUNCTION_KIND_ORDER(kConciseMethod, kIsConciseMethod);
  ASSERT_FUNCTION_KIND_ORDER(kDefaultConstructor, kIsDefaultConstructor);
  ASSERT_FUNCTION_KIND_ORDER(kSubclassConstructor, kIsSubclassConstructor);
  ASSERT_FUNCTION_KIND_ORDER(kBaseConstructor, kIsBaseConstructor);
  ASSERT_FUNCTION_KIND_ORDER(kGetterFunction, kIsGetterFunction);
  ASSERT_FUNCTION_KIND_ORDER(kSetterFunction, kIsSetterFunction);
#undef ASSERT_FUNCTION_KIND_ORDER

  class FunctionKindBits : public BitField<FunctionKind, kIsArrow, 9> {};

  class DeoptCountBits : public BitField<int, 0, 4> {};
  class OptReenableTriesBits : public BitField<int, 4, 18> {};
  class ICAgeBits : public BitField<int, 22, 8> {};

  class OptCountBits : public BitField<int, 0, 22> {};
  class DisabledOptimizationReasonBits : public BitField<int, 22, 8> {};

 private:
#if V8_HOST_ARCH_32_BIT
  // On 32 bit platforms, compiler hints is a smi.
  static const int kCompilerHintsSmiTagSize = kSmiTagSize;
  static const int kCompilerHintsSize = kPointerSize;
#else
  // On 64 bit platforms, compiler hints is not a smi, see comment above.
  static const int kCompilerHintsSmiTagSize = 0;
  static const int kCompilerHintsSize = kIntSize;
#endif

  STATIC_ASSERT(SharedFunctionInfo::kCompilerHintsCount <=
                SharedFunctionInfo::kCompilerHintsSize * kBitsPerByte);

 public:
  // Constants for optimizing codegen for strict mode function and
  // native tests when using integer-width instructions.
  static const int kStrictModeBit =
      kStrictModeFunction + kCompilerHintsSmiTagSize;
  static const int kNativeBit = kNative + kCompilerHintsSmiTagSize;
  static const int kHasDuplicateParametersBit =
      kHasDuplicateParameters + kCompilerHintsSmiTagSize;

  static const int kClassConstructorBits =
      FunctionKind::kClassConstructor
      << (kFunctionKind + kCompilerHintsSmiTagSize);

  // Constants for optimizing codegen for strict mode function and
  // native tests.
  // Allows to use byte-width instructions.
  static const int kStrictModeBitWithinByte = kStrictModeBit % kBitsPerByte;
  static const int kNativeBitWithinByte = kNativeBit % kBitsPerByte;
  static const int kHasDuplicateParametersBitWithinByte =
      kHasDuplicateParametersBit % kBitsPerByte;

  static const int kClassConstructorBitsWithinByte =
      FunctionKind::kClassConstructor << kCompilerHintsSmiTagSize;
  STATIC_ASSERT(kClassConstructorBitsWithinByte < (1 << kBitsPerByte));

#if defined(V8_TARGET_LITTLE_ENDIAN)
#define BYTE_OFFSET(compiler_hint) \
  kCompilerHintsOffset +           \
      (compiler_hint + kCompilerHintsSmiTagSize) / kBitsPerByte
#elif defined(V8_TARGET_BIG_ENDIAN)
#define BYTE_OFFSET(compiler_hint)                  \
  kCompilerHintsOffset + (kCompilerHintsSize - 1) - \
      ((compiler_hint + kCompilerHintsSmiTagSize) / kBitsPerByte)
#else
#error Unknown byte ordering
#endif
  static const int kStrictModeByteOffset = BYTE_OFFSET(kStrictModeFunction);
  static const int kNativeByteOffset = BYTE_OFFSET(kNative);
  static const int kFunctionKindByteOffset = BYTE_OFFSET(kFunctionKind);
  static const int kHasDuplicateParametersByteOffset =
      BYTE_OFFSET(kHasDuplicateParameters);
#undef BYTE_OFFSET

 private:
  // Returns entry from optimized code map for specified context and OSR entry.
  // The result is either kNotFound, kSharedCodeIndex for context-independent
  // entry or a start index of the context-dependent entry.
  int SearchOptimizedCodeMapEntry(Context* native_context,
                                  BailoutId osr_ast_id);

  DISALLOW_IMPLICIT_CONSTRUCTORS(SharedFunctionInfo);
};


// Printing support.
struct SourceCodeOf {
  explicit SourceCodeOf(SharedFunctionInfo* v, int max = -1)
      : value(v), max_length(max) {}
  const SharedFunctionInfo* value;
  int max_length;
};


std::ostream& operator<<(std::ostream& os, const SourceCodeOf& v);


class JSGeneratorObject: public JSObject {
 public:
  // [function]: The function corresponding to this generator object.
  DECL_ACCESSORS(function, JSFunction)

  // [context]: The context of the suspended computation.
  DECL_ACCESSORS(context, Context)

  // [receiver]: The receiver of the suspended computation.
  DECL_ACCESSORS(receiver, Object)

  // [input]: The most recent input value.
  DECL_ACCESSORS(input, Object)

  // [resume_mode]: The most recent resume mode.
  enum ResumeMode { kNext, kReturn, kThrow };
  DECL_INT_ACCESSORS(resume_mode)

  // [continuation]: Offset into code of continuation.
  //
  // A positive offset indicates a suspended generator.  The special
  // kGeneratorExecuting and kGeneratorClosed values indicate that a generator
  // cannot be resumed.
  inline int continuation() const;
  inline void set_continuation(int continuation);
  inline bool is_closed();
  inline bool is_executing();
  inline bool is_suspended();

  // [operand_stack]: Saved operand stack.
  DECL_ACCESSORS(operand_stack, FixedArray)

  DECLARE_CAST(JSGeneratorObject)

  // Dispatched behavior.
  DECLARE_VERIFIER(JSGeneratorObject)

  // Magic sentinel values for the continuation.
  static const int kGeneratorExecuting = -2;
  static const int kGeneratorClosed = -1;

  // Layout description.
  static const int kFunctionOffset = JSObject::kHeaderSize;
  static const int kContextOffset = kFunctionOffset + kPointerSize;
  static const int kReceiverOffset = kContextOffset + kPointerSize;
  static const int kInputOffset = kReceiverOffset + kPointerSize;
  static const int kResumeModeOffset = kInputOffset + kPointerSize;
  static const int kContinuationOffset = kResumeModeOffset + kPointerSize;
  static const int kOperandStackOffset = kContinuationOffset + kPointerSize;
  static const int kSize = kOperandStackOffset + kPointerSize;

 private:
  DISALLOW_IMPLICIT_CONSTRUCTORS(JSGeneratorObject);
};


// Representation for module instance objects.
class JSModule: public JSObject {
 public:
  // [context]: the context holding the module's locals, or undefined if none.
  DECL_ACCESSORS(context, Object)

  // [scope_info]: Scope info.
  DECL_ACCESSORS(scope_info, ScopeInfo)

  DECLARE_CAST(JSModule)

  // Dispatched behavior.
  DECLARE_PRINTER(JSModule)
  DECLARE_VERIFIER(JSModule)

  // Layout description.
  static const int kContextOffset = JSObject::kHeaderSize;
  static const int kScopeInfoOffset = kContextOffset + kPointerSize;
  static const int kSize = kScopeInfoOffset + kPointerSize;

 private:
  DISALLOW_IMPLICIT_CONSTRUCTORS(JSModule);
};


// JSBoundFunction describes a bound function exotic object.
class JSBoundFunction : public JSObject {
 public:
  // [bound_target_function]: The wrapped function object.
  DECL_ACCESSORS(bound_target_function, JSReceiver)

  // [bound_this]: The value that is always passed as the this value when
  // calling the wrapped function.
  DECL_ACCESSORS(bound_this, Object)

  // [bound_arguments]: A list of values whose elements are used as the first
  // arguments to any call to the wrapped function.
  DECL_ACCESSORS(bound_arguments, FixedArray)

  static MaybeHandle<String> GetName(Isolate* isolate,
                                     Handle<JSBoundFunction> function);
  static MaybeHandle<Context> GetFunctionRealm(
      Handle<JSBoundFunction> function);

  DECLARE_CAST(JSBoundFunction)

  // Dispatched behavior.
  DECLARE_PRINTER(JSBoundFunction)
  DECLARE_VERIFIER(JSBoundFunction)

  // The bound function's string representation implemented according
  // to ES6 section 19.2.3.5 Function.prototype.toString ( ).
  static Handle<String> ToString(Handle<JSBoundFunction> function);

  // Layout description.
  static const int kBoundTargetFunctionOffset = JSObject::kHeaderSize;
  static const int kBoundThisOffset = kBoundTargetFunctionOffset + kPointerSize;
  static const int kBoundArgumentsOffset = kBoundThisOffset + kPointerSize;
  static const int kSize = kBoundArgumentsOffset + kPointerSize;

 private:
  DISALLOW_IMPLICIT_CONSTRUCTORS(JSBoundFunction);
};


// JSFunction describes JavaScript functions.
class JSFunction: public JSObject {
 public:
  // [prototype_or_initial_map]:
  DECL_ACCESSORS(prototype_or_initial_map, Object)

  // [shared]: The information about the function that
  // can be shared by instances.
  DECL_ACCESSORS(shared, SharedFunctionInfo)

  // [context]: The context for this function.
  inline Context* context();
  inline void set_context(Object* context);
  inline JSObject* global_proxy();
  inline Context* native_context();

  static Handle<Object> GetName(Isolate* isolate, Handle<JSFunction> function);
  static MaybeHandle<Smi> GetLength(Isolate* isolate,
                                    Handle<JSFunction> function);
  static Handle<Context> GetFunctionRealm(Handle<JSFunction> function);

  // [code]: The generated code object for this function.  Executed
  // when the function is invoked, e.g. foo() or new foo(). See
  // [[Call]] and [[Construct]] description in ECMA-262, section
  // 8.6.2, page 27.
  inline Code* code();
  inline void set_code(Code* code);
  inline void set_code_no_write_barrier(Code* code);
  inline void ReplaceCode(Code* code);

  // Get the abstract code associated with the function, which will either be
  // a Code object or a BytecodeArray.
  inline AbstractCode* abstract_code();

  // Tells whether this function inlines the given shared function info.
  bool Inlines(SharedFunctionInfo* candidate);

  // Tells whether or not this function has been optimized.
  inline bool IsOptimized();

  // Mark this function for lazy recompilation. The function will be recompiled
  // the next time it is executed.
  void MarkForBaseline();
  void MarkForOptimization();
  void AttemptConcurrentOptimization();

  // Tells whether or not the function is already marked for lazy recompilation.
  inline bool IsMarkedForBaseline();
  inline bool IsMarkedForOptimization();
  inline bool IsMarkedForConcurrentOptimization();

  // Tells whether or not the function is on the concurrent recompilation queue.
  inline bool IsInOptimizationQueue();

  // Completes inobject slack tracking on initial map if it is active.
  inline void CompleteInobjectSlackTrackingIfActive();

  // [literals]: Fixed array holding the materialized literals.
  //
  // If the function contains object, regexp or array literals, the
  // literals array prefix contains the object, regexp, and array
  // function to be used when creating these literals.  This is
  // necessary so that we do not dynamically lookup the object, regexp
  // or array functions.  Performing a dynamic lookup, we might end up
  // using the functions from a new context that we should not have
  // access to.
  DECL_ACCESSORS(literals, LiteralsArray)

  // The initial map for an object created by this constructor.
  inline Map* initial_map();
  static void SetInitialMap(Handle<JSFunction> function, Handle<Map> map,
                            Handle<Object> prototype);
  inline bool has_initial_map();
  static void EnsureHasInitialMap(Handle<JSFunction> function);

  // Creates a map that matches the constructor's initial map, but with
  // [[prototype]] being new.target.prototype. Because new.target can be a
  // JSProxy, this can call back into JavaScript.
  static MUST_USE_RESULT MaybeHandle<Map> GetDerivedMap(
      Isolate* isolate, Handle<JSFunction> constructor,
      Handle<JSReceiver> new_target);

  // Get and set the prototype property on a JSFunction. If the
  // function has an initial map the prototype is set on the initial
  // map. Otherwise, the prototype is put in the initial map field
  // until an initial map is needed.
  inline bool has_prototype();
  inline bool has_instance_prototype();
  inline Object* prototype();
  inline Object* instance_prototype();
  static void SetPrototype(Handle<JSFunction> function,
                           Handle<Object> value);
  static void SetInstancePrototype(Handle<JSFunction> function,
                                   Handle<Object> value);

  // After prototype is removed, it will not be created when accessed, and
  // [[Construct]] from this function will not be allowed.
  bool RemovePrototype();

  // Returns if this function has been compiled to native code yet.
  inline bool is_compiled();

  // [next_function_link]: Links functions into various lists, e.g. the list
  // of optimized functions hanging off the native_context. The CodeFlusher
  // uses this link to chain together flushing candidates. Treated weakly
  // by the garbage collector.
  DECL_ACCESSORS(next_function_link, Object)

  // Prints the name of the function using PrintF.
  void PrintName(FILE* out = stdout);

  DECLARE_CAST(JSFunction)

  // Calculate the instance size and in-object properties count.
  void CalculateInstanceSize(InstanceType instance_type,
                             int requested_internal_fields, int* instance_size,
                             int* in_object_properties);
  void CalculateInstanceSizeForDerivedClass(InstanceType instance_type,
                                            int requested_internal_fields,
                                            int* instance_size,
                                            int* in_object_properties);
  static void CalculateInstanceSizeHelper(InstanceType instance_type,
                                          int requested_internal_fields,
                                          int requested_in_object_properties,
                                          int* instance_size,
                                          int* in_object_properties);
  // Visiting policy flags define whether the code entry or next function
  // should be visited or not.
  enum BodyVisitingPolicy {
    kVisitCodeEntry = 1 << 0,
    kVisitNextFunction = 1 << 1,

    kSkipCodeEntryAndNextFunction = 0,
    kVisitCodeEntryAndNextFunction = kVisitCodeEntry | kVisitNextFunction
  };
  // Iterates the function object according to the visiting policy.
  template <BodyVisitingPolicy>
  class BodyDescriptorImpl;

  // Visit the whole object.
  typedef BodyDescriptorImpl<kVisitCodeEntryAndNextFunction> BodyDescriptor;

  // Don't visit next function.
  typedef BodyDescriptorImpl<kVisitCodeEntry> BodyDescriptorStrongCode;
  typedef BodyDescriptorImpl<kSkipCodeEntryAndNextFunction>
      BodyDescriptorWeakCode;

  // Dispatched behavior.
  DECLARE_PRINTER(JSFunction)
  DECLARE_VERIFIER(JSFunction)

  // Returns the number of allocated literals.
  inline int NumberOfLiterals();

  // The function's name if it is configured, otherwise shared function info
  // debug name.
  static Handle<String> GetName(Handle<JSFunction> function);

  // ES6 section 9.2.11 SetFunctionName
  // Because of the way this abstract operation is used in the spec,
  // it should never fail.
  static void SetName(Handle<JSFunction> function, Handle<Name> name,
                      Handle<String> prefix);

  // The function's displayName if it is set, otherwise name if it is
  // configured, otherwise shared function info
  // debug name.
  static Handle<String> GetDebugName(Handle<JSFunction> function);

  // The function's string representation implemented according to
  // ES6 section 19.2.3.5 Function.prototype.toString ( ).
  static Handle<String> ToString(Handle<JSFunction> function);

  // Layout descriptors. The last property (from kNonWeakFieldsEndOffset to
  // kSize) is weak and has special handling during garbage collection.
  static const int kPrototypeOrInitialMapOffset = JSObject::kHeaderSize;
  static const int kSharedFunctionInfoOffset =
      kPrototypeOrInitialMapOffset + kPointerSize;
  static const int kContextOffset = kSharedFunctionInfoOffset + kPointerSize;
  static const int kLiteralsOffset = kContextOffset + kPointerSize;
  static const int kNonWeakFieldsEndOffset = kLiteralsOffset + kPointerSize;
  static const int kCodeEntryOffset = kNonWeakFieldsEndOffset;
  static const int kNextFunctionLinkOffset = kCodeEntryOffset + kPointerSize;
  static const int kSize = kNextFunctionLinkOffset + kPointerSize;

 private:
  DISALLOW_IMPLICIT_CONSTRUCTORS(JSFunction);
};


// JSGlobalProxy's prototype must be a JSGlobalObject or null,
// and the prototype is hidden. JSGlobalProxy always delegates
// property accesses to its prototype if the prototype is not null.
//
// A JSGlobalProxy can be reinitialized which will preserve its identity.
//
// Accessing a JSGlobalProxy requires security check.

class JSGlobalProxy : public JSObject {
 public:
  // [native_context]: the owner native context of this global proxy object.
  // It is null value if this object is not used by any context.
  DECL_ACCESSORS(native_context, Object)

  // [hash]: The hash code property (undefined if not initialized yet).
  DECL_ACCESSORS(hash, Object)

  DECLARE_CAST(JSGlobalProxy)

  inline bool IsDetachedFrom(JSGlobalObject* global) const;

  // Dispatched behavior.
  DECLARE_PRINTER(JSGlobalProxy)
  DECLARE_VERIFIER(JSGlobalProxy)

  // Layout description.
  static const int kNativeContextOffset = JSObject::kHeaderSize;
  static const int kHashOffset = kNativeContextOffset + kPointerSize;
  static const int kSize = kHashOffset + kPointerSize;

 private:
  DISALLOW_IMPLICIT_CONSTRUCTORS(JSGlobalProxy);
};


// JavaScript global object.
class JSGlobalObject : public JSObject {
 public:
  // [native context]: the natives corresponding to this global object.
  DECL_ACCESSORS(native_context, Context)

  // [global proxy]: the global proxy object of the context
  DECL_ACCESSORS(global_proxy, JSObject)


  static void InvalidatePropertyCell(Handle<JSGlobalObject> object,
                                     Handle<Name> name);
  // Ensure that the global object has a cell for the given property name.
  static Handle<PropertyCell> EnsurePropertyCell(Handle<JSGlobalObject> global,
                                                 Handle<Name> name);

  DECLARE_CAST(JSGlobalObject)

  inline bool IsDetached();

  // Dispatched behavior.
  DECLARE_PRINTER(JSGlobalObject)
  DECLARE_VERIFIER(JSGlobalObject)

  // Layout description.
  static const int kNativeContextOffset = JSObject::kHeaderSize;
  static const int kGlobalProxyOffset = kNativeContextOffset + kPointerSize;
  static const int kHeaderSize = kGlobalProxyOffset + kPointerSize;
  static const int kSize = kHeaderSize;

 private:
  DISALLOW_IMPLICIT_CONSTRUCTORS(JSGlobalObject);
};


// Representation for JS Wrapper objects, String, Number, Boolean, etc.
class JSValue: public JSObject {
 public:
  // [value]: the object being wrapped.
  DECL_ACCESSORS(value, Object)

  DECLARE_CAST(JSValue)

  // Dispatched behavior.
  DECLARE_PRINTER(JSValue)
  DECLARE_VERIFIER(JSValue)

  // Layout description.
  static const int kValueOffset = JSObject::kHeaderSize;
  static const int kSize = kValueOffset + kPointerSize;

 private:
  DISALLOW_IMPLICIT_CONSTRUCTORS(JSValue);
};


class DateCache;

// Representation for JS date objects.
class JSDate: public JSObject {
 public:
  static MUST_USE_RESULT MaybeHandle<JSDate> New(Handle<JSFunction> constructor,
                                                 Handle<JSReceiver> new_target,
                                                 double tv);

  // If one component is NaN, all of them are, indicating a NaN time value.
  // [value]: the time value.
  DECL_ACCESSORS(value, Object)
  // [year]: caches year. Either undefined, smi, or NaN.
  DECL_ACCESSORS(year, Object)
  // [month]: caches month. Either undefined, smi, or NaN.
  DECL_ACCESSORS(month, Object)
  // [day]: caches day. Either undefined, smi, or NaN.
  DECL_ACCESSORS(day, Object)
  // [weekday]: caches day of week. Either undefined, smi, or NaN.
  DECL_ACCESSORS(weekday, Object)
  // [hour]: caches hours. Either undefined, smi, or NaN.
  DECL_ACCESSORS(hour, Object)
  // [min]: caches minutes. Either undefined, smi, or NaN.
  DECL_ACCESSORS(min, Object)
  // [sec]: caches seconds. Either undefined, smi, or NaN.
  DECL_ACCESSORS(sec, Object)
  // [cache stamp]: sample of the date cache stamp at the
  // moment when chached fields were cached.
  DECL_ACCESSORS(cache_stamp, Object)

  DECLARE_CAST(JSDate)

  // Returns the time value (UTC) identifying the current time.
  static double CurrentTimeValue(Isolate* isolate);

  // Returns the date field with the specified index.
  // See FieldIndex for the list of date fields.
  static Object* GetField(Object* date, Smi* index);

  static Handle<Object> SetValue(Handle<JSDate> date, double v);

  void SetValue(Object* value, bool is_value_nan);

  // ES6 section 20.3.4.45 Date.prototype [ @@toPrimitive ]
  static MUST_USE_RESULT MaybeHandle<Object> ToPrimitive(
      Handle<JSReceiver> receiver, Handle<Object> hint);

  // Dispatched behavior.
  DECLARE_PRINTER(JSDate)
  DECLARE_VERIFIER(JSDate)

  // The order is important. It must be kept in sync with date macros
  // in macros.py.
  enum FieldIndex {
    kDateValue,
    kYear,
    kMonth,
    kDay,
    kWeekday,
    kHour,
    kMinute,
    kSecond,
    kFirstUncachedField,
    kMillisecond = kFirstUncachedField,
    kDays,
    kTimeInDay,
    kFirstUTCField,
    kYearUTC = kFirstUTCField,
    kMonthUTC,
    kDayUTC,
    kWeekdayUTC,
    kHourUTC,
    kMinuteUTC,
    kSecondUTC,
    kMillisecondUTC,
    kDaysUTC,
    kTimeInDayUTC,
    kTimezoneOffset
  };

  // Layout description.
  static const int kValueOffset = JSObject::kHeaderSize;
  static const int kYearOffset = kValueOffset + kPointerSize;
  static const int kMonthOffset = kYearOffset + kPointerSize;
  static const int kDayOffset = kMonthOffset + kPointerSize;
  static const int kWeekdayOffset = kDayOffset + kPointerSize;
  static const int kHourOffset = kWeekdayOffset  + kPointerSize;
  static const int kMinOffset = kHourOffset + kPointerSize;
  static const int kSecOffset = kMinOffset + kPointerSize;
  static const int kCacheStampOffset = kSecOffset + kPointerSize;
  static const int kSize = kCacheStampOffset + kPointerSize;

 private:
  inline Object* DoGetField(FieldIndex index);

  Object* GetUTCField(FieldIndex index, double value, DateCache* date_cache);

  // Computes and caches the cacheable fields of the date.
  inline void SetCachedFields(int64_t local_time_ms, DateCache* date_cache);


  DISALLOW_IMPLICIT_CONSTRUCTORS(JSDate);
};


// Representation of message objects used for error reporting through
// the API. The messages are formatted in JavaScript so this object is
// a real JavaScript object. The information used for formatting the
// error messages are not directly accessible from JavaScript to
// prevent leaking information to user code called during error
// formatting.
class JSMessageObject: public JSObject {
 public:
  // [type]: the type of error message.
  inline int type() const;
  inline void set_type(int value);

  // [arguments]: the arguments for formatting the error message.
  DECL_ACCESSORS(argument, Object)

  // [script]: the script from which the error message originated.
  DECL_ACCESSORS(script, Object)

  // [stack_frames]: an array of stack frames for this error object.
  DECL_ACCESSORS(stack_frames, Object)

  // [start_position]: the start position in the script for the error message.
  inline int start_position() const;
  inline void set_start_position(int value);

  // [end_position]: the end position in the script for the error message.
  inline int end_position() const;
  inline void set_end_position(int value);

  DECLARE_CAST(JSMessageObject)

  // Dispatched behavior.
  DECLARE_PRINTER(JSMessageObject)
  DECLARE_VERIFIER(JSMessageObject)

  // Layout description.
  static const int kTypeOffset = JSObject::kHeaderSize;
  static const int kArgumentsOffset = kTypeOffset + kPointerSize;
  static const int kScriptOffset = kArgumentsOffset + kPointerSize;
  static const int kStackFramesOffset = kScriptOffset + kPointerSize;
  static const int kStartPositionOffset = kStackFramesOffset + kPointerSize;
  static const int kEndPositionOffset = kStartPositionOffset + kPointerSize;
  static const int kSize = kEndPositionOffset + kPointerSize;

  typedef FixedBodyDescriptor<HeapObject::kMapOffset,
                              kStackFramesOffset + kPointerSize,
                              kSize> BodyDescriptor;
};


// Regular expressions
// The regular expression holds a single reference to a FixedArray in
// the kDataOffset field.
// The FixedArray contains the following data:
// - tag : type of regexp implementation (not compiled yet, atom or irregexp)
// - reference to the original source string
// - reference to the original flag string
// If it is an atom regexp
// - a reference to a literal string to search for
// If it is an irregexp regexp:
// - a reference to code for Latin1 inputs (bytecode or compiled), or a smi
// used for tracking the last usage (used for code flushing).
// - a reference to code for UC16 inputs (bytecode or compiled), or a smi
// used for tracking the last usage (used for code flushing)..
// - max number of registers used by irregexp implementations.
// - number of capture registers (output values) of the regexp.
class JSRegExp: public JSObject {
 public:
  // Meaning of Type:
  // NOT_COMPILED: Initial value. No data has been stored in the JSRegExp yet.
  // ATOM: A simple string to match against using an indexOf operation.
  // IRREGEXP: Compiled with Irregexp.
  // IRREGEXP_NATIVE: Compiled to native code with Irregexp.
  enum Type { NOT_COMPILED, ATOM, IRREGEXP };
  enum Flag {
    kNone = 0,
    kGlobal = 1 << 0,
    kIgnoreCase = 1 << 1,
    kMultiline = 1 << 2,
    kSticky = 1 << 3,
    kUnicode = 1 << 4,
  };
  typedef base::Flags<Flag> Flags;

  DECL_ACCESSORS(data, Object)
  DECL_ACCESSORS(flags, Object)
  DECL_ACCESSORS(source, Object)

  static MaybeHandle<JSRegExp> New(Handle<String> source, Flags flags);
  static Handle<JSRegExp> Copy(Handle<JSRegExp> regexp);

  static MaybeHandle<JSRegExp> Initialize(Handle<JSRegExp> regexp,
                                          Handle<String> source, Flags flags);
  static MaybeHandle<JSRegExp> Initialize(Handle<JSRegExp> regexp,
                                          Handle<String> source,
                                          Handle<String> flags_string);

  inline Type TypeTag();
  inline int CaptureCount();
  inline Flags GetFlags();
  inline String* Pattern();
  inline Object* DataAt(int index);
  // Set implementation data after the object has been prepared.
  inline void SetDataAt(int index, Object* value);

  static int code_index(bool is_latin1) {
    if (is_latin1) {
      return kIrregexpLatin1CodeIndex;
    } else {
      return kIrregexpUC16CodeIndex;
    }
  }

  static int saved_code_index(bool is_latin1) {
    if (is_latin1) {
      return kIrregexpLatin1CodeSavedIndex;
    } else {
      return kIrregexpUC16CodeSavedIndex;
    }
  }

  DECLARE_CAST(JSRegExp)

  // Dispatched behavior.
  DECLARE_PRINTER(JSRegExp)
  DECLARE_VERIFIER(JSRegExp)

  static const int kDataOffset = JSObject::kHeaderSize;
  static const int kSourceOffset = kDataOffset + kPointerSize;
  static const int kFlagsOffset = kSourceOffset + kPointerSize;
  static const int kSize = kFlagsOffset + kPointerSize;

  // Indices in the data array.
  static const int kTagIndex = 0;
  static const int kSourceIndex = kTagIndex + 1;
  static const int kFlagsIndex = kSourceIndex + 1;
  static const int kDataIndex = kFlagsIndex + 1;
  // The data fields are used in different ways depending on the
  // value of the tag.
  // Atom regexps (literal strings).
  static const int kAtomPatternIndex = kDataIndex;

  static const int kAtomDataSize = kAtomPatternIndex + 1;

  // Irregexp compiled code or bytecode for Latin1. If compilation
  // fails, this fields hold an exception object that should be
  // thrown if the regexp is used again.
  static const int kIrregexpLatin1CodeIndex = kDataIndex;
  // Irregexp compiled code or bytecode for UC16.  If compilation
  // fails, this fields hold an exception object that should be
  // thrown if the regexp is used again.
  static const int kIrregexpUC16CodeIndex = kDataIndex + 1;

  // Saved instance of Irregexp compiled code or bytecode for Latin1 that
  // is a potential candidate for flushing.
  static const int kIrregexpLatin1CodeSavedIndex = kDataIndex + 2;
  // Saved instance of Irregexp compiled code or bytecode for UC16 that is
  // a potential candidate for flushing.
  static const int kIrregexpUC16CodeSavedIndex = kDataIndex + 3;

  // Maximal number of registers used by either Latin1 or UC16.
  // Only used to check that there is enough stack space
  static const int kIrregexpMaxRegisterCountIndex = kDataIndex + 4;
  // Number of captures in the compiled regexp.
  static const int kIrregexpCaptureCountIndex = kDataIndex + 5;

  static const int kIrregexpDataSize = kIrregexpCaptureCountIndex + 1;

  // Offsets directly into the data fixed array.
  static const int kDataTagOffset =
      FixedArray::kHeaderSize + kTagIndex * kPointerSize;
  static const int kDataOneByteCodeOffset =
      FixedArray::kHeaderSize + kIrregexpLatin1CodeIndex * kPointerSize;
  static const int kDataUC16CodeOffset =
      FixedArray::kHeaderSize + kIrregexpUC16CodeIndex * kPointerSize;
  static const int kIrregexpCaptureCountOffset =
      FixedArray::kHeaderSize + kIrregexpCaptureCountIndex * kPointerSize;

  // In-object fields.
  static const int kLastIndexFieldIndex = 0;
  static const int kInObjectFieldCount = 1;

  // The uninitialized value for a regexp code object.
  static const int kUninitializedValue = -1;

  // The compilation error value for the regexp code object. The real error
  // object is in the saved code field.
  static const int kCompilationErrorValue = -2;

  // When we store the sweep generation at which we moved the code from the
  // code index to the saved code index we mask it of to be in the [0:255]
  // range.
  static const int kCodeAgeMask = 0xff;
};

DEFINE_OPERATORS_FOR_FLAGS(JSRegExp::Flags)


class CompilationCacheShape : public BaseShape<HashTableKey*> {
 public:
  static inline bool IsMatch(HashTableKey* key, Object* value) {
    return key->IsMatch(value);
  }

  static inline uint32_t Hash(HashTableKey* key) {
    return key->Hash();
  }

  static inline uint32_t HashForObject(HashTableKey* key, Object* object) {
    return key->HashForObject(object);
  }

  static inline Handle<Object> AsHandle(Isolate* isolate, HashTableKey* key);

  static const int kPrefixSize = 0;
  static const int kEntrySize = 2;
};


// This cache is used in two different variants. For regexp caching, it simply
// maps identifying info of the regexp to the cached regexp object. Scripts and
// eval code only gets cached after a second probe for the code object. To do
// so, on first "put" only a hash identifying the source is entered into the
// cache, mapping it to a lifetime count of the hash. On each call to Age all
// such lifetimes get reduced, and removed once they reach zero. If a second put
// is called while such a hash is live in the cache, the hash gets replaced by
// an actual cache entry. Age also removes stale live entries from the cache.
// Such entries are identified by SharedFunctionInfos pointing to either the
// recompilation stub, or to "old" code. This avoids memory leaks due to
// premature caching of scripts and eval strings that are never needed later.
class CompilationCacheTable: public HashTable<CompilationCacheTable,
                                              CompilationCacheShape,
                                              HashTableKey*> {
 public:
  // Find cached value for a string key, otherwise return null.
  Handle<Object> Lookup(
      Handle<String> src, Handle<Context> context, LanguageMode language_mode);
  Handle<Object> LookupEval(
      Handle<String> src, Handle<SharedFunctionInfo> shared,
      LanguageMode language_mode, int scope_position);
  Handle<Object> LookupRegExp(Handle<String> source, JSRegExp::Flags flags);
  static Handle<CompilationCacheTable> Put(
      Handle<CompilationCacheTable> cache, Handle<String> src,
      Handle<Context> context, LanguageMode language_mode,
      Handle<Object> value);
  static Handle<CompilationCacheTable> PutEval(
      Handle<CompilationCacheTable> cache, Handle<String> src,
      Handle<SharedFunctionInfo> context, Handle<SharedFunctionInfo> value,
      int scope_position);
  static Handle<CompilationCacheTable> PutRegExp(
      Handle<CompilationCacheTable> cache, Handle<String> src,
      JSRegExp::Flags flags, Handle<FixedArray> value);
  void Remove(Object* value);
  void Age();
  static const int kHashGenerations = 10;

  DECLARE_CAST(CompilationCacheTable)

 private:
  DISALLOW_IMPLICIT_CONSTRUCTORS(CompilationCacheTable);
};


class CodeCacheHashTableShape : public BaseShape<HashTableKey*> {
 public:
  static inline bool IsMatch(HashTableKey* key, Object* value) {
    return key->IsMatch(value);
  }

  static inline uint32_t Hash(HashTableKey* key) {
    return key->Hash();
  }

  static inline uint32_t HashForObject(HashTableKey* key, Object* object) {
    return key->HashForObject(object);
  }

  static inline Handle<Object> AsHandle(Isolate* isolate, HashTableKey* key);

  static const int kPrefixSize = 0;
  // The both the key (name + flags) and value (code object) can be derived from
  // the fixed array that stores both the name and code.
  // TODO(verwaest): Don't allocate a fixed array but inline name and code.
  // Rewrite IsMatch to get table + index as input rather than just the raw key.
  static const int kEntrySize = 1;
};


class CodeCacheHashTable: public HashTable<CodeCacheHashTable,
                                           CodeCacheHashTableShape,
                                           HashTableKey*> {
 public:
  static Handle<CodeCacheHashTable> Put(
      Handle<CodeCacheHashTable> table,
      Handle<Name> name,
      Handle<Code> code);

  Code* Lookup(Name* name, Code::Flags flags);

  DECLARE_CAST(CodeCacheHashTable)

  // Initial size of the fixed array backing the hash table.
  static const int kInitialSize = 16;

 private:
  DISALLOW_IMPLICIT_CONSTRUCTORS(CodeCacheHashTable);
};


class TypeFeedbackInfo: public Struct {
 public:
  inline int ic_total_count();
  inline void set_ic_total_count(int count);

  inline int ic_with_type_info_count();
  inline void change_ic_with_type_info_count(int delta);

  inline int ic_generic_count();
  inline void change_ic_generic_count(int delta);

  inline void initialize_storage();

  inline void change_own_type_change_checksum();
  inline int own_type_change_checksum();

  inline void set_inlined_type_change_checksum(int checksum);
  inline bool matches_inlined_type_change_checksum(int checksum);

  DECLARE_CAST(TypeFeedbackInfo)

  // Dispatched behavior.
  DECLARE_PRINTER(TypeFeedbackInfo)
  DECLARE_VERIFIER(TypeFeedbackInfo)

  static const int kStorage1Offset = HeapObject::kHeaderSize;
  static const int kStorage2Offset = kStorage1Offset + kPointerSize;
  static const int kStorage3Offset = kStorage2Offset + kPointerSize;
  static const int kSize = kStorage3Offset + kPointerSize;

 private:
  static const int kTypeChangeChecksumBits = 7;

  class ICTotalCountField: public BitField<int, 0,
      kSmiValueSize - kTypeChangeChecksumBits> {};  // NOLINT
  class OwnTypeChangeChecksum: public BitField<int,
      kSmiValueSize - kTypeChangeChecksumBits,
      kTypeChangeChecksumBits> {};  // NOLINT
  class ICsWithTypeInfoCountField: public BitField<int, 0,
      kSmiValueSize - kTypeChangeChecksumBits> {};  // NOLINT
  class InlinedTypeChangeChecksum: public BitField<int,
      kSmiValueSize - kTypeChangeChecksumBits,
      kTypeChangeChecksumBits> {};  // NOLINT

  DISALLOW_IMPLICIT_CONSTRUCTORS(TypeFeedbackInfo);
};


enum AllocationSiteMode {
  DONT_TRACK_ALLOCATION_SITE,
  TRACK_ALLOCATION_SITE,
  LAST_ALLOCATION_SITE_MODE = TRACK_ALLOCATION_SITE
};


class AllocationSite: public Struct {
 public:
  static const uint32_t kMaximumArrayBytesToPretransition = 8 * 1024;
  static const double kPretenureRatio;
  static const int kPretenureMinimumCreated = 100;

  // Values for pretenure decision field.
  enum PretenureDecision {
    kUndecided = 0,
    kDontTenure = 1,
    kMaybeTenure = 2,
    kTenure = 3,
    kZombie = 4,
    kLastPretenureDecisionValue = kZombie
  };

  const char* PretenureDecisionName(PretenureDecision decision);

  DECL_ACCESSORS(transition_info, Object)
  // nested_site threads a list of sites that represent nested literals
  // walked in a particular order. So [[1, 2], 1, 2] will have one
  // nested_site, but [[1, 2], 3, [4]] will have a list of two.
  DECL_ACCESSORS(nested_site, Object)
  DECL_INT_ACCESSORS(pretenure_data)
  DECL_INT_ACCESSORS(pretenure_create_count)
  DECL_ACCESSORS(dependent_code, DependentCode)
  DECL_ACCESSORS(weak_next, Object)

  inline void Initialize();

  // This method is expensive, it should only be called for reporting.
  bool IsNestedSite();

  // transition_info bitfields, for constructed array transition info.
  class ElementsKindBits:       public BitField<ElementsKind, 0,  15> {};
  class UnusedBits:             public BitField<int,          15, 14> {};
  class DoNotInlineBit:         public BitField<bool,         29,  1> {};

  // Bitfields for pretenure_data
  class MementoFoundCountBits:  public BitField<int,               0, 26> {};
  class PretenureDecisionBits:  public BitField<PretenureDecision, 26, 3> {};
  class DeoptDependentCodeBit:  public BitField<bool,              29, 1> {};
  STATIC_ASSERT(PretenureDecisionBits::kMax >= kLastPretenureDecisionValue);

  // Increments the mementos found counter and returns true when the first
  // memento was found for a given allocation site.
  inline bool IncrementMementoFoundCount(int increment = 1);

  inline void IncrementMementoCreateCount();

  PretenureFlag GetPretenureMode();

  void ResetPretenureDecision();

  inline PretenureDecision pretenure_decision();
  inline void set_pretenure_decision(PretenureDecision decision);

  inline bool deopt_dependent_code();
  inline void set_deopt_dependent_code(bool deopt);

  inline int memento_found_count();
  inline void set_memento_found_count(int count);

  inline int memento_create_count();
  inline void set_memento_create_count(int count);

  // The pretenuring decision is made during gc, and the zombie state allows
  // us to recognize when an allocation site is just being kept alive because
  // a later traversal of new space may discover AllocationMementos that point
  // to this AllocationSite.
  inline bool IsZombie();

  inline bool IsMaybeTenure();

  inline void MarkZombie();

  inline bool MakePretenureDecision(PretenureDecision current_decision,
                                    double ratio,
                                    bool maximum_size_scavenge);

  inline bool DigestPretenuringFeedback(bool maximum_size_scavenge);

  inline ElementsKind GetElementsKind();
  inline void SetElementsKind(ElementsKind kind);

  inline bool CanInlineCall();
  inline void SetDoNotInlineCall();

  inline bool SitePointsToLiteral();

  static void DigestTransitionFeedback(Handle<AllocationSite> site,
                                       ElementsKind to_kind);

  DECLARE_PRINTER(AllocationSite)
  DECLARE_VERIFIER(AllocationSite)

  DECLARE_CAST(AllocationSite)
  static inline AllocationSiteMode GetMode(
      ElementsKind boilerplate_elements_kind);
  static inline AllocationSiteMode GetMode(ElementsKind from, ElementsKind to);
  static inline bool CanTrack(InstanceType type);

  static const int kTransitionInfoOffset = HeapObject::kHeaderSize;
  static const int kNestedSiteOffset = kTransitionInfoOffset + kPointerSize;
  static const int kPretenureDataOffset = kNestedSiteOffset + kPointerSize;
  static const int kPretenureCreateCountOffset =
      kPretenureDataOffset + kPointerSize;
  static const int kDependentCodeOffset =
      kPretenureCreateCountOffset + kPointerSize;
  static const int kWeakNextOffset = kDependentCodeOffset + kPointerSize;
  static const int kSize = kWeakNextOffset + kPointerSize;

  // During mark compact we need to take special care for the dependent code
  // field.
  static const int kPointerFieldsBeginOffset = kTransitionInfoOffset;
  static const int kPointerFieldsEndOffset = kWeakNextOffset;

  // For other visitors, use the fixed body descriptor below.
  typedef FixedBodyDescriptor<HeapObject::kHeaderSize, kSize, kSize>
      BodyDescriptor;

 private:
  inline bool PretenuringDecisionMade();

  DISALLOW_IMPLICIT_CONSTRUCTORS(AllocationSite);
};


class AllocationMemento: public Struct {
 public:
  static const int kAllocationSiteOffset = HeapObject::kHeaderSize;
  static const int kSize = kAllocationSiteOffset + kPointerSize;

  DECL_ACCESSORS(allocation_site, Object)

  inline bool IsValid();
  inline AllocationSite* GetAllocationSite();
  inline Address GetAllocationSiteUnchecked();

  DECLARE_PRINTER(AllocationMemento)
  DECLARE_VERIFIER(AllocationMemento)

  DECLARE_CAST(AllocationMemento)

 private:
  DISALLOW_IMPLICIT_CONSTRUCTORS(AllocationMemento);
};


// Representation of a slow alias as part of a sloppy arguments objects.
// For fast aliases (if HasSloppyArgumentsElements()):
// - the parameter map contains an index into the context
// - all attributes of the element have default values
// For slow aliases (if HasDictionaryArgumentsElements()):
// - the parameter map contains no fast alias mapping (i.e. the hole)
// - this struct (in the slow backing store) contains an index into the context
// - all attributes are available as part if the property details
class AliasedArgumentsEntry: public Struct {
 public:
  inline int aliased_context_slot() const;
  inline void set_aliased_context_slot(int count);

  DECLARE_CAST(AliasedArgumentsEntry)

  // Dispatched behavior.
  DECLARE_PRINTER(AliasedArgumentsEntry)
  DECLARE_VERIFIER(AliasedArgumentsEntry)

  static const int kAliasedContextSlot = HeapObject::kHeaderSize;
  static const int kSize = kAliasedContextSlot + kPointerSize;

 private:
  DISALLOW_IMPLICIT_CONSTRUCTORS(AliasedArgumentsEntry);
};


enum AllowNullsFlag {ALLOW_NULLS, DISALLOW_NULLS};
enum RobustnessFlag {ROBUST_STRING_TRAVERSAL, FAST_STRING_TRAVERSAL};


class StringHasher {
 public:
  explicit inline StringHasher(int length, uint32_t seed);

  template <typename schar>
  static inline uint32_t HashSequentialString(const schar* chars,
                                              int length,
                                              uint32_t seed);

  // Reads all the data, even for long strings and computes the utf16 length.
  static uint32_t ComputeUtf8Hash(Vector<const char> chars,
                                  uint32_t seed,
                                  int* utf16_length_out);

  // Calculated hash value for a string consisting of 1 to
  // String::kMaxArrayIndexSize digits with no leading zeros (except "0").
  // value is represented decimal value.
  static uint32_t MakeArrayIndexHash(uint32_t value, int length);

  // No string is allowed to have a hash of zero.  That value is reserved
  // for internal properties.  If the hash calculation yields zero then we
  // use 27 instead.
  static const int kZeroHash = 27;

  // Reusable parts of the hashing algorithm.
  INLINE(static uint32_t AddCharacterCore(uint32_t running_hash, uint16_t c));
  INLINE(static uint32_t GetHashCore(uint32_t running_hash));
  INLINE(static uint32_t ComputeRunningHash(uint32_t running_hash,
                                            const uc16* chars, int length));
  INLINE(static uint32_t ComputeRunningHashOneByte(uint32_t running_hash,
                                                   const char* chars,
                                                   int length));

 protected:
  // Returns the value to store in the hash field of a string with
  // the given length and contents.
  uint32_t GetHashField();
  // Returns true if the hash of this string can be computed without
  // looking at the contents.
  inline bool has_trivial_hash();
  // Adds a block of characters to the hash.
  template<typename Char>
  inline void AddCharacters(const Char* chars, int len);

 private:
  // Add a character to the hash.
  inline void AddCharacter(uint16_t c);
  // Update index. Returns true if string is still an index.
  inline bool UpdateIndex(uint16_t c);

  int length_;
  uint32_t raw_running_hash_;
  uint32_t array_index_;
  bool is_array_index_;
  bool is_first_char_;
  DISALLOW_COPY_AND_ASSIGN(StringHasher);
};


class IteratingStringHasher : public StringHasher {
 public:
  static inline uint32_t Hash(String* string, uint32_t seed);
  inline void VisitOneByteString(const uint8_t* chars, int length);
  inline void VisitTwoByteString(const uint16_t* chars, int length);

 private:
  inline IteratingStringHasher(int len, uint32_t seed);
  void VisitConsString(ConsString* cons_string);
  DISALLOW_COPY_AND_ASSIGN(IteratingStringHasher);
};


// The characteristics of a string are stored in its map.  Retrieving these
// few bits of information is moderately expensive, involving two memory
// loads where the second is dependent on the first.  To improve efficiency
// the shape of the string is given its own class so that it can be retrieved
// once and used for several string operations.  A StringShape is small enough
// to be passed by value and is immutable, but be aware that flattening a
// string can potentially alter its shape.  Also be aware that a GC caused by
// something else can alter the shape of a string due to ConsString
// shortcutting.  Keeping these restrictions in mind has proven to be error-
// prone and so we no longer put StringShapes in variables unless there is a
// concrete performance benefit at that particular point in the code.
class StringShape BASE_EMBEDDED {
 public:
  inline explicit StringShape(const String* s);
  inline explicit StringShape(Map* s);
  inline explicit StringShape(InstanceType t);
  inline bool IsSequential();
  inline bool IsExternal();
  inline bool IsCons();
  inline bool IsSliced();
  inline bool IsIndirect();
  inline bool IsExternalOneByte();
  inline bool IsExternalTwoByte();
  inline bool IsSequentialOneByte();
  inline bool IsSequentialTwoByte();
  inline bool IsInternalized();
  inline StringRepresentationTag representation_tag();
  inline uint32_t encoding_tag();
  inline uint32_t full_representation_tag();
  inline uint32_t size_tag();
#ifdef DEBUG
  inline uint32_t type() { return type_; }
  inline void invalidate() { valid_ = false; }
  inline bool valid() { return valid_; }
#else
  inline void invalidate() { }
#endif

 private:
  uint32_t type_;
#ifdef DEBUG
  inline void set_valid() { valid_ = true; }
  bool valid_;
#else
  inline void set_valid() { }
#endif
};


// The Name abstract class captures anything that can be used as a property
// name, i.e., strings and symbols.  All names store a hash value.
class Name: public HeapObject {
 public:
  // Get and set the hash field of the name.
  inline uint32_t hash_field();
  inline void set_hash_field(uint32_t value);

  // Tells whether the hash code has been computed.
  inline bool HasHashCode();

  // Returns a hash value used for the property table
  inline uint32_t Hash();

  // Equality operations.
  inline bool Equals(Name* other);
  inline static bool Equals(Handle<Name> one, Handle<Name> two);

  // Conversion.
  inline bool AsArrayIndex(uint32_t* index);

  // If the name is private, it can only name own properties.
  inline bool IsPrivate();

  inline bool IsUniqueName() const;

  // Return a string version of this name that is converted according to the
  // rules described in ES6 section 9.2.11.
  MUST_USE_RESULT static MaybeHandle<String> ToFunctionName(Handle<Name> name);

  DECLARE_CAST(Name)

  DECLARE_PRINTER(Name)
#if TRACE_MAPS
  void NameShortPrint();
  int NameShortPrint(Vector<char> str);
#endif

  // Layout description.
  static const int kHashFieldSlot = HeapObject::kHeaderSize;
#if V8_TARGET_LITTLE_ENDIAN || !V8_HOST_ARCH_64_BIT
  static const int kHashFieldOffset = kHashFieldSlot;
#else
  static const int kHashFieldOffset = kHashFieldSlot + kIntSize;
#endif
  static const int kSize = kHashFieldSlot + kPointerSize;

  // Mask constant for checking if a name has a computed hash code
  // and if it is a string that is an array index.  The least significant bit
  // indicates whether a hash code has been computed.  If the hash code has
  // been computed the 2nd bit tells whether the string can be used as an
  // array index.
  static const int kHashNotComputedMask = 1;
  static const int kIsNotArrayIndexMask = 1 << 1;
  static const int kNofHashBitFields = 2;

  // Shift constant retrieving hash code from hash field.
  static const int kHashShift = kNofHashBitFields;

  // Only these bits are relevant in the hash, since the top two are shifted
  // out.
  static const uint32_t kHashBitMask = 0xffffffffu >> kHashShift;

  // Array index strings this short can keep their index in the hash field.
  static const int kMaxCachedArrayIndexLength = 7;

  // For strings which are array indexes the hash value has the string length
  // mixed into the hash, mainly to avoid a hash value of zero which would be
  // the case for the string '0'. 24 bits are used for the array index value.
  static const int kArrayIndexValueBits = 24;
  static const int kArrayIndexLengthBits =
      kBitsPerInt - kArrayIndexValueBits - kNofHashBitFields;

  STATIC_ASSERT((kArrayIndexLengthBits > 0));

  class ArrayIndexValueBits : public BitField<unsigned int, kNofHashBitFields,
      kArrayIndexValueBits> {};  // NOLINT
  class ArrayIndexLengthBits : public BitField<unsigned int,
      kNofHashBitFields + kArrayIndexValueBits,
      kArrayIndexLengthBits> {};  // NOLINT

  // Check that kMaxCachedArrayIndexLength + 1 is a power of two so we
  // could use a mask to test if the length of string is less than or equal to
  // kMaxCachedArrayIndexLength.
  STATIC_ASSERT(IS_POWER_OF_TWO(kMaxCachedArrayIndexLength + 1));

  static const unsigned int kContainsCachedArrayIndexMask =
      (~static_cast<unsigned>(kMaxCachedArrayIndexLength)
       << ArrayIndexLengthBits::kShift) |
      kIsNotArrayIndexMask;

  // Value of empty hash field indicating that the hash is not computed.
  static const int kEmptyHashField =
      kIsNotArrayIndexMask | kHashNotComputedMask;

 protected:
  static inline bool IsHashFieldComputed(uint32_t field);

 private:
  DISALLOW_IMPLICIT_CONSTRUCTORS(Name);
};


// ES6 symbols.
class Symbol: public Name {
 public:
  // [name]: The print name of a symbol, or undefined if none.
  DECL_ACCESSORS(name, Object)

  DECL_INT_ACCESSORS(flags)

  // [is_private]: Whether this is a private symbol.  Private symbols can only
  // be used to designate own properties of objects.
  DECL_BOOLEAN_ACCESSORS(is_private)

  // [is_well_known_symbol]: Whether this is a spec-defined well-known symbol,
  // or not. Well-known symbols do not throw when an access check fails during
  // a load.
  DECL_BOOLEAN_ACCESSORS(is_well_known_symbol)

  DECLARE_CAST(Symbol)

  // Dispatched behavior.
  DECLARE_PRINTER(Symbol)
  DECLARE_VERIFIER(Symbol)

  // Layout description.
  static const int kNameOffset = Name::kSize;
  static const int kFlagsOffset = kNameOffset + kPointerSize;
  static const int kSize = kFlagsOffset + kPointerSize;

  typedef FixedBodyDescriptor<kNameOffset, kFlagsOffset, kSize> BodyDescriptor;

  void SymbolShortPrint(std::ostream& os);

 private:
  static const int kPrivateBit = 0;
  static const int kWellKnownSymbolBit = 1;

  const char* PrivateSymbolToName() const;

#if TRACE_MAPS
  friend class Name;  // For PrivateSymbolToName.
#endif

  DISALLOW_IMPLICIT_CONSTRUCTORS(Symbol);
};


class ConsString;

// The String abstract class captures JavaScript string values:
//
// Ecma-262:
//  4.3.16 String Value
//    A string value is a member of the type String and is a finite
//    ordered sequence of zero or more 16-bit unsigned integer values.
//
// All string values have a length field.
class String: public Name {
 public:
  enum Encoding { ONE_BYTE_ENCODING, TWO_BYTE_ENCODING };

  // Array index strings this short can keep their index in the hash field.
  static const int kMaxCachedArrayIndexLength = 7;

  // For strings which are array indexes the hash value has the string length
  // mixed into the hash, mainly to avoid a hash value of zero which would be
  // the case for the string '0'. 24 bits are used for the array index value.
  static const int kArrayIndexValueBits = 24;
  static const int kArrayIndexLengthBits =
      kBitsPerInt - kArrayIndexValueBits - kNofHashBitFields;

  STATIC_ASSERT((kArrayIndexLengthBits > 0));

  class ArrayIndexValueBits : public BitField<unsigned int, kNofHashBitFields,
      kArrayIndexValueBits> {};  // NOLINT
  class ArrayIndexLengthBits : public BitField<unsigned int,
      kNofHashBitFields + kArrayIndexValueBits,
      kArrayIndexLengthBits> {};  // NOLINT

  // Check that kMaxCachedArrayIndexLength + 1 is a power of two so we
  // could use a mask to test if the length of string is less than or equal to
  // kMaxCachedArrayIndexLength.
  STATIC_ASSERT(IS_POWER_OF_TWO(kMaxCachedArrayIndexLength + 1));

  static const unsigned int kContainsCachedArrayIndexMask =
      (~static_cast<unsigned>(kMaxCachedArrayIndexLength)
       << ArrayIndexLengthBits::kShift) |
      kIsNotArrayIndexMask;

  class SubStringRange {
   public:
    explicit inline SubStringRange(String* string, int first = 0,
                                   int length = -1);
    class iterator;
    inline iterator begin();
    inline iterator end();

   private:
    String* string_;
    int first_;
    int length_;
  };

  // Representation of the flat content of a String.
  // A non-flat string doesn't have flat content.
  // A flat string has content that's encoded as a sequence of either
  // one-byte chars or two-byte UC16.
  // Returned by String::GetFlatContent().
  class FlatContent {
   public:
    // Returns true if the string is flat and this structure contains content.
    bool IsFlat() const { return state_ != NON_FLAT; }
    // Returns true if the structure contains one-byte content.
    bool IsOneByte() const { return state_ == ONE_BYTE; }
    // Returns true if the structure contains two-byte content.
    bool IsTwoByte() const { return state_ == TWO_BYTE; }

    // Return the one byte content of the string. Only use if IsOneByte()
    // returns true.
    Vector<const uint8_t> ToOneByteVector() const {
      DCHECK_EQ(ONE_BYTE, state_);
      return Vector<const uint8_t>(onebyte_start, length_);
    }
    // Return the two-byte content of the string. Only use if IsTwoByte()
    // returns true.
    Vector<const uc16> ToUC16Vector() const {
      DCHECK_EQ(TWO_BYTE, state_);
      return Vector<const uc16>(twobyte_start, length_);
    }

    uc16 Get(int i) const {
      DCHECK(i < length_);
      DCHECK(state_ != NON_FLAT);
      if (state_ == ONE_BYTE) return onebyte_start[i];
      return twobyte_start[i];
    }

    bool UsesSameString(const FlatContent& other) const {
      return onebyte_start == other.onebyte_start;
    }

   private:
    enum State { NON_FLAT, ONE_BYTE, TWO_BYTE };

    // Constructors only used by String::GetFlatContent().
    explicit FlatContent(const uint8_t* start, int length)
        : onebyte_start(start), length_(length), state_(ONE_BYTE) {}
    explicit FlatContent(const uc16* start, int length)
        : twobyte_start(start), length_(length), state_(TWO_BYTE) { }
    FlatContent() : onebyte_start(NULL), length_(0), state_(NON_FLAT) { }

    union {
      const uint8_t* onebyte_start;
      const uc16* twobyte_start;
    };
    int length_;
    State state_;

    friend class String;
    friend class IterableSubString;
  };

  template <typename Char>
  INLINE(Vector<const Char> GetCharVector());

  // Get and set the length of the string.
  inline int length() const;
  inline void set_length(int value);

  // Get and set the length of the string using acquire loads and release
  // stores.
  inline int synchronized_length() const;
  inline void synchronized_set_length(int value);

  // Returns whether this string has only one-byte chars, i.e. all of them can
  // be one-byte encoded.  This might be the case even if the string is
  // two-byte.  Such strings may appear when the embedder prefers
  // two-byte external representations even for one-byte data.
  inline bool IsOneByteRepresentation() const;
  inline bool IsTwoByteRepresentation() const;

  // Cons and slices have an encoding flag that may not represent the actual
  // encoding of the underlying string.  This is taken into account here.
  // Requires: this->IsFlat()
  inline bool IsOneByteRepresentationUnderneath();
  inline bool IsTwoByteRepresentationUnderneath();

  // NOTE: this should be considered only a hint.  False negatives are
  // possible.
  inline bool HasOnlyOneByteChars();

  // Get and set individual two byte chars in the string.
  inline void Set(int index, uint16_t value);
  // Get individual two byte char in the string.  Repeated calls
  // to this method are not efficient unless the string is flat.
  INLINE(uint16_t Get(int index));

  // ES6 section 7.1.3.1 ToNumber Applied to the String Type
  static Handle<Object> ToNumber(Handle<String> subject);

  // Flattens the string.  Checks first inline to see if it is
  // necessary.  Does nothing if the string is not a cons string.
  // Flattening allocates a sequential string with the same data as
  // the given string and mutates the cons string to a degenerate
  // form, where the first component is the new sequential string and
  // the second component is the empty string.  If allocation fails,
  // this function returns a failure.  If flattening succeeds, this
  // function returns the sequential string that is now the first
  // component of the cons string.
  //
  // Degenerate cons strings are handled specially by the garbage
  // collector (see IsShortcutCandidate).

  static inline Handle<String> Flatten(Handle<String> string,
                                       PretenureFlag pretenure = NOT_TENURED);

  // Tries to return the content of a flat string as a structure holding either
  // a flat vector of char or of uc16.
  // If the string isn't flat, and therefore doesn't have flat content, the
  // returned structure will report so, and can't provide a vector of either
  // kind.
  FlatContent GetFlatContent();

  // Returns the parent of a sliced string or first part of a flat cons string.
  // Requires: StringShape(this).IsIndirect() && this->IsFlat()
  inline String* GetUnderlying();

  // String relational comparison, implemented according to ES6 section 7.2.11
  // Abstract Relational Comparison (step 5): The comparison of Strings uses a
  // simple lexicographic ordering on sequences of code unit values. There is no
  // attempt to use the more complex, semantically oriented definitions of
  // character or string equality and collating order defined in the Unicode
  // specification. Therefore String values that are canonically equal according
  // to the Unicode standard could test as unequal. In effect this algorithm
  // assumes that both Strings are already in normalized form. Also, note that
  // for strings containing supplementary characters, lexicographic ordering on
  // sequences of UTF-16 code unit values differs from that on sequences of code
  // point values.
  MUST_USE_RESULT static ComparisonResult Compare(Handle<String> x,
                                                  Handle<String> y);

  // String equality operations.
  inline bool Equals(String* other);
  inline static bool Equals(Handle<String> one, Handle<String> two);
  bool IsUtf8EqualTo(Vector<const char> str, bool allow_prefix_match = false);
  bool IsOneByteEqualTo(Vector<const uint8_t> str);
  bool IsTwoByteEqualTo(Vector<const uc16> str);

  // Return a UTF8 representation of the string.  The string is null
  // terminated but may optionally contain nulls.  Length is returned
  // in length_output if length_output is not a null pointer  The string
  // should be nearly flat, otherwise the performance of this method may
  // be very slow (quadratic in the length).  Setting robustness_flag to
  // ROBUST_STRING_TRAVERSAL invokes behaviour that is robust  This means it
  // handles unexpected data without causing assert failures and it does not
  // do any heap allocations.  This is useful when printing stack traces.
  base::SmartArrayPointer<char> ToCString(AllowNullsFlag allow_nulls,
                                          RobustnessFlag robustness_flag,
                                          int offset, int length,
                                          int* length_output = 0);
  base::SmartArrayPointer<char> ToCString(
      AllowNullsFlag allow_nulls = DISALLOW_NULLS,
      RobustnessFlag robustness_flag = FAST_STRING_TRAVERSAL,
      int* length_output = 0);

  bool ComputeArrayIndex(uint32_t* index);

  // Externalization.
  bool MakeExternal(v8::String::ExternalStringResource* resource);
  bool MakeExternal(v8::String::ExternalOneByteStringResource* resource);

  // Conversion.
  inline bool AsArrayIndex(uint32_t* index);

  DECLARE_CAST(String)

  void PrintOn(FILE* out);

  // For use during stack traces.  Performs rudimentary sanity check.
  bool LooksValid();

  // Dispatched behavior.
  void StringShortPrint(StringStream* accumulator);
  void PrintUC16(std::ostream& os, int start = 0, int end = -1);  // NOLINT
#if defined(DEBUG) || defined(OBJECT_PRINT)
  char* ToAsciiArray();
#endif
  DECLARE_PRINTER(String)
  DECLARE_VERIFIER(String)

  inline bool IsFlat();

  // Layout description.
  static const int kLengthOffset = Name::kSize;
  static const int kSize = kLengthOffset + kPointerSize;

  // Maximum number of characters to consider when trying to convert a string
  // value into an array index.
  static const int kMaxArrayIndexSize = 10;
  STATIC_ASSERT(kMaxArrayIndexSize < (1 << kArrayIndexLengthBits));

  // Max char codes.
  static const int32_t kMaxOneByteCharCode = unibrow::Latin1::kMaxChar;
  static const uint32_t kMaxOneByteCharCodeU = unibrow::Latin1::kMaxChar;
  static const int kMaxUtf16CodeUnit = 0xffff;
  static const uint32_t kMaxUtf16CodeUnitU = kMaxUtf16CodeUnit;
  static const uc32 kMaxCodePoint = 0x10ffff;

  // Maximal string length.
  static const int kMaxLength = (1 << 28) - 16;

  // Max length for computing hash. For strings longer than this limit the
  // string length is used as the hash value.
  static const int kMaxHashCalcLength = 16383;

  // Limit for truncation in short printing.
  static const int kMaxShortPrintLength = 1024;

  // Support for regular expressions.
  const uc16* GetTwoByteData(unsigned start);

  // Helper function for flattening strings.
  template <typename sinkchar>
  static void WriteToFlat(String* source,
                          sinkchar* sink,
                          int from,
                          int to);

  // The return value may point to the first aligned word containing the first
  // non-one-byte character, rather than directly to the non-one-byte character.
  // If the return value is >= the passed length, the entire string was
  // one-byte.
  static inline int NonAsciiStart(const char* chars, int length) {
    const char* start = chars;
    const char* limit = chars + length;

    if (length >= kIntptrSize) {
      // Check unaligned bytes.
      while (!IsAligned(reinterpret_cast<intptr_t>(chars), sizeof(uintptr_t))) {
        if (static_cast<uint8_t>(*chars) > unibrow::Utf8::kMaxOneByteChar) {
          return static_cast<int>(chars - start);
        }
        ++chars;
      }
      // Check aligned words.
      DCHECK(unibrow::Utf8::kMaxOneByteChar == 0x7F);
      const uintptr_t non_one_byte_mask = kUintptrAllBitsSet / 0xFF * 0x80;
      while (chars + sizeof(uintptr_t) <= limit) {
        if (*reinterpret_cast<const uintptr_t*>(chars) & non_one_byte_mask) {
          return static_cast<int>(chars - start);
        }
        chars += sizeof(uintptr_t);
      }
    }
    // Check remaining unaligned bytes.
    while (chars < limit) {
      if (static_cast<uint8_t>(*chars) > unibrow::Utf8::kMaxOneByteChar) {
        return static_cast<int>(chars - start);
      }
      ++chars;
    }

    return static_cast<int>(chars - start);
  }

  static inline bool IsAscii(const char* chars, int length) {
    return NonAsciiStart(chars, length) >= length;
  }

  static inline bool IsAscii(const uint8_t* chars, int length) {
    return
        NonAsciiStart(reinterpret_cast<const char*>(chars), length) >= length;
  }

  static inline int NonOneByteStart(const uc16* chars, int length) {
    const uc16* limit = chars + length;
    const uc16* start = chars;
    while (chars < limit) {
      if (*chars > kMaxOneByteCharCodeU) return static_cast<int>(chars - start);
      ++chars;
    }
    return static_cast<int>(chars - start);
  }

  static inline bool IsOneByte(const uc16* chars, int length) {
    return NonOneByteStart(chars, length) >= length;
  }

  template<class Visitor>
  static inline ConsString* VisitFlat(Visitor* visitor,
                                      String* string,
                                      int offset = 0);

  static Handle<FixedArray> CalculateLineEnds(Handle<String> string,
                                              bool include_ending_line);

  // Use the hash field to forward to the canonical internalized string
  // when deserializing an internalized string.
  inline void SetForwardedInternalizedString(String* string);
  inline String* GetForwardedInternalizedString();

 private:
  friend class Name;
  friend class StringTableInsertionKey;

  static Handle<String> SlowFlatten(Handle<ConsString> cons,
                                    PretenureFlag tenure);

  // Slow case of String::Equals.  This implementation works on any strings
  // but it is most efficient on strings that are almost flat.
  bool SlowEquals(String* other);

  static bool SlowEquals(Handle<String> one, Handle<String> two);

  // Slow case of AsArrayIndex.
  bool SlowAsArrayIndex(uint32_t* index);

  // Compute and set the hash code.
  uint32_t ComputeAndSetHash();

  DISALLOW_IMPLICIT_CONSTRUCTORS(String);
};


// The SeqString abstract class captures sequential string values.
class SeqString: public String {
 public:
  DECLARE_CAST(SeqString)

  // Layout description.
  static const int kHeaderSize = String::kSize;

  // Truncate the string in-place if possible and return the result.
  // In case of new_length == 0, the empty string is returned without
  // truncating the original string.
  MUST_USE_RESULT static Handle<String> Truncate(Handle<SeqString> string,
                                                 int new_length);
 private:
  DISALLOW_IMPLICIT_CONSTRUCTORS(SeqString);
};


// The OneByteString class captures sequential one-byte string objects.
// Each character in the OneByteString is an one-byte character.
class SeqOneByteString: public SeqString {
 public:
  static const bool kHasOneByteEncoding = true;

  // Dispatched behavior.
  inline uint16_t SeqOneByteStringGet(int index);
  inline void SeqOneByteStringSet(int index, uint16_t value);

  // Get the address of the characters in this string.
  inline Address GetCharsAddress();

  inline uint8_t* GetChars();

  DECLARE_CAST(SeqOneByteString)

  // Garbage collection support.  This method is called by the
  // garbage collector to compute the actual size of an OneByteString
  // instance.
  inline int SeqOneByteStringSize(InstanceType instance_type);

  // Computes the size for an OneByteString instance of a given length.
  static int SizeFor(int length) {
    return OBJECT_POINTER_ALIGN(kHeaderSize + length * kCharSize);
  }

  // Maximal memory usage for a single sequential one-byte string.
  static const int kMaxSize = 512 * MB - 1;
  STATIC_ASSERT((kMaxSize - kHeaderSize) >= String::kMaxLength);

 private:
  DISALLOW_IMPLICIT_CONSTRUCTORS(SeqOneByteString);
};


// The TwoByteString class captures sequential unicode string objects.
// Each character in the TwoByteString is a two-byte uint16_t.
class SeqTwoByteString: public SeqString {
 public:
  static const bool kHasOneByteEncoding = false;

  // Dispatched behavior.
  inline uint16_t SeqTwoByteStringGet(int index);
  inline void SeqTwoByteStringSet(int index, uint16_t value);

  // Get the address of the characters in this string.
  inline Address GetCharsAddress();

  inline uc16* GetChars();

  // For regexp code.
  const uint16_t* SeqTwoByteStringGetData(unsigned start);

  DECLARE_CAST(SeqTwoByteString)

  // Garbage collection support.  This method is called by the
  // garbage collector to compute the actual size of a TwoByteString
  // instance.
  inline int SeqTwoByteStringSize(InstanceType instance_type);

  // Computes the size for a TwoByteString instance of a given length.
  static int SizeFor(int length) {
    return OBJECT_POINTER_ALIGN(kHeaderSize + length * kShortSize);
  }

  // Maximal memory usage for a single sequential two-byte string.
  static const int kMaxSize = 512 * MB - 1;
  STATIC_ASSERT(static_cast<int>((kMaxSize - kHeaderSize)/sizeof(uint16_t)) >=
               String::kMaxLength);

 private:
  DISALLOW_IMPLICIT_CONSTRUCTORS(SeqTwoByteString);
};


// The ConsString class describes string values built by using the
// addition operator on strings.  A ConsString is a pair where the
// first and second components are pointers to other string values.
// One or both components of a ConsString can be pointers to other
// ConsStrings, creating a binary tree of ConsStrings where the leaves
// are non-ConsString string values.  The string value represented by
// a ConsString can be obtained by concatenating the leaf string
// values in a left-to-right depth-first traversal of the tree.
class ConsString: public String {
 public:
  // First string of the cons cell.
  inline String* first();
  // Doesn't check that the result is a string, even in debug mode.  This is
  // useful during GC where the mark bits confuse the checks.
  inline Object* unchecked_first();
  inline void set_first(String* first,
                        WriteBarrierMode mode = UPDATE_WRITE_BARRIER);

  // Second string of the cons cell.
  inline String* second();
  // Doesn't check that the result is a string, even in debug mode.  This is
  // useful during GC where the mark bits confuse the checks.
  inline Object* unchecked_second();
  inline void set_second(String* second,
                         WriteBarrierMode mode = UPDATE_WRITE_BARRIER);

  // Dispatched behavior.
  uint16_t ConsStringGet(int index);

  DECLARE_CAST(ConsString)

  // Layout description.
  static const int kFirstOffset = POINTER_SIZE_ALIGN(String::kSize);
  static const int kSecondOffset = kFirstOffset + kPointerSize;
  static const int kSize = kSecondOffset + kPointerSize;

  // Minimum length for a cons string.
  static const int kMinLength = 13;

  typedef FixedBodyDescriptor<kFirstOffset, kSecondOffset + kPointerSize, kSize>
          BodyDescriptor;

  DECLARE_VERIFIER(ConsString)

 private:
  DISALLOW_IMPLICIT_CONSTRUCTORS(ConsString);
};


// The Sliced String class describes strings that are substrings of another
// sequential string.  The motivation is to save time and memory when creating
// a substring.  A Sliced String is described as a pointer to the parent,
// the offset from the start of the parent string and the length.  Using
// a Sliced String therefore requires unpacking of the parent string and
// adding the offset to the start address.  A substring of a Sliced String
// are not nested since the double indirection is simplified when creating
// such a substring.
// Currently missing features are:
//  - handling externalized parent strings
//  - external strings as parent
//  - truncating sliced string to enable otherwise unneeded parent to be GC'ed.
class SlicedString: public String {
 public:
  inline String* parent();
  inline void set_parent(String* parent,
                         WriteBarrierMode mode = UPDATE_WRITE_BARRIER);
  inline int offset() const;
  inline void set_offset(int offset);

  // Dispatched behavior.
  uint16_t SlicedStringGet(int index);

  DECLARE_CAST(SlicedString)

  // Layout description.
  static const int kParentOffset = POINTER_SIZE_ALIGN(String::kSize);
  static const int kOffsetOffset = kParentOffset + kPointerSize;
  static const int kSize = kOffsetOffset + kPointerSize;

  // Minimum length for a sliced string.
  static const int kMinLength = 13;

  typedef FixedBodyDescriptor<kParentOffset,
                              kOffsetOffset + kPointerSize, kSize>
          BodyDescriptor;

  DECLARE_VERIFIER(SlicedString)

 private:
  DISALLOW_IMPLICIT_CONSTRUCTORS(SlicedString);
};


// The ExternalString class describes string values that are backed by
// a string resource that lies outside the V8 heap.  ExternalStrings
// consist of the length field common to all strings, a pointer to the
// external resource.  It is important to ensure (externally) that the
// resource is not deallocated while the ExternalString is live in the
// V8 heap.
//
// The API expects that all ExternalStrings are created through the
// API.  Therefore, ExternalStrings should not be used internally.
class ExternalString: public String {
 public:
  DECLARE_CAST(ExternalString)

  // Layout description.
  static const int kResourceOffset = POINTER_SIZE_ALIGN(String::kSize);
  static const int kShortSize = kResourceOffset + kPointerSize;
  static const int kResourceDataOffset = kResourceOffset + kPointerSize;
  static const int kSize = kResourceDataOffset + kPointerSize;

  // Return whether external string is short (data pointer is not cached).
  inline bool is_short();

  STATIC_ASSERT(kResourceOffset == Internals::kStringResourceOffset);

 private:
  DISALLOW_IMPLICIT_CONSTRUCTORS(ExternalString);
};


// The ExternalOneByteString class is an external string backed by an
// one-byte string.
class ExternalOneByteString : public ExternalString {
 public:
  static const bool kHasOneByteEncoding = true;

  typedef v8::String::ExternalOneByteStringResource Resource;

  // The underlying resource.
  inline const Resource* resource();
  inline void set_resource(const Resource* buffer);

  // Update the pointer cache to the external character array.
  // The cached pointer is always valid, as the external character array does =
  // not move during lifetime.  Deserialization is the only exception, after
  // which the pointer cache has to be refreshed.
  inline void update_data_cache();

  inline const uint8_t* GetChars();

  // Dispatched behavior.
  inline uint16_t ExternalOneByteStringGet(int index);

  DECLARE_CAST(ExternalOneByteString)

  class BodyDescriptor;

 private:
  DISALLOW_IMPLICIT_CONSTRUCTORS(ExternalOneByteString);
};


// The ExternalTwoByteString class is an external string backed by a UTF-16
// encoded string.
class ExternalTwoByteString: public ExternalString {
 public:
  static const bool kHasOneByteEncoding = false;

  typedef v8::String::ExternalStringResource Resource;

  // The underlying string resource.
  inline const Resource* resource();
  inline void set_resource(const Resource* buffer);

  // Update the pointer cache to the external character array.
  // The cached pointer is always valid, as the external character array does =
  // not move during lifetime.  Deserialization is the only exception, after
  // which the pointer cache has to be refreshed.
  inline void update_data_cache();

  inline const uint16_t* GetChars();

  // Dispatched behavior.
  inline uint16_t ExternalTwoByteStringGet(int index);

  // For regexp code.
  inline const uint16_t* ExternalTwoByteStringGetData(unsigned start);

  DECLARE_CAST(ExternalTwoByteString)

  class BodyDescriptor;

 private:
  DISALLOW_IMPLICIT_CONSTRUCTORS(ExternalTwoByteString);
};


// Utility superclass for stack-allocated objects that must be updated
// on gc.  It provides two ways for the gc to update instances, either
// iterating or updating after gc.
class Relocatable BASE_EMBEDDED {
 public:
  explicit inline Relocatable(Isolate* isolate);
  inline virtual ~Relocatable();
  virtual void IterateInstance(ObjectVisitor* v) { }
  virtual void PostGarbageCollection() { }

  static void PostGarbageCollectionProcessing(Isolate* isolate);
  static int ArchiveSpacePerThread();
  static char* ArchiveState(Isolate* isolate, char* to);
  static char* RestoreState(Isolate* isolate, char* from);
  static void Iterate(Isolate* isolate, ObjectVisitor* v);
  static void Iterate(ObjectVisitor* v, Relocatable* top);
  static char* Iterate(ObjectVisitor* v, char* t);

 private:
  Isolate* isolate_;
  Relocatable* prev_;
};


// A flat string reader provides random access to the contents of a
// string independent of the character width of the string.  The handle
// must be valid as long as the reader is being used.
class FlatStringReader : public Relocatable {
 public:
  FlatStringReader(Isolate* isolate, Handle<String> str);
  FlatStringReader(Isolate* isolate, Vector<const char> input);
  void PostGarbageCollection();
  inline uc32 Get(int index);
  template <typename Char>
  inline Char Get(int index);
  int length() { return length_; }
 private:
  String** str_;
  bool is_one_byte_;
  int length_;
  const void* start_;
};


// This maintains an off-stack representation of the stack frames required
// to traverse a ConsString, allowing an entirely iterative and restartable
// traversal of the entire string
class ConsStringIterator {
 public:
  inline ConsStringIterator() {}
  inline explicit ConsStringIterator(ConsString* cons_string, int offset = 0) {
    Reset(cons_string, offset);
  }
  inline void Reset(ConsString* cons_string, int offset = 0) {
    depth_ = 0;
    // Next will always return NULL.
    if (cons_string == NULL) return;
    Initialize(cons_string, offset);
  }
  // Returns NULL when complete.
  inline String* Next(int* offset_out) {
    *offset_out = 0;
    if (depth_ == 0) return NULL;
    return Continue(offset_out);
  }

 private:
  static const int kStackSize = 32;
  // Use a mask instead of doing modulo operations for stack wrapping.
  static const int kDepthMask = kStackSize-1;
  STATIC_ASSERT(IS_POWER_OF_TWO(kStackSize));
  static inline int OffsetForDepth(int depth);

  inline void PushLeft(ConsString* string);
  inline void PushRight(ConsString* string);
  inline void AdjustMaximumDepth();
  inline void Pop();
  inline bool StackBlown() { return maximum_depth_ - depth_ == kStackSize; }
  void Initialize(ConsString* cons_string, int offset);
  String* Continue(int* offset_out);
  String* NextLeaf(bool* blew_stack);
  String* Search(int* offset_out);

  // Stack must always contain only frames for which right traversal
  // has not yet been performed.
  ConsString* frames_[kStackSize];
  ConsString* root_;
  int depth_;
  int maximum_depth_;
  int consumed_;
  DISALLOW_COPY_AND_ASSIGN(ConsStringIterator);
};


class StringCharacterStream {
 public:
  inline StringCharacterStream(String* string,
                               int offset = 0);
  inline uint16_t GetNext();
  inline bool HasMore();
  inline void Reset(String* string, int offset = 0);
  inline void VisitOneByteString(const uint8_t* chars, int length);
  inline void VisitTwoByteString(const uint16_t* chars, int length);

 private:
  ConsStringIterator iter_;
  bool is_one_byte_;
  union {
    const uint8_t* buffer8_;
    const uint16_t* buffer16_;
  };
  const uint8_t* end_;
  DISALLOW_COPY_AND_ASSIGN(StringCharacterStream);
};


template <typename T>
class VectorIterator {
 public:
  VectorIterator(T* d, int l) : data_(Vector<const T>(d, l)), index_(0) { }
  explicit VectorIterator(Vector<const T> data) : data_(data), index_(0) { }
  T GetNext() { return data_[index_++]; }
  bool has_more() { return index_ < data_.length(); }
 private:
  Vector<const T> data_;
  int index_;
};


// The Oddball describes objects null, undefined, true, and false.
class Oddball: public HeapObject {
 public:
  // [to_number_raw]: Cached raw to_number computed at startup.
  inline double to_number_raw() const;
  inline void set_to_number_raw(double value);

  // [to_string]: Cached to_string computed at startup.
  DECL_ACCESSORS(to_string, String)

  // [to_number]: Cached to_number computed at startup.
  DECL_ACCESSORS(to_number, Object)

  // [to_number]: Cached to_boolean computed at startup.
  DECL_ACCESSORS(to_boolean, Oddball)

  // [typeof]: Cached type_of computed at startup.
  DECL_ACCESSORS(type_of, String)

  inline byte kind() const;
  inline void set_kind(byte kind);

  // ES6 section 7.1.3 ToNumber for Boolean, Null, Undefined.
  MUST_USE_RESULT static inline Handle<Object> ToNumber(Handle<Oddball> input);

  DECLARE_CAST(Oddball)

  // Dispatched behavior.
  DECLARE_VERIFIER(Oddball)

  // Initialize the fields.
  static void Initialize(Isolate* isolate, Handle<Oddball> oddball,
                         const char* to_string, Handle<Object> to_number,
                         bool to_boolean, const char* type_of, byte kind);

  // Layout description.
  static const int kToNumberRawOffset = HeapObject::kHeaderSize;
  static const int kToStringOffset = kToNumberRawOffset + kDoubleSize;
  static const int kToNumberOffset = kToStringOffset + kPointerSize;
  static const int kToBooleanOffset = kToNumberOffset + kPointerSize;
  static const int kTypeOfOffset = kToBooleanOffset + kPointerSize;
  static const int kKindOffset = kTypeOfOffset + kPointerSize;
  static const int kSize = kKindOffset + kPointerSize;

  static const byte kFalse = 0;
  static const byte kTrue = 1;
  static const byte kNotBooleanMask = ~1;
  static const byte kTheHole = 2;
  static const byte kNull = 3;
  static const byte kArgumentsMarker = 4;
  static const byte kUndefined = 5;
  static const byte kUninitialized = 6;
  static const byte kOther = 7;
  static const byte kException = 8;
  static const byte kOptimizedOut = 9;
  static const byte kStaleRegister = 10;

  typedef FixedBodyDescriptor<kToStringOffset, kTypeOfOffset + kPointerSize,
                              kSize> BodyDescriptor;

  STATIC_ASSERT(kToNumberRawOffset == HeapNumber::kValueOffset);
  STATIC_ASSERT(kKindOffset == Internals::kOddballKindOffset);
  STATIC_ASSERT(kNull == Internals::kNullOddballKind);
  STATIC_ASSERT(kUndefined == Internals::kUndefinedOddballKind);

 private:
  DISALLOW_IMPLICIT_CONSTRUCTORS(Oddball);
};


class Cell: public HeapObject {
 public:
  // [value]: value of the cell.
  DECL_ACCESSORS(value, Object)

  DECLARE_CAST(Cell)

  static inline Cell* FromValueAddress(Address value) {
    Object* result = FromAddress(value - kValueOffset);
    return static_cast<Cell*>(result);
  }

  inline Address ValueAddress() {
    return address() + kValueOffset;
  }

  // Dispatched behavior.
  DECLARE_PRINTER(Cell)
  DECLARE_VERIFIER(Cell)

  // Layout description.
  static const int kValueOffset = HeapObject::kHeaderSize;
  static const int kSize = kValueOffset + kPointerSize;

  typedef FixedBodyDescriptor<kValueOffset,
                              kValueOffset + kPointerSize,
                              kSize> BodyDescriptor;

 private:
  DISALLOW_IMPLICIT_CONSTRUCTORS(Cell);
};


class PropertyCell : public HeapObject {
 public:
  // [property_details]: details of the global property.
  DECL_ACCESSORS(property_details_raw, Object)
  // [value]: value of the global property.
  DECL_ACCESSORS(value, Object)
  // [dependent_code]: dependent code that depends on the type of the global
  // property.
  DECL_ACCESSORS(dependent_code, DependentCode)

  inline PropertyDetails property_details();
  inline void set_property_details(PropertyDetails details);

  PropertyCellConstantType GetConstantType();

  // Computes the new type of the cell's contents for the given value, but
  // without actually modifying the details.
  static PropertyCellType UpdatedType(Handle<PropertyCell> cell,
                                      Handle<Object> value,
                                      PropertyDetails details);
  static void UpdateCell(Handle<GlobalDictionary> dictionary, int entry,
                         Handle<Object> value, PropertyDetails details);

  static Handle<PropertyCell> InvalidateEntry(
      Handle<GlobalDictionary> dictionary, int entry);

  static void SetValueWithInvalidation(Handle<PropertyCell> cell,
                                       Handle<Object> new_value);

  DECLARE_CAST(PropertyCell)

  // Dispatched behavior.
  DECLARE_PRINTER(PropertyCell)
  DECLARE_VERIFIER(PropertyCell)

  // Layout description.
  static const int kDetailsOffset = HeapObject::kHeaderSize;
  static const int kValueOffset = kDetailsOffset + kPointerSize;
  static const int kDependentCodeOffset = kValueOffset + kPointerSize;
  static const int kSize = kDependentCodeOffset + kPointerSize;

  static const int kPointerFieldsBeginOffset = kValueOffset;
  static const int kPointerFieldsEndOffset = kSize;

  typedef FixedBodyDescriptor<kValueOffset,
                              kSize,
                              kSize> BodyDescriptor;

 private:
  DISALLOW_IMPLICIT_CONSTRUCTORS(PropertyCell);
};


class WeakCell : public HeapObject {
 public:
  inline Object* value() const;

  // This should not be called by anyone except GC.
  inline void clear();

  // This should not be called by anyone except allocator.
  inline void initialize(HeapObject* value);

  inline bool cleared() const;

  DECL_ACCESSORS(next, Object)

  inline void clear_next(Object* the_hole_value);

  inline bool next_cleared();

  DECLARE_CAST(WeakCell)

  DECLARE_PRINTER(WeakCell)
  DECLARE_VERIFIER(WeakCell)

  // Layout description.
  static const int kValueOffset = HeapObject::kHeaderSize;
  static const int kNextOffset = kValueOffset + kPointerSize;
  static const int kSize = kNextOffset + kPointerSize;

  typedef FixedBodyDescriptor<kValueOffset, kSize, kSize> BodyDescriptor;

 private:
  DISALLOW_IMPLICIT_CONSTRUCTORS(WeakCell);
};


// The JSProxy describes EcmaScript Harmony proxies
class JSProxy: public JSReceiver {
 public:
  MUST_USE_RESULT static MaybeHandle<JSProxy> New(Isolate* isolate,
                                                  Handle<Object>,
                                                  Handle<Object>);

  // [handler]: The handler property.
  DECL_ACCESSORS(handler, Object)
  // [target]: The target property.
  DECL_ACCESSORS(target, JSReceiver)
  // [hash]: The hash code property (undefined if not initialized yet).
  DECL_ACCESSORS(hash, Object)

  static MaybeHandle<Context> GetFunctionRealm(Handle<JSProxy> proxy);

  DECLARE_CAST(JSProxy)

  INLINE(bool IsRevoked() const);
  static void Revoke(Handle<JSProxy> proxy);

  // ES6 9.5.1
  static MaybeHandle<Object> GetPrototype(Handle<JSProxy> receiver);

  // ES6 9.5.2
  MUST_USE_RESULT static Maybe<bool> SetPrototype(Handle<JSProxy> proxy,
                                                  Handle<Object> value,
                                                  bool from_javascript,
                                                  ShouldThrow should_throw);
  // ES6 9.5.3
  MUST_USE_RESULT static Maybe<bool> IsExtensible(Handle<JSProxy> proxy);

  // ES6 9.5.4 (when passed DONT_THROW)
  MUST_USE_RESULT static Maybe<bool> PreventExtensions(
      Handle<JSProxy> proxy, ShouldThrow should_throw);

  // ES6 9.5.5
  MUST_USE_RESULT static Maybe<bool> GetOwnPropertyDescriptor(
      Isolate* isolate, Handle<JSProxy> proxy, Handle<Name> name,
      PropertyDescriptor* desc);

  // ES6 9.5.6
  MUST_USE_RESULT static Maybe<bool> DefineOwnProperty(
      Isolate* isolate, Handle<JSProxy> object, Handle<Object> key,
      PropertyDescriptor* desc, ShouldThrow should_throw);

  // ES6 9.5.7
  MUST_USE_RESULT static Maybe<bool> HasProperty(Isolate* isolate,
                                                 Handle<JSProxy> proxy,
                                                 Handle<Name> name);

  // ES6 9.5.8
  MUST_USE_RESULT static MaybeHandle<Object> GetProperty(
      Isolate* isolate, Handle<JSProxy> proxy, Handle<Name> name,
      Handle<Object> receiver, bool* was_found);

  // ES6 9.5.9
  MUST_USE_RESULT static Maybe<bool> SetProperty(Handle<JSProxy> proxy,
                                                 Handle<Name> name,
                                                 Handle<Object> value,
                                                 Handle<Object> receiver,
                                                 LanguageMode language_mode);

  // ES6 9.5.10 (when passed SLOPPY)
  MUST_USE_RESULT static Maybe<bool> DeletePropertyOrElement(
      Handle<JSProxy> proxy, Handle<Name> name, LanguageMode language_mode);

  // ES6 9.5.12
  MUST_USE_RESULT static Maybe<bool> OwnPropertyKeys(
      Isolate* isolate, Handle<JSReceiver> receiver, Handle<JSProxy> proxy,
      PropertyFilter filter, KeyAccumulator* accumulator);

  MUST_USE_RESULT static Maybe<PropertyAttributes> GetPropertyAttributes(
      LookupIterator* it);

  // Dispatched behavior.
  DECLARE_PRINTER(JSProxy)
  DECLARE_VERIFIER(JSProxy)

  // Layout description.
  static const int kTargetOffset = JSReceiver::kHeaderSize;
  static const int kHandlerOffset = kTargetOffset + kPointerSize;
  static const int kHashOffset = kHandlerOffset + kPointerSize;
  static const int kSize = kHashOffset + kPointerSize;

  typedef FixedBodyDescriptor<JSReceiver::kPropertiesOffset, kSize, kSize>
      BodyDescriptor;

  static Handle<Object> GetIdentityHash(Isolate* isolate,
                                        Handle<JSProxy> receiver);

  static Handle<Smi> GetOrCreateIdentityHash(Handle<JSProxy> proxy);

  static Maybe<bool> SetPrivateProperty(Isolate* isolate, Handle<JSProxy> proxy,
                                        Handle<Symbol> private_name,
                                        PropertyDescriptor* desc,
                                        ShouldThrow should_throw);

 private:
  DISALLOW_IMPLICIT_CONSTRUCTORS(JSProxy);
};


class JSCollection : public JSObject {
 public:
  // [table]: the backing hash table
  DECL_ACCESSORS(table, Object)

  static const int kTableOffset = JSObject::kHeaderSize;
  static const int kSize = kTableOffset + kPointerSize;

 private:
  DISALLOW_IMPLICIT_CONSTRUCTORS(JSCollection);
};


// The JSSet describes EcmaScript Harmony sets
class JSSet : public JSCollection {
 public:
  DECLARE_CAST(JSSet)

  static void Initialize(Handle<JSSet> set, Isolate* isolate);
  static void Clear(Handle<JSSet> set);

  // Dispatched behavior.
  DECLARE_PRINTER(JSSet)
  DECLARE_VERIFIER(JSSet)

 private:
  DISALLOW_IMPLICIT_CONSTRUCTORS(JSSet);
};


// The JSMap describes EcmaScript Harmony maps
class JSMap : public JSCollection {
 public:
  DECLARE_CAST(JSMap)

  static void Initialize(Handle<JSMap> map, Isolate* isolate);
  static void Clear(Handle<JSMap> map);

  // Dispatched behavior.
  DECLARE_PRINTER(JSMap)
  DECLARE_VERIFIER(JSMap)

 private:
  DISALLOW_IMPLICIT_CONSTRUCTORS(JSMap);
};


// OrderedHashTableIterator is an iterator that iterates over the keys and
// values of an OrderedHashTable.
//
// The iterator has a reference to the underlying OrderedHashTable data,
// [table], as well as the current [index] the iterator is at.
//
// When the OrderedHashTable is rehashed it adds a reference from the old table
// to the new table as well as storing enough data about the changes so that the
// iterator [index] can be adjusted accordingly.
//
// When the [Next] result from the iterator is requested, the iterator checks if
// there is a newer table that it needs to transition to.
template<class Derived, class TableType>
class OrderedHashTableIterator: public JSObject {
 public:
  // [table]: the backing hash table mapping keys to values.
  DECL_ACCESSORS(table, Object)

  // [index]: The index into the data table.
  DECL_ACCESSORS(index, Object)

  // [kind]: The kind of iteration this is. One of the [Kind] enum values.
  DECL_ACCESSORS(kind, Object)

#ifdef OBJECT_PRINT
  void OrderedHashTableIteratorPrint(std::ostream& os);  // NOLINT
#endif

  static const int kTableOffset = JSObject::kHeaderSize;
  static const int kIndexOffset = kTableOffset + kPointerSize;
  static const int kKindOffset = kIndexOffset + kPointerSize;
  static const int kSize = kKindOffset + kPointerSize;

  enum Kind {
    kKindKeys = 1,
    kKindValues = 2,
    kKindEntries = 3
  };

  // Whether the iterator has more elements. This needs to be called before
  // calling |CurrentKey| and/or |CurrentValue|.
  bool HasMore();

  // Move the index forward one.
  void MoveNext() {
    set_index(Smi::FromInt(Smi::cast(index())->value() + 1));
  }

  // Populates the array with the next key and value and then moves the iterator
  // forward.
  // This returns the |kind| or 0 if the iterator is already at the end.
  Smi* Next(JSArray* value_array);

  // Returns the current key of the iterator. This should only be called when
  // |HasMore| returns true.
  inline Object* CurrentKey();

 private:
  // Transitions the iterator to the non obsolete backing store. This is a NOP
  // if the [table] is not obsolete.
  void Transition();

  DISALLOW_IMPLICIT_CONSTRUCTORS(OrderedHashTableIterator);
};


class JSSetIterator: public OrderedHashTableIterator<JSSetIterator,
                                                     OrderedHashSet> {
 public:
  // Dispatched behavior.
  DECLARE_PRINTER(JSSetIterator)
  DECLARE_VERIFIER(JSSetIterator)

  DECLARE_CAST(JSSetIterator)

  // Called by |Next| to populate the array. This allows the subclasses to
  // populate the array differently.
  inline void PopulateValueArray(FixedArray* array);

 private:
  DISALLOW_IMPLICIT_CONSTRUCTORS(JSSetIterator);
};


class JSMapIterator: public OrderedHashTableIterator<JSMapIterator,
                                                     OrderedHashMap> {
 public:
  // Dispatched behavior.
  DECLARE_PRINTER(JSMapIterator)
  DECLARE_VERIFIER(JSMapIterator)

  DECLARE_CAST(JSMapIterator)

  // Called by |Next| to populate the array. This allows the subclasses to
  // populate the array differently.
  inline void PopulateValueArray(FixedArray* array);

 private:
  // Returns the current value of the iterator. This should only be called when
  // |HasMore| returns true.
  inline Object* CurrentValue();

  DISALLOW_IMPLICIT_CONSTRUCTORS(JSMapIterator);
};


// Base class for both JSWeakMap and JSWeakSet
class JSWeakCollection: public JSObject {
 public:
  // [table]: the backing hash table mapping keys to values.
  DECL_ACCESSORS(table, Object)

  // [next]: linked list of encountered weak maps during GC.
  DECL_ACCESSORS(next, Object)

  static void Initialize(Handle<JSWeakCollection> collection, Isolate* isolate);
  static void Set(Handle<JSWeakCollection> collection, Handle<Object> key,
                  Handle<Object> value, int32_t hash);
  static bool Delete(Handle<JSWeakCollection> collection, Handle<Object> key,
                     int32_t hash);

  static const int kTableOffset = JSObject::kHeaderSize;
  static const int kNextOffset = kTableOffset + kPointerSize;
  static const int kSize = kNextOffset + kPointerSize;

  // Visiting policy defines whether the table and next collection fields
  // should be visited or not.
  enum BodyVisitingPolicy { kVisitStrong, kVisitWeak };

  // Iterates the function object according to the visiting policy.
  template <BodyVisitingPolicy>
  class BodyDescriptorImpl;

  // Visit the whole object.
  typedef BodyDescriptorImpl<kVisitStrong> BodyDescriptor;

  // Don't visit table and next collection fields.
  typedef BodyDescriptorImpl<kVisitWeak> BodyDescriptorWeak;

 private:
  DISALLOW_IMPLICIT_CONSTRUCTORS(JSWeakCollection);
};


// The JSWeakMap describes EcmaScript Harmony weak maps
class JSWeakMap: public JSWeakCollection {
 public:
  DECLARE_CAST(JSWeakMap)

  // Dispatched behavior.
  DECLARE_PRINTER(JSWeakMap)
  DECLARE_VERIFIER(JSWeakMap)

 private:
  DISALLOW_IMPLICIT_CONSTRUCTORS(JSWeakMap);
};


// The JSWeakSet describes EcmaScript Harmony weak sets
class JSWeakSet: public JSWeakCollection {
 public:
  DECLARE_CAST(JSWeakSet)

  // Dispatched behavior.
  DECLARE_PRINTER(JSWeakSet)
  DECLARE_VERIFIER(JSWeakSet)

 private:
  DISALLOW_IMPLICIT_CONSTRUCTORS(JSWeakSet);
};


// Whether a JSArrayBuffer is a SharedArrayBuffer or not.
enum class SharedFlag { kNotShared, kShared };


class JSArrayBuffer: public JSObject {
 public:
  // [backing_store]: backing memory for this array
  DECL_ACCESSORS(backing_store, void)

  // [byte_length]: length in bytes
  DECL_ACCESSORS(byte_length, Object)

  inline uint32_t bit_field() const;
  inline void set_bit_field(uint32_t bits);

  inline bool is_external();
  inline void set_is_external(bool value);

  inline bool is_neuterable();
  inline void set_is_neuterable(bool value);

  inline bool was_neutered();
  inline void set_was_neutered(bool value);

  inline bool is_shared();
  inline void set_is_shared(bool value);

  DECLARE_CAST(JSArrayBuffer)

  void Neuter();

  static void Setup(Handle<JSArrayBuffer> array_buffer, Isolate* isolate,
                    bool is_external, void* data, size_t allocated_length,
                    SharedFlag shared = SharedFlag::kNotShared);

  static bool SetupAllocatingData(Handle<JSArrayBuffer> array_buffer,
                                  Isolate* isolate, size_t allocated_length,
                                  bool initialize = true,
                                  SharedFlag shared = SharedFlag::kNotShared);

  // Dispatched behavior.
  DECLARE_PRINTER(JSArrayBuffer)
  DECLARE_VERIFIER(JSArrayBuffer)

  static const int kByteLengthOffset = JSObject::kHeaderSize;
  static const int kBackingStoreOffset = kByteLengthOffset + kPointerSize;
  static const int kBitFieldSlot = kBackingStoreOffset + kPointerSize;
#if V8_TARGET_LITTLE_ENDIAN || !V8_HOST_ARCH_64_BIT
  static const int kBitFieldOffset = kBitFieldSlot;
#else
  static const int kBitFieldOffset = kBitFieldSlot + kIntSize;
#endif
  static const int kSize = kBitFieldSlot + kPointerSize;

  static const int kSizeWithInternalFields =
      kSize + v8::ArrayBuffer::kInternalFieldCount * kPointerSize;

  // Iterates all fields in the object including internal ones except
  // kBackingStoreOffset and kBitFieldSlot.
  class BodyDescriptor;

  class IsExternal : public BitField<bool, 1, 1> {};
  class IsNeuterable : public BitField<bool, 2, 1> {};
  class WasNeutered : public BitField<bool, 3, 1> {};
  class IsShared : public BitField<bool, 4, 1> {};

 private:
  DISALLOW_IMPLICIT_CONSTRUCTORS(JSArrayBuffer);
};


class JSArrayBufferView: public JSObject {
 public:
  // [buffer]: ArrayBuffer that this typed array views.
  DECL_ACCESSORS(buffer, Object)

  // [byte_offset]: offset of typed array in bytes.
  DECL_ACCESSORS(byte_offset, Object)

  // [byte_length]: length of typed array in bytes.
  DECL_ACCESSORS(byte_length, Object)

  DECLARE_CAST(JSArrayBufferView)

  DECLARE_VERIFIER(JSArrayBufferView)

  inline bool WasNeutered() const;

  static const int kBufferOffset = JSObject::kHeaderSize;
  static const int kByteOffsetOffset = kBufferOffset + kPointerSize;
  static const int kByteLengthOffset = kByteOffsetOffset + kPointerSize;
  static const int kViewSize = kByteLengthOffset + kPointerSize;

 private:
#ifdef VERIFY_HEAP
  DECL_ACCESSORS(raw_byte_offset, Object)
  DECL_ACCESSORS(raw_byte_length, Object)
#endif

  DISALLOW_IMPLICIT_CONSTRUCTORS(JSArrayBufferView);
};


class JSTypedArray: public JSArrayBufferView {
 public:
  // [length]: length of typed array in elements.
  DECL_ACCESSORS(length, Object)
  inline uint32_t length_value() const;

  DECLARE_CAST(JSTypedArray)

  ExternalArrayType type();
  size_t element_size();

  Handle<JSArrayBuffer> GetBuffer();

  // Dispatched behavior.
  DECLARE_PRINTER(JSTypedArray)
  DECLARE_VERIFIER(JSTypedArray)

  static const int kLengthOffset = kViewSize + kPointerSize;
  static const int kSize = kLengthOffset + kPointerSize;

  static const int kSizeWithInternalFields =
      kSize + v8::ArrayBufferView::kInternalFieldCount * kPointerSize;

 private:
  static Handle<JSArrayBuffer> MaterializeArrayBuffer(
      Handle<JSTypedArray> typed_array);
#ifdef VERIFY_HEAP
  DECL_ACCESSORS(raw_length, Object)
#endif

  DISALLOW_IMPLICIT_CONSTRUCTORS(JSTypedArray);
};


class JSDataView: public JSArrayBufferView {
 public:
  DECLARE_CAST(JSDataView)

  // Dispatched behavior.
  DECLARE_PRINTER(JSDataView)
  DECLARE_VERIFIER(JSDataView)

  static const int kSize = kViewSize;

  static const int kSizeWithInternalFields =
      kSize + v8::ArrayBufferView::kInternalFieldCount * kPointerSize;

 private:
  DISALLOW_IMPLICIT_CONSTRUCTORS(JSDataView);
};


// Foreign describes objects pointing from JavaScript to C structures.
class Foreign: public HeapObject {
 public:
  // [address]: field containing the address.
  inline Address foreign_address();
  inline void set_foreign_address(Address value);

  DECLARE_CAST(Foreign)

  // Dispatched behavior.
  DECLARE_PRINTER(Foreign)
  DECLARE_VERIFIER(Foreign)

  // Layout description.

  static const int kForeignAddressOffset = HeapObject::kHeaderSize;
  static const int kSize = kForeignAddressOffset + kPointerSize;

  STATIC_ASSERT(kForeignAddressOffset == Internals::kForeignAddressOffset);

  class BodyDescriptor;

 private:
  DISALLOW_IMPLICIT_CONSTRUCTORS(Foreign);
};


// The JSArray describes JavaScript Arrays
//  Such an array can be in one of two modes:
//    - fast, backing storage is a FixedArray and length <= elements.length();
//       Please note: push and pop can be used to grow and shrink the array.
//    - slow, backing storage is a HashTable with numbers as keys.
class JSArray: public JSObject {
 public:
  // [length]: The length property.
  DECL_ACCESSORS(length, Object)

  // Overload the length setter to skip write barrier when the length
  // is set to a smi. This matches the set function on FixedArray.
  inline void set_length(Smi* length);

  static bool HasReadOnlyLength(Handle<JSArray> array);
  static bool WouldChangeReadOnlyLength(Handle<JSArray> array, uint32_t index);

  // Initialize the array with the given capacity. The function may
  // fail due to out-of-memory situations, but only if the requested
  // capacity is non-zero.
  static void Initialize(Handle<JSArray> array, int capacity, int length = 0);

  // If the JSArray has fast elements, and new_length would result in
  // normalization, returns true.
  bool SetLengthWouldNormalize(uint32_t new_length);
  static inline bool SetLengthWouldNormalize(Heap* heap, uint32_t new_length);

  // Initializes the array to a certain length.
  inline bool AllowsSetLength();

  static void SetLength(Handle<JSArray> array, uint32_t length);

  // Set the content of the array to the content of storage.
  static inline void SetContent(Handle<JSArray> array,
                                Handle<FixedArrayBase> storage);

  // ES6 9.4.2.1
  MUST_USE_RESULT static Maybe<bool> DefineOwnProperty(
      Isolate* isolate, Handle<JSArray> o, Handle<Object> name,
      PropertyDescriptor* desc, ShouldThrow should_throw);

  static bool AnythingToArrayLength(Isolate* isolate,
                                    Handle<Object> length_object,
                                    uint32_t* output);
  MUST_USE_RESULT static Maybe<bool> ArraySetLength(Isolate* isolate,
                                                    Handle<JSArray> a,
                                                    PropertyDescriptor* desc,
                                                    ShouldThrow should_throw);

  // Checks whether the Array has the current realm's Array.prototype as its
  // prototype. This function is best-effort and only gives a conservative
  // approximation, erring on the side of false, in particular with respect
  // to Proxies and objects with a hidden prototype.
  inline bool HasArrayPrototype(Isolate* isolate);

  DECLARE_CAST(JSArray)

  // Dispatched behavior.
  DECLARE_PRINTER(JSArray)
  DECLARE_VERIFIER(JSArray)

  // Number of element slots to pre-allocate for an empty array.
  static const int kPreallocatedArrayElements = 4;

  // Layout description.
  static const int kLengthOffset = JSObject::kHeaderSize;
  static const int kSize = kLengthOffset + kPointerSize;

  // 600 * KB is the Page::kMaxRegularHeapObjectSize defined in spaces.h which
  // we do not want to include in objects.h
  // Note that Page::kMaxRegularHeapObjectSize has to be in sync with
  // kInitialMaxFastElementArray which is checked in a DCHECK in heap.cc.
  static const int kInitialMaxFastElementArray =
      (600 * KB - FixedArray::kHeaderSize - kSize - AllocationMemento::kSize) /
      kPointerSize;

 private:
  DISALLOW_IMPLICIT_CONSTRUCTORS(JSArray);
};


Handle<Object> CacheInitialJSArrayMaps(Handle<Context> native_context,
                                       Handle<Map> initial_map);


// JSRegExpResult is just a JSArray with a specific initial map.
// This initial map adds in-object properties for "index" and "input"
// properties, as assigned by RegExp.prototype.exec, which allows
// faster creation of RegExp exec results.
// This class just holds constants used when creating the result.
// After creation the result must be treated as a JSArray in all regards.
class JSRegExpResult: public JSArray {
 public:
  // Offsets of object fields.
  static const int kIndexOffset = JSArray::kSize;
  static const int kInputOffset = kIndexOffset + kPointerSize;
  static const int kSize = kInputOffset + kPointerSize;
  // Indices of in-object properties.
  static const int kIndexIndex = 0;
  static const int kInputIndex = 1;
 private:
  DISALLOW_IMPLICIT_CONSTRUCTORS(JSRegExpResult);
};


// An accessor must have a getter, but can have no setter.
//
// When setting a property, V8 searches accessors in prototypes.
// If an accessor was found and it does not have a setter,
// the request is ignored.
//
// If the accessor in the prototype has the READ_ONLY property attribute, then
// a new value is added to the derived object when the property is set.
// This shadows the accessor in the prototype.
class AccessorInfo: public Struct {
 public:
  DECL_ACCESSORS(name, Object)
  DECL_INT_ACCESSORS(flag)
  DECL_ACCESSORS(expected_receiver_type, Object)
  // This directly points at a foreign C function to be used from the runtime.
  DECL_ACCESSORS(getter, Object)
  DECL_ACCESSORS(setter, Object)
  // This either points at the same as above, or a trampoline in case we are
  // running with the simulator. Use these entries from generated code.
  DECL_ACCESSORS(js_getter, Object)
  DECL_ACCESSORS(data, Object)

  static Address redirect(Isolate* isolate, Address address,
                          AccessorComponent component);
  Address redirected_getter() const;

  // Dispatched behavior.
  DECLARE_PRINTER(AccessorInfo)

  inline bool all_can_read();
  inline void set_all_can_read(bool value);

  inline bool all_can_write();
  inline void set_all_can_write(bool value);

  inline bool is_special_data_property();
  inline void set_is_special_data_property(bool value);

  inline bool is_sloppy();
  inline void set_is_sloppy(bool value);

  inline PropertyAttributes property_attributes();
  inline void set_property_attributes(PropertyAttributes attributes);

  // Checks whether the given receiver is compatible with this accessor.
  static bool IsCompatibleReceiverMap(Isolate* isolate,
                                      Handle<AccessorInfo> info,
                                      Handle<Map> map);
  inline bool IsCompatibleReceiver(Object* receiver);

  DECLARE_CAST(AccessorInfo)

  // Dispatched behavior.
  DECLARE_VERIFIER(AccessorInfo)

  // Append all descriptors to the array that are not already there.
  // Return number added.
  static int AppendUnique(Handle<Object> descriptors,
                          Handle<FixedArray> array,
                          int valid_descriptors);

  static const int kNameOffset = HeapObject::kHeaderSize;
  static const int kFlagOffset = kNameOffset + kPointerSize;
  static const int kExpectedReceiverTypeOffset = kFlagOffset + kPointerSize;
  static const int kSetterOffset = kExpectedReceiverTypeOffset + kPointerSize;
  static const int kGetterOffset = kSetterOffset + kPointerSize;
  static const int kJsGetterOffset = kGetterOffset + kPointerSize;
  static const int kDataOffset = kJsGetterOffset + kPointerSize;
  static const int kSize = kDataOffset + kPointerSize;


 private:
  inline bool HasExpectedReceiverType();

  // Bit positions in flag.
  static const int kAllCanReadBit = 0;
  static const int kAllCanWriteBit = 1;
  static const int kSpecialDataProperty = 2;
  static const int kIsSloppy = 3;
  class AttributesField : public BitField<PropertyAttributes, 4, 3> {};

  DISALLOW_IMPLICIT_CONSTRUCTORS(AccessorInfo);
};


// Support for JavaScript accessors: A pair of a getter and a setter. Each
// accessor can either be
//   * a pointer to a JavaScript function or proxy: a real accessor
//   * undefined: considered an accessor by the spec, too, strangely enough
//   * the hole: an accessor which has not been set
//   * a pointer to a map: a transition used to ensure map sharing
class AccessorPair: public Struct {
 public:
  DECL_ACCESSORS(getter, Object)
  DECL_ACCESSORS(setter, Object)

  DECLARE_CAST(AccessorPair)

  static Handle<AccessorPair> Copy(Handle<AccessorPair> pair);

  inline Object* get(AccessorComponent component);
  inline void set(AccessorComponent component, Object* value);

  // Note: Returns undefined instead in case of a hole.
  static Handle<Object> GetComponent(Handle<AccessorPair> accessor_pair,
                                     AccessorComponent component);

  // Set both components, skipping arguments which are a JavaScript null.
  inline void SetComponents(Object* getter, Object* setter);

  inline bool Equals(AccessorPair* pair);
  inline bool Equals(Object* getter_value, Object* setter_value);

  inline bool ContainsAccessor();

  // Dispatched behavior.
  DECLARE_PRINTER(AccessorPair)
  DECLARE_VERIFIER(AccessorPair)

  static const int kGetterOffset = HeapObject::kHeaderSize;
  static const int kSetterOffset = kGetterOffset + kPointerSize;
  static const int kSize = kSetterOffset + kPointerSize;

 private:
  // Strangely enough, in addition to functions and harmony proxies, the spec
  // requires us to consider undefined as a kind of accessor, too:
  //    var obj = {};
  //    Object.defineProperty(obj, "foo", {get: undefined});
  //    assertTrue("foo" in obj);
  inline bool IsJSAccessor(Object* obj);

  DISALLOW_IMPLICIT_CONSTRUCTORS(AccessorPair);
};


class AccessCheckInfo: public Struct {
 public:
  DECL_ACCESSORS(named_callback, Object)
  DECL_ACCESSORS(indexed_callback, Object)
  DECL_ACCESSORS(callback, Object)
  DECL_ACCESSORS(data, Object)

  DECLARE_CAST(AccessCheckInfo)

  // Dispatched behavior.
  DECLARE_PRINTER(AccessCheckInfo)
  DECLARE_VERIFIER(AccessCheckInfo)

  static const int kNamedCallbackOffset   = HeapObject::kHeaderSize;
  static const int kIndexedCallbackOffset = kNamedCallbackOffset + kPointerSize;
  static const int kCallbackOffset = kIndexedCallbackOffset + kPointerSize;
  static const int kDataOffset = kCallbackOffset + kPointerSize;
  static const int kSize = kDataOffset + kPointerSize;

 private:
  DISALLOW_IMPLICIT_CONSTRUCTORS(AccessCheckInfo);
};


class InterceptorInfo: public Struct {
 public:
  DECL_ACCESSORS(getter, Object)
  DECL_ACCESSORS(setter, Object)
  DECL_ACCESSORS(query, Object)
  DECL_ACCESSORS(deleter, Object)
  DECL_ACCESSORS(enumerator, Object)
  DECL_ACCESSORS(data, Object)
  DECL_BOOLEAN_ACCESSORS(can_intercept_symbols)
  DECL_BOOLEAN_ACCESSORS(all_can_read)
  DECL_BOOLEAN_ACCESSORS(non_masking)

  inline int flags() const;
  inline void set_flags(int flags);

  DECLARE_CAST(InterceptorInfo)

  // Dispatched behavior.
  DECLARE_PRINTER(InterceptorInfo)
  DECLARE_VERIFIER(InterceptorInfo)

  static const int kGetterOffset = HeapObject::kHeaderSize;
  static const int kSetterOffset = kGetterOffset + kPointerSize;
  static const int kQueryOffset = kSetterOffset + kPointerSize;
  static const int kDeleterOffset = kQueryOffset + kPointerSize;
  static const int kEnumeratorOffset = kDeleterOffset + kPointerSize;
  static const int kDataOffset = kEnumeratorOffset + kPointerSize;
  static const int kFlagsOffset = kDataOffset + kPointerSize;
  static const int kSize = kFlagsOffset + kPointerSize;

  static const int kCanInterceptSymbolsBit = 0;
  static const int kAllCanReadBit = 1;
  static const int kNonMasking = 2;

 private:
  DISALLOW_IMPLICIT_CONSTRUCTORS(InterceptorInfo);
};


class CallHandlerInfo: public Struct {
 public:
  DECL_ACCESSORS(callback, Object)
  DECL_ACCESSORS(data, Object)
  DECL_ACCESSORS(fast_handler, Object)

  DECLARE_CAST(CallHandlerInfo)

  // Dispatched behavior.
  DECLARE_PRINTER(CallHandlerInfo)
  DECLARE_VERIFIER(CallHandlerInfo)

  static const int kCallbackOffset = HeapObject::kHeaderSize;
  static const int kDataOffset = kCallbackOffset + kPointerSize;
  static const int kFastHandlerOffset = kDataOffset + kPointerSize;
  static const int kSize = kFastHandlerOffset + kPointerSize;

 private:
  DISALLOW_IMPLICIT_CONSTRUCTORS(CallHandlerInfo);
};


class TemplateInfo: public Struct {
 public:
  DECL_ACCESSORS(tag, Object)
  DECL_ACCESSORS(serial_number, Object)
  DECL_INT_ACCESSORS(number_of_properties)
  DECL_ACCESSORS(property_list, Object)
  DECL_ACCESSORS(property_accessors, Object)

  DECLARE_VERIFIER(TemplateInfo)

  static const int kTagOffset = HeapObject::kHeaderSize;
  static const int kSerialNumberOffset = kTagOffset + kPointerSize;
  static const int kNumberOfProperties = kSerialNumberOffset + kPointerSize;
  static const int kPropertyListOffset = kNumberOfProperties + kPointerSize;
  static const int kPropertyAccessorsOffset =
      kPropertyListOffset + kPointerSize;
  static const int kPropertyIntrinsicsOffset =
      kPropertyAccessorsOffset + kPointerSize;
  static const int kHeaderSize = kPropertyIntrinsicsOffset + kPointerSize;

 private:
  DISALLOW_IMPLICIT_CONSTRUCTORS(TemplateInfo);
};


class FunctionTemplateInfo: public TemplateInfo {
 public:
  DECL_ACCESSORS(call_code, Object)
  DECL_ACCESSORS(prototype_template, Object)
  DECL_ACCESSORS(parent_template, Object)
  DECL_ACCESSORS(named_property_handler, Object)
  DECL_ACCESSORS(indexed_property_handler, Object)
  DECL_ACCESSORS(instance_template, Object)
  DECL_ACCESSORS(class_name, Object)
  DECL_ACCESSORS(signature, Object)
  DECL_ACCESSORS(instance_call_handler, Object)
  DECL_ACCESSORS(access_check_info, Object)
  DECL_INT_ACCESSORS(flag)

  inline int length() const;
  inline void set_length(int value);

  // Following properties use flag bits.
  DECL_BOOLEAN_ACCESSORS(hidden_prototype)
  DECL_BOOLEAN_ACCESSORS(undetectable)
  // If the bit is set, object instances created by this function
  // requires access check.
  DECL_BOOLEAN_ACCESSORS(needs_access_check)
  DECL_BOOLEAN_ACCESSORS(read_only_prototype)
  DECL_BOOLEAN_ACCESSORS(remove_prototype)
  DECL_BOOLEAN_ACCESSORS(do_not_cache)
  DECL_BOOLEAN_ACCESSORS(instantiated)
  DECL_BOOLEAN_ACCESSORS(accept_any_receiver)

  DECLARE_CAST(FunctionTemplateInfo)

  // Dispatched behavior.
  DECLARE_PRINTER(FunctionTemplateInfo)
  DECLARE_VERIFIER(FunctionTemplateInfo)

  static const int kCallCodeOffset = TemplateInfo::kHeaderSize;
  static const int kPrototypeTemplateOffset =
      kCallCodeOffset + kPointerSize;
  static const int kParentTemplateOffset =
      kPrototypeTemplateOffset + kPointerSize;
  static const int kNamedPropertyHandlerOffset =
      kParentTemplateOffset + kPointerSize;
  static const int kIndexedPropertyHandlerOffset =
      kNamedPropertyHandlerOffset + kPointerSize;
  static const int kInstanceTemplateOffset =
      kIndexedPropertyHandlerOffset + kPointerSize;
  static const int kClassNameOffset = kInstanceTemplateOffset + kPointerSize;
  static const int kSignatureOffset = kClassNameOffset + kPointerSize;
  static const int kInstanceCallHandlerOffset = kSignatureOffset + kPointerSize;
  static const int kAccessCheckInfoOffset =
      kInstanceCallHandlerOffset + kPointerSize;
  static const int kFlagOffset = kAccessCheckInfoOffset + kPointerSize;
  static const int kLengthOffset = kFlagOffset + kPointerSize;
  static const int kSize = kLengthOffset + kPointerSize;

  // Returns true if |object| is an instance of this function template.
  bool IsTemplateFor(Object* object);
  bool IsTemplateFor(Map* map);

  // Returns the holder JSObject if the function can legally be called with this
  // receiver.  Returns Heap::null_value() if the call is illegal.
  Object* GetCompatibleReceiver(Isolate* isolate, Object* receiver);

 private:
  // Bit position in the flag, from least significant bit position.
  static const int kHiddenPrototypeBit   = 0;
  static const int kUndetectableBit      = 1;
  static const int kNeedsAccessCheckBit  = 2;
  static const int kReadOnlyPrototypeBit = 3;
  static const int kRemovePrototypeBit   = 4;
  static const int kDoNotCacheBit        = 5;
  static const int kInstantiatedBit      = 6;
  static const int kAcceptAnyReceiver = 7;

  DISALLOW_IMPLICIT_CONSTRUCTORS(FunctionTemplateInfo);
};


class ObjectTemplateInfo: public TemplateInfo {
 public:
  DECL_ACCESSORS(constructor, Object)
  DECL_ACCESSORS(internal_field_count, Object)

  DECLARE_CAST(ObjectTemplateInfo)

  // Dispatched behavior.
  DECLARE_PRINTER(ObjectTemplateInfo)
  DECLARE_VERIFIER(ObjectTemplateInfo)

  static const int kConstructorOffset = TemplateInfo::kHeaderSize;
  static const int kInternalFieldCountOffset =
      kConstructorOffset + kPointerSize;
  static const int kSize = kInternalFieldCountOffset + kPointerSize;
};


// The DebugInfo class holds additional information for a function being
// debugged.
class DebugInfo: public Struct {
 public:
  // The shared function info for the source being debugged.
  DECL_ACCESSORS(shared, SharedFunctionInfo)
  // Code object for the patched code. This code object is the code object
  // currently active for the function.
  DECL_ACCESSORS(abstract_code, AbstractCode)
  // Fixed array holding status information for each active break point.
  DECL_ACCESSORS(break_points, FixedArray)

  // Check if there is a break point at a code offset.
  bool HasBreakPoint(int code_offset);
  // Get the break point info object for a code offset.
  Object* GetBreakPointInfo(int code_offset);
  // Clear a break point.
  static void ClearBreakPoint(Handle<DebugInfo> debug_info, int code_offset,
                              Handle<Object> break_point_object);
  // Set a break point.
  static void SetBreakPoint(Handle<DebugInfo> debug_info, int code_offset,
                            int source_position, int statement_position,
                            Handle<Object> break_point_object);
  // Get the break point objects for a code offset.
  Handle<Object> GetBreakPointObjects(int code_offset);
  // Find the break point info holding this break point object.
  static Handle<Object> FindBreakPointInfo(Handle<DebugInfo> debug_info,
                                           Handle<Object> break_point_object);
  // Get the number of break points for this function.
  int GetBreakPointCount();

  static Smi* uninitialized() { return Smi::FromInt(0); }

  inline BytecodeArray* original_bytecode_array();

  DECLARE_CAST(DebugInfo)

  // Dispatched behavior.
  DECLARE_PRINTER(DebugInfo)
  DECLARE_VERIFIER(DebugInfo)

  static const int kSharedFunctionInfoIndex = Struct::kHeaderSize;
  static const int kAbstractCodeIndex = kSharedFunctionInfoIndex + kPointerSize;
  static const int kBreakPointsStateIndex = kAbstractCodeIndex + kPointerSize;
  static const int kSize = kBreakPointsStateIndex + kPointerSize;

  static const int kEstimatedNofBreakPointsInFunction = 16;

 private:
  static const int kNoBreakPointInfo = -1;

  // Lookup the index in the break_points array for a code offset.
  int GetBreakPointInfoIndex(int code_offset);

  DISALLOW_IMPLICIT_CONSTRUCTORS(DebugInfo);
};


// The BreakPointInfo class holds information for break points set in a
// function. The DebugInfo object holds a BreakPointInfo object for each code
// position with one or more break points.
class BreakPointInfo: public Struct {
 public:
  // The code offset for the break point.
  DECL_INT_ACCESSORS(code_offset)
  // The position in the source for the break position.
  DECL_INT_ACCESSORS(source_position)
  // The position in the source for the last statement before this break
  // position.
  DECL_INT_ACCESSORS(statement_position)
  // List of related JavaScript break points.
  DECL_ACCESSORS(break_point_objects, Object)

  // Removes a break point.
  static void ClearBreakPoint(Handle<BreakPointInfo> info,
                              Handle<Object> break_point_object);
  // Set a break point.
  static void SetBreakPoint(Handle<BreakPointInfo> info,
                            Handle<Object> break_point_object);
  // Check if break point info has this break point object.
  static bool HasBreakPointObject(Handle<BreakPointInfo> info,
                                  Handle<Object> break_point_object);
  // Get the number of break points for this code offset.
  int GetBreakPointCount();

  DECLARE_CAST(BreakPointInfo)

  // Dispatched behavior.
  DECLARE_PRINTER(BreakPointInfo)
  DECLARE_VERIFIER(BreakPointInfo)

  static const int kCodeOffsetIndex = Struct::kHeaderSize;
  static const int kSourcePositionIndex = kCodeOffsetIndex + kPointerSize;
  static const int kStatementPositionIndex =
      kSourcePositionIndex + kPointerSize;
  static const int kBreakPointObjectsIndex =
      kStatementPositionIndex + kPointerSize;
  static const int kSize = kBreakPointObjectsIndex + kPointerSize;

 private:
  DISALLOW_IMPLICIT_CONSTRUCTORS(BreakPointInfo);
};


#undef DECL_BOOLEAN_ACCESSORS
#undef DECL_ACCESSORS
#undef DECLARE_CAST
#undef DECLARE_VERIFIER

#define VISITOR_SYNCHRONIZATION_TAGS_LIST(V)                               \
  V(kStringTable, "string_table", "(Internalized strings)")                \
  V(kExternalStringsTable, "external_strings_table", "(External strings)") \
  V(kStrongRootList, "strong_root_list", "(Strong roots)")                 \
  V(kSmiRootList, "smi_root_list", "(Smi roots)")                          \
  V(kBootstrapper, "bootstrapper", "(Bootstrapper)")                       \
  V(kTop, "top", "(Isolate)")                                              \
  V(kRelocatable, "relocatable", "(Relocatable)")                          \
  V(kDebug, "debug", "(Debugger)")                                         \
  V(kCompilationCache, "compilationcache", "(Compilation cache)")          \
  V(kHandleScope, "handlescope", "(Handle scope)")                         \
  V(kDispatchTable, "dispatchtable", "(Dispatch table)")                   \
  V(kBuiltins, "builtins", "(Builtins)")                                   \
  V(kGlobalHandles, "globalhandles", "(Global handles)")                   \
  V(kEternalHandles, "eternalhandles", "(Eternal handles)")                \
  V(kThreadManager, "threadmanager", "(Thread manager)")                   \
  V(kStrongRoots, "strong roots", "(Strong roots)")                        \
  V(kExtensions, "Extensions", "(Extensions)")

class VisitorSynchronization : public AllStatic {
 public:
#define DECLARE_ENUM(enum_item, ignore1, ignore2) enum_item,
  enum SyncTag {
    VISITOR_SYNCHRONIZATION_TAGS_LIST(DECLARE_ENUM)
    kNumberOfSyncTags
  };
#undef DECLARE_ENUM

  static const char* const kTags[kNumberOfSyncTags];
  static const char* const kTagNames[kNumberOfSyncTags];
};

// Abstract base class for visiting, and optionally modifying, the
// pointers contained in Objects. Used in GC and serialization/deserialization.
class ObjectVisitor BASE_EMBEDDED {
 public:
  virtual ~ObjectVisitor() {}

  // Visits a contiguous arrays of pointers in the half-open range
  // [start, end). Any or all of the values may be modified on return.
  virtual void VisitPointers(Object** start, Object** end) = 0;

  // Handy shorthand for visiting a single pointer.
  virtual void VisitPointer(Object** p) { VisitPointers(p, p + 1); }

  // Visit weak next_code_link in Code object.
  virtual void VisitNextCodeLink(Object** p) { VisitPointers(p, p + 1); }

  // To allow lazy clearing of inline caches the visitor has
  // a rich interface for iterating over Code objects..

  // Visits a code target in the instruction stream.
  virtual void VisitCodeTarget(RelocInfo* rinfo);

  // Visits a code entry in a JS function.
  virtual void VisitCodeEntry(Address entry_address);

  // Visits a global property cell reference in the instruction stream.
  virtual void VisitCell(RelocInfo* rinfo);

  // Visits a runtime entry in the instruction stream.
  virtual void VisitRuntimeEntry(RelocInfo* rinfo) {}

  // Visits the resource of an one-byte or two-byte string.
  virtual void VisitExternalOneByteString(
      v8::String::ExternalOneByteStringResource** resource) {}
  virtual void VisitExternalTwoByteString(
      v8::String::ExternalStringResource** resource) {}

  // Visits a debug call target in the instruction stream.
  virtual void VisitDebugTarget(RelocInfo* rinfo);

  // Visits the byte sequence in a function's prologue that contains information
  // about the code's age.
  virtual void VisitCodeAgeSequence(RelocInfo* rinfo);

  // Visit pointer embedded into a code object.
  virtual void VisitEmbeddedPointer(RelocInfo* rinfo);

  // Visits an external reference embedded into a code object.
  virtual void VisitExternalReference(RelocInfo* rinfo);

  // Visits an external reference.
  virtual void VisitExternalReference(Address* p) {}

  // Visits an (encoded) internal reference.
  virtual void VisitInternalReference(RelocInfo* rinfo) {}

  // Visits a handle that has an embedder-assigned class ID.
  virtual void VisitEmbedderReference(Object** p, uint16_t class_id) {}

  // Intended for serialization/deserialization checking: insert, or
  // check for the presence of, a tag at this position in the stream.
  // Also used for marking up GC roots in heap snapshots.
  virtual void Synchronize(VisitorSynchronization::SyncTag tag) {}
};


// BooleanBit is a helper class for setting and getting a bit in an integer.
class BooleanBit : public AllStatic {
 public:
  static inline bool get(int value, int bit_position) {
    return (value & (1 << bit_position)) != 0;
  }

  static inline int set(int value, int bit_position, bool v) {
    if (v) {
      value |= (1 << bit_position);
    } else {
      value &= ~(1 << bit_position);
    }
    return value;
  }
};


}  // NOLINT, false-positive due to second-order macros.
}  // NOLINT, false-positive due to second-order macros.

#endif  // V8_OBJECTS_H_<|MERGE_RESOLUTION|>--- conflicted
+++ resolved
@@ -4306,12 +4306,8 @@
   class HasSimpleParametersField
       : public BitField<bool, AsmFunctionField::kNext, 1> {};
   class FunctionKindField
-<<<<<<< HEAD
-      : public BitField<FunctionKind, HasSimpleParametersField::kNext, 8> {};
+      : public BitField<FunctionKind, HasSimpleParametersField::kNext, 9> {};
   class TypedField : public BitField<bool, FunctionKindField::kNext, 1> {};
-=======
-      : public BitField<FunctionKind, HasSimpleParametersField::kNext, 9> {};
->>>>>>> 776d4d87
 
   // BitFields representing the encoded information for context locals in the
   // ContextLocalInfoEntries part.
