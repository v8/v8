--- conflicted
+++ resolved
@@ -3006,7 +3006,12 @@
   explicit GetIterator(Expression* iterable, int pos)
       : Expression(pos, kGetIterator), iterable_(iterable) {}
 
-<<<<<<< HEAD
+  Expression* iterable_;
+  FeedbackVectorSlot iterator_property_feedback_slot_;
+  FeedbackVectorSlot iterator_call_feedback_slot_;
+};
+
+
 // Nodes for the optional type system.
 namespace typesystem {
 
@@ -3456,12 +3461,6 @@
 
 #undef DECLARE_NODE_TYPE
 
-=======
-  Expression* iterable_;
-  FeedbackVectorSlot iterator_property_feedback_slot_;
-  FeedbackVectorSlot iterator_call_feedback_slot_;
-};
->>>>>>> 10e30279
 
 // ----------------------------------------------------------------------------
 // Basic visitor
@@ -4051,7 +4050,10 @@
     return new (zone_) EmptyParentheses(pos);
   }
 
-<<<<<<< HEAD
+  GetIterator* NewGetIterator(Expression* iterable, int pos) {
+    return new (zone_) GetIterator(iterable, pos);
+  }
+
   typesystem::PredefinedType* NewPredefinedType(
       typesystem::PredefinedType::Kind kind, int pos) {
     return new (zone_) typesystem::PredefinedType(zone_, kind, pos);
@@ -4160,10 +4162,6 @@
       typesystem::Type* type, int pos) {
     return new (zone_)
         typesystem::TypeMember(zone_, property, index_type, type, pos);
-=======
-  GetIterator* NewGetIterator(Expression* iterable, int pos) {
-    return new (zone_) GetIterator(iterable, pos);
->>>>>>> 10e30279
   }
 
   Zone* zone() const { return zone_; }
