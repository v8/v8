--- conflicted
+++ resolved
@@ -153,17 +153,10 @@
   // Assumes outer_scope_ is non-null.
   void ReplaceOuterScope(Scope* outer_scope);
 
-<<<<<<< HEAD
   // Discards this scope for it will not be used (e.g., it corresponds to
   // a function signature that was not followed by the function's body).
   void DiscardScope();
 
-  // Propagates any eagerly-gathered scope usage flags (such as calls_eval())
-  // to the passed-in scope.
-  void PropagateUsageFlagsToScope(Scope* other);
-
-=======
->>>>>>> 244d014f
   Zone* zone() const { return zone_; }
 
   // ---------------------------------------------------------------------------
