// Copyright 2012 the V8 project authors. All rights reserved.
// Use of this source code is governed by a BSD-style license that can be
// found in the LICENSE file.

#ifndef INCLUDED_FROM_MACRO_ASSEMBLER_H
#error This header must be included via macro-assembler.h
#endif

#ifndef V8_CODEGEN_RISCV_MACRO_ASSEMBLER_RISCV_H_
#define V8_CODEGEN_RISCV_MACRO_ASSEMBLER_RISCV_H_

#include "src/codegen/assembler.h"
#include "src/codegen/riscv64/assembler-riscv64.h"
#include "src/common/globals.h"

namespace v8 {
namespace internal {

// Forward declarations.
enum class AbortReason : uint8_t;

// Reserved Register Usage Summary.
//
// Registers t5, t6, and t3 are reserved for use by the MacroAssembler.
//
// The programmer should know that the MacroAssembler may clobber these three,
// but won't touch other registers except in special cases.
//
// FIXME(RISCV): Cannot find info about this ABI. We chose t6 for now.
// Per the RISC-V ABI, register t6 must be used for indirect function call
// via 'jalr t6' or 'jr t6' instructions. This is relied upon by gcc when
// trying to update gp register for position-independent-code. Whenever
// RISC-V generated code calls C code, it must be via t6 register.

// Flags used for LeaveExitFrame function.
enum LeaveExitFrameMode { EMIT_RETURN = true, NO_EMIT_RETURN = false };

// Flags used for the li macro-assembler function.
enum LiFlags {
  // If the constant value can be represented in just 16 bits, then
  // optimize the li to use a single instruction, rather than lui/ori/slli
  // sequence. A number of other optimizations that emits less than
  // maximum number of instructions exists.
  OPTIMIZE_SIZE = 0,
  // Always use 8 instructions (lui/addi/slliw sequence), even if the
  // constant
  // could be loaded with just one, so that this value is patchable later.
  CONSTANT_SIZE = 1,
  // For address loads 8 instruction are required. Used to mark
  // constant load that will be used as address without relocation
  // information. It ensures predictable code size, so specific sites
  // in code are patchable.
  ADDRESS_LOAD = 2
};

enum RememberedSetAction { EMIT_REMEMBERED_SET, OMIT_REMEMBERED_SET };
enum SmiCheck { INLINE_SMI_CHECK, OMIT_SMI_CHECK };
enum RAStatus { kRAHasNotBeenSaved, kRAHasBeenSaved };

Register GetRegisterThatIsNotOneOf(Register reg1, Register reg2 = no_reg,
                                   Register reg3 = no_reg,
                                   Register reg4 = no_reg,
                                   Register reg5 = no_reg,
                                   Register reg6 = no_reg);

// -----------------------------------------------------------------------------
// Static helper functions.

#if defined(V8_TARGET_LITTLE_ENDIAN)
#define SmiWordOffset(offset) (offset + kPointerSize / 2)
#else
#define SmiWordOffset(offset) offset
#endif

// Generate a MemOperand for loading a field from an object.
inline MemOperand FieldMemOperand(Register object, int offset) {
  return MemOperand(object, offset - kHeapObjectTag);
}

// Generate a MemOperand for storing arguments 5..N on the stack
// when calling CallCFunction().
// TODO(plind): Currently ONLY used for O32. Should be fixed for
//              n64, and used in RegExp code, and other places
//              with more than 8 arguments.
inline MemOperand CFunctionArgumentOperand(int index) {
  DCHECK_GT(index, kCArgSlotCount);
  // Argument 5 takes the slot just past the four Arg-slots.
  int offset = (index - 5) * kPointerSize + kCArgsSlotsSize;
  return MemOperand(sp, offset);
}

class V8_EXPORT_PRIVATE TurboAssembler : public TurboAssemblerBase {
 public:
  using TurboAssemblerBase::TurboAssemblerBase;

  // Activation support.
  void EnterFrame(StackFrame::Type type);
  void EnterFrame(StackFrame::Type type, bool load_constant_pool_pointer_reg) {
    // Out-of-line constant pool not implemented on RISC-V.
    UNREACHABLE();
  }
  void LeaveFrame(StackFrame::Type type);

  // Generates function and stub prologue code.
  void StubPrologue(StackFrame::Type type);
  void Prologue();

  void InitializeRootRegister() {
    ExternalReference isolate_root = ExternalReference::isolate_root(isolate());
    li(kRootRegister, Operand(isolate_root));
  }

  // Jump unconditionally to given label.
  void jmp(Label* L) { Branch(L); }

  // -------------------------------------------------------------------------
  // Debugging.

  void Trap() override;

  // Calls Abort(msg) if the condition cc is not satisfied.
  // Use --debug_code to enable.
  void Assert(Condition cc, AbortReason reason, Register rs, Operand rt);

  // Like Assert(), but always enabled.
  void Check(Condition cc, AbortReason reason, Register rs, Operand rt);

  // Print a message to stdout and abort execution.
  void Abort(AbortReason msg);

  // Arguments macros.
#define COND_TYPED_ARGS Condition cond, Register r1, const Operand &r2
#define COND_ARGS cond, r1, r2

  // Cases when relocation is not needed.
#define DECLARE_NORELOC_PROTOTYPE(Name, target_type) \
  void Name(target_type target);                     \
  void Name(target_type target, COND_TYPED_ARGS);

#define DECLARE_BRANCH_PROTOTYPES(Name)   \
  DECLARE_NORELOC_PROTOTYPE(Name, Label*) \
  DECLARE_NORELOC_PROTOTYPE(Name, int32_t)

  DECLARE_BRANCH_PROTOTYPES(Branch)
  DECLARE_BRANCH_PROTOTYPES(BranchAndLink)
  DECLARE_BRANCH_PROTOTYPES(BranchShort)

#undef DECLARE_BRANCH_PROTOTYPES
#undef COND_TYPED_ARGS
#undef COND_ARGS

  // Floating point branches
  void CompareF32(Register rd, FPUCondition cc, FPURegister cmp1,
                  FPURegister cmp2);

  void CompareIsNanF32(Register rd, FPURegister cmp1, FPURegister cmp2);

  void CompareF64(Register rd, FPUCondition cc, FPURegister cmp1,
                  FPURegister cmp2);

  void CompareIsNanF64(Register rd, FPURegister cmp1, FPURegister cmp2);

  void BranchTrueShortF(Register rs, Label* target);
  void BranchFalseShortF(Register rs, Label* target);

  void BranchTrueF(Register rs, Label* target);
  void BranchFalseF(Register rs, Label* target);

  void Branch(Label* L, Condition cond, Register rs, RootIndex index);

  static int InstrCountForLi64Bit(int64_t value);
  inline void LiLower32BitHelper(Register rd, Operand j);
  void li_optimized(Register rd, Operand j, LiFlags mode = OPTIMIZE_SIZE);
  // Load int32 in the rd register.
  void li(Register rd, Operand j, LiFlags mode = OPTIMIZE_SIZE);
  inline void li(Register rd, int64_t j, LiFlags mode = OPTIMIZE_SIZE) {
    li(rd, Operand(j), mode);
  }
  // inline void li(Register rd, int32_t j, LiFlags mode = OPTIMIZE_SIZE) {
  //   li(rd, Operand(static_cast<int64_t>(j)), mode);
  // }
  void li(Register dst, Handle<HeapObject> value, LiFlags mode = OPTIMIZE_SIZE);
  void li(Register dst, ExternalReference value, LiFlags mode = OPTIMIZE_SIZE);
  void li(Register dst, const StringConstantBase* string,
          LiFlags mode = OPTIMIZE_SIZE);

  void LoadFromConstantsTable(Register destination,
                              int constant_index) override;
  void LoadRootRegisterOffset(Register destination, intptr_t offset) override;
  void LoadRootRelative(Register destination, int32_t offset) override;

// Jump, Call, and Ret pseudo instructions implementing inter-working.
#define COND_ARGS                              \
  Condition cond = al, Register rs = zero_reg, \
            const Operand &rt = Operand(zero_reg)

  void Jump(Register target, COND_ARGS);
  void Jump(intptr_t target, RelocInfo::Mode rmode, COND_ARGS);
  void Jump(Address target, RelocInfo::Mode rmode, COND_ARGS);
  // Deffer from li, this method save target to the memory, and then load
  // it to register use ld, it can be used in wasm jump table for concurrent
  // patching.
  void PatchAndJump(Address target);
  void Jump(Handle<Code> code, RelocInfo::Mode rmode, COND_ARGS);
  void Jump(const ExternalReference& reference) override;
  void Call(Register target, COND_ARGS);
  void Call(Address target, RelocInfo::Mode rmode, COND_ARGS);
  void Call(Handle<Code> code, RelocInfo::Mode rmode = RelocInfo::CODE_TARGET,
            COND_ARGS);
  void Call(Label* target);
  void LoadAddress(Register dst, Label* target);

  // Load the builtin given by the Smi in |builtin_index| into the same
  // register.
  void LoadEntryFromBuiltinIndex(Register builtin_index);
  void CallBuiltinByIndex(Register builtin_index) override;

  void LoadCodeObjectEntry(Register destination,
                           Register code_object) override {
    // TODO(RISCV): Implement.
    UNIMPLEMENTED();
  }
  void CallCodeObject(Register code_object) override {
    // TODO(RISCV): Implement.
    UNIMPLEMENTED();
  }
  void JumpCodeObject(Register code_object) override {
    // TODO(RISCV): Implement.
    UNIMPLEMENTED();
  }

  // Generates an instruction sequence s.t. the return address points to the
  // instruction following the call.
  // The return address on the stack is used by frame iteration.
  void StoreReturnAddressAndCall(Register target);

  void CallForDeoptimization(Address target, int deopt_id);

  void Ret(COND_ARGS);

  // Emit code to discard a non-negative number of pointer-sized elements
  // from the stack, clobbering only the sp register.
  void Drop(int count, Condition cond = cc_always, Register reg = no_reg,
            const Operand& op = Operand(no_reg));

  // Trivial case of DropAndRet that only emits 2 instructions.
  void DropAndRet(int drop);

  void DropAndRet(int drop, Condition cond, Register reg, const Operand& op);

  void Ld(Register rd, const MemOperand& rs);
  void Sd(Register rd, const MemOperand& rs);

  void push(Register src) {
    Add64(sp, sp, Operand(-kPointerSize));
    Sd(src, MemOperand(sp, 0));
  }
  void Push(Register src) { push(src); }
  void Push(Handle<HeapObject> handle);
  void Push(Smi smi);

  // Push two registers. Pushes leftmost register first (to highest address).
  void Push(Register src1, Register src2) {
    Sub64(sp, sp, Operand(2 * kPointerSize));
    Sd(src1, MemOperand(sp, 1 * kPointerSize));
    Sd(src2, MemOperand(sp, 0 * kPointerSize));
  }

  // Push three registers. Pushes leftmost register first (to highest address).
  void Push(Register src1, Register src2, Register src3) {
    Sub64(sp, sp, Operand(3 * kPointerSize));
    Sd(src1, MemOperand(sp, 2 * kPointerSize));
    Sd(src2, MemOperand(sp, 1 * kPointerSize));
    Sd(src3, MemOperand(sp, 0 * kPointerSize));
  }

  // Push four registers. Pushes leftmost register first (to highest address).
  void Push(Register src1, Register src2, Register src3, Register src4) {
    Sub64(sp, sp, Operand(4 * kPointerSize));
    Sd(src1, MemOperand(sp, 3 * kPointerSize));
    Sd(src2, MemOperand(sp, 2 * kPointerSize));
    Sd(src3, MemOperand(sp, 1 * kPointerSize));
    Sd(src4, MemOperand(sp, 0 * kPointerSize));
  }

  // Push five registers. Pushes leftmost register first (to highest address).
  void Push(Register src1, Register src2, Register src3, Register src4,
            Register src5) {
    Sub64(sp, sp, Operand(5 * kPointerSize));
    Sd(src1, MemOperand(sp, 4 * kPointerSize));
    Sd(src2, MemOperand(sp, 3 * kPointerSize));
    Sd(src3, MemOperand(sp, 2 * kPointerSize));
    Sd(src4, MemOperand(sp, 1 * kPointerSize));
    Sd(src5, MemOperand(sp, 0 * kPointerSize));
  }

  void Push(Register src, Condition cond, Register tst1, Register tst2) {
    // Since we don't have conditional execution we use a Branch.
    Branch(3, cond, tst1, Operand(tst2));
    Sub64(sp, sp, Operand(kPointerSize));
    Sd(src, MemOperand(sp, 0));
  }

  void SaveRegisters(RegList registers);
  void RestoreRegisters(RegList registers);

  void CallRecordWriteStub(Register object, Register address,
                           RememberedSetAction remembered_set_action,
                           SaveFPRegsMode fp_mode);
  void CallRecordWriteStub(Register object, Register address,
                           RememberedSetAction remembered_set_action,
                           SaveFPRegsMode fp_mode, Address wasm_target);
  void CallEphemeronKeyBarrier(Register object, Register address,
                               SaveFPRegsMode fp_mode);

  // Push multiple registers on the stack.
  // Registers are saved in numerical order, with higher numbered registers
  // saved in higher memory addresses.
  void MultiPush(RegList regs);
  void MultiPushFPU(RegList regs);

  // Calculate how much stack space (in bytes) are required to store caller
  // registers excluding those specified in the arguments.
  int RequiredStackSizeForCallerSaved(SaveFPRegsMode fp_mode,
                                      Register exclusion1 = no_reg,
                                      Register exclusion2 = no_reg,
                                      Register exclusion3 = no_reg) const;

  // Push caller saved registers on the stack, and return the number of bytes
  // stack pointer is adjusted.
  int PushCallerSaved(SaveFPRegsMode fp_mode, Register exclusion1 = no_reg,
                      Register exclusion2 = no_reg,
                      Register exclusion3 = no_reg);
  // Restore caller saved registers from the stack, and return the number of
  // bytes stack pointer is adjusted.
  int PopCallerSaved(SaveFPRegsMode fp_mode, Register exclusion1 = no_reg,
                     Register exclusion2 = no_reg,
                     Register exclusion3 = no_reg);

  void pop(Register dst) {
    Ld(dst, MemOperand(sp, 0));
    Add64(sp, sp, Operand(kPointerSize));
  }
  void Pop(Register dst) { pop(dst); }

  // Pop two registers. Pops rightmost register first (from lower address).
  void Pop(Register src1, Register src2) {
    DCHECK(src1 != src2);
    Ld(src2, MemOperand(sp, 0 * kPointerSize));
    Ld(src1, MemOperand(sp, 1 * kPointerSize));
    Add64(sp, sp, 2 * kPointerSize);
  }

  // Pop three registers. Pops rightmost register first (from lower address).
  void Pop(Register src1, Register src2, Register src3) {
    Ld(src3, MemOperand(sp, 0 * kPointerSize));
    Ld(src2, MemOperand(sp, 1 * kPointerSize));
    Ld(src1, MemOperand(sp, 2 * kPointerSize));
    Add64(sp, sp, 3 * kPointerSize);
  }

  void Pop(uint32_t count = 1) { Add64(sp, sp, Operand(count * kPointerSize)); }

  // Pops multiple values from the stack and load them in the
  // registers specified in regs. Pop order is the opposite as in MultiPush.
  void MultiPop(RegList regs);
  void MultiPopFPU(RegList regs);

#define DEFINE_INSTRUCTION(instr)                          \
  void instr(Register rd, Register rs, const Operand& rt); \
  void instr(Register rd, Register rs, Register rt) {      \
    instr(rd, rs, Operand(rt));                            \
  }                                                        \
  void instr(Register rs, Register rt, int32_t j) { instr(rs, rt, Operand(j)); }

#define DEFINE_INSTRUCTION2(instr)                                 \
  void instr(Register rs, const Operand& rt);                      \
  void instr(Register rs, Register rt) { instr(rs, Operand(rt)); } \
  void instr(Register rs, int32_t j) { instr(rs, Operand(j)); }

<<<<<<< HEAD
  DEFINE_INSTRUCTION(Addu)
  DEFINE_INSTRUCTION(Daddu)
  DEFINE_INSTRUCTION(Div)
  DEFINE_INSTRUCTION(Divu)
  DEFINE_INSTRUCTION(Ddivu)
  DEFINE_INSTRUCTION(Mod)
  DEFINE_INSTRUCTION(Modu)
  DEFINE_INSTRUCTION(Ddiv)
  DEFINE_INSTRUCTION(Subu)
  DEFINE_INSTRUCTION(Dsubu)
  DEFINE_INSTRUCTION(Dmod)
  DEFINE_INSTRUCTION(Dmodu)
  DEFINE_INSTRUCTION(Mul)
  DEFINE_INSTRUCTION(Mulh)
  DEFINE_INSTRUCTION(Dmul)
  DEFINE_INSTRUCTION(Dmulh)
  DEFINE_INSTRUCTION2(Mult)
  DEFINE_INSTRUCTION2(Dmult)
  DEFINE_INSTRUCTION2(Multu)
  DEFINE_INSTRUCTION2(Dmultu)
  DEFINE_INSTRUCTION2(Div)
  DEFINE_INSTRUCTION2(Ddiv)
  DEFINE_INSTRUCTION2(Divu)
  DEFINE_INSTRUCTION2(Ddivu)
=======
  DEFINE_INSTRUCTION(Add32)
  DEFINE_INSTRUCTION(Add64)
  DEFINE_INSTRUCTION(Div32)
  DEFINE_INSTRUCTION(Divu32)
  DEFINE_INSTRUCTION(Divu64)
  DEFINE_INSTRUCTION(Mod32)
  DEFINE_INSTRUCTION(Modu32)
  DEFINE_INSTRUCTION(Div64)
  DEFINE_INSTRUCTION(Sub32)
  DEFINE_INSTRUCTION(Sub64)
  DEFINE_INSTRUCTION(Mod64)
  DEFINE_INSTRUCTION(Modu64)
  DEFINE_INSTRUCTION(Mul32)
  DEFINE_INSTRUCTION(Mulh32)
  DEFINE_INSTRUCTION(Mulhu32)
  DEFINE_INSTRUCTION(Mul64)
  DEFINE_INSTRUCTION(Mulh64)
  DEFINE_INSTRUCTION2(Div32)
  DEFINE_INSTRUCTION2(Div64)
  DEFINE_INSTRUCTION2(Divu32)
  DEFINE_INSTRUCTION2(Divu64)
>>>>>>> 0d7cbaed

  DEFINE_INSTRUCTION(And)
  DEFINE_INSTRUCTION(Or)
  DEFINE_INSTRUCTION(Xor)
  DEFINE_INSTRUCTION(Nor)
  DEFINE_INSTRUCTION2(Neg)

  DEFINE_INSTRUCTION(Slt)
  DEFINE_INSTRUCTION(Sltu)
  DEFINE_INSTRUCTION(Sle)
  DEFINE_INSTRUCTION(Sleu)
  DEFINE_INSTRUCTION(Sgt)
  DEFINE_INSTRUCTION(Sgtu)
  DEFINE_INSTRUCTION(Sge)
  DEFINE_INSTRUCTION(Sgeu)

  DEFINE_INSTRUCTION(Sll64)
  DEFINE_INSTRUCTION(Sra64)
  DEFINE_INSTRUCTION(Srl64)
  DEFINE_INSTRUCTION(Sll32)
  DEFINE_INSTRUCTION(Sra32)
  DEFINE_INSTRUCTION(Srl32)

  DEFINE_INSTRUCTION(Selnez)
  DEFINE_INSTRUCTION(Seleqz)
  DEFINE_INSTRUCTION(Ror)
  DEFINE_INSTRUCTION(Dror)

  DEFINE_INSTRUCTION2(SignExtendByte)
  DEFINE_INSTRUCTION2(SignExtendShort)
#undef DEFINE_INSTRUCTION
#undef DEFINE_INSTRUCTION2
#undef DEFINE_INSTRUCTION3

  void SmiUntag(Register dst, const MemOperand& src);
  void SmiUntag(Register dst, Register src) {
    if (SmiValuesAre32Bits()) {
      srai(dst, src, kSmiShift);
    } else {
      DCHECK(SmiValuesAre31Bits());
      sraiw(dst, src, kSmiShift);
    }
  }

  void SmiUntag(Register reg) { SmiUntag(reg, reg); }

  // Removes current frame and its arguments from the stack preserving
  // the arguments and a return address pushed to the stack for the next call.
  // Both |callee_args_count| and |caller_args_count| do not include
  // receiver. |callee_args_count| is not modified. |caller_args_count|
  // is trashed.
  void PrepareForTailCall(Register callee_args_count,
                          Register caller_args_count, Register scratch0,
                          Register scratch1);

  int CalculateStackPassedDWords(int num_gp_arguments, int num_fp_arguments);

  // Before calling a C-function from generated code, align arguments on stack.
  // After aligning the frame, non-register arguments must be stored on the
  // stack, using helper: CFunctionArgumentOperand().
  // The argument count assumes all arguments are word sized.
  // Some compilers/platforms require the stack to be aligned when calling
  // C++ code.
  // Needs a scratch register to do some arithmetic. This register will be
  // trashed.
  void PrepareCallCFunction(int num_reg_arguments, int num_double_registers,
                            Register scratch);
  void PrepareCallCFunction(int num_reg_arguments, Register scratch);

  // Arguments 1-8 are placed in registers a0 through a7 respectively.
  // Arguments 9..n are stored to stack

  // Calls a C function and cleans up the space for arguments allocated
  // by PrepareCallCFunction. The called function is not allowed to trigger a
  // garbage collection, since that might move the code and invalidate the
  // return address (unless this is somehow accounted for by the called
  // function).
  void CallCFunction(ExternalReference function, int num_arguments);
  void CallCFunction(Register function, int num_arguments);
  void CallCFunction(ExternalReference function, int num_reg_arguments,
                     int num_double_arguments);
  void CallCFunction(Register function, int num_reg_arguments,
                     int num_double_arguments);
  void MovFromFloatResult(DoubleRegister dst);
  void MovFromFloatParameter(DoubleRegister dst);

  // These functions abstract parameter passing for the three different ways
  // we call C functions from generated code.
  void MovToFloatParameter(DoubleRegister src);
  void MovToFloatParameters(DoubleRegister src1, DoubleRegister src2);
  void MovToFloatResult(DoubleRegister src);

  // See comments at the beginning of Builtins::Generate_CEntry.
  inline void PrepareCEntryArgs(int num_args) { li(a0, num_args); }
  inline void PrepareCEntryFunction(const ExternalReference& ref) {
    li(a1, ref);
  }

  void CheckPageFlag(Register object, Register scratch, int mask, Condition cc,
                     Label* condition_met);
#undef COND_ARGS

  // Performs a truncating conversion of a floating point number as used by
  // the JS bitwise operations. See ECMA-262 9.5: ToInt32.
  // Exits with 'result' holding the answer.
  void TruncateDoubleToI(Isolate* isolate, Zone* zone, Register result,
                         DoubleRegister double_input, StubCallMode stub_mode);

  // Conditional move.
  void Movz(Register rd, Register rs, Register rt);
  void Movn(Register rd, Register rs, Register rt);

  void LoadZeroIfConditionNotZero(Register dest, Register condition);
  void LoadZeroIfConditionZero(Register dest, Register condition);
  void LoadZeroOnCondition(Register rd, Register rs, const Operand& rt,
                           Condition cond);

  void Clz32(Register rd, Register rs);
  void Clz64(Register rd, Register rs);
  void Ctz32(Register rd, Register rs);
  void Ctz64(Register rd, Register rs);
  void Popcnt32(Register rd, Register rs);
  void Popcnt64(Register rd, Register rs);

  void Ext32(Register rt, Register rs, uint16_t pos, uint16_t size);
  void Ext64(Register rt, Register rs, uint16_t pos, uint16_t size);
  void Ins32(Register rt, Register rs, uint16_t pos, uint16_t size);
  void Ins64(Register rt, Register rs, uint16_t pos, uint16_t size);
  void ExtractBits(Register dest, Register source, Register pos, int size,
                   bool sign_extend = false);
  void InsertBits(Register dest, Register source, Register pos, int size);
  void Neg_s(FPURegister fd, FPURegister fs);
  void Neg_d(FPURegister fd, FPURegister fs);

  // Change endianness
  void ByteSwap(Register dest, Register src, int operand_size);

  // Convert single to unsigned word.
  void Trunc_uw_s(Register rd, FPURegister fs, Register result = no_reg);

  // helper functions for unaligned load/store
  template <int NBYTES, bool IS_SIGNED>
  void UnalignedLoadHelper(Register rd, const MemOperand& rs);
  template <int NBYTES>
  void UnalignedStoreHelper(Register rd, const MemOperand& rs,
                            Register scratch_other = no_reg);

  template <int NBYTES>
  void UnalignedFLoadHelper(FPURegister frd, const MemOperand& rs,
                            Register scratch);
  template <int NBYTES>
  void UnalignedFStoreHelper(FPURegister frd, const MemOperand& rs,
                             Register scratch);

  template <typename Reg_T, typename Func>
  void AlignedLoadHelper(Reg_T target, const MemOperand& rs, Func generator);
  template <typename Reg_T, typename Func>
  void AlignedStoreHelper(Reg_T value, const MemOperand& rs, Func generator);

  template <int NBYTES, bool LOAD_SIGNED>
  void LoadNBytes(Register rd, const MemOperand& rs, Register scratch);
  template <int NBYTES, bool LOAD_SIGNED>
  void LoadNBytesOverwritingBaseReg(const MemOperand& rs, Register scratch0,
                                    Register scratch1);
  // load/store macros
  void Ulh(Register rd, const MemOperand& rs);
  void Ulhu(Register rd, const MemOperand& rs);
  void Ush(Register rd, const MemOperand& rs);

  void Ulw(Register rd, const MemOperand& rs);
  void Ulwu(Register rd, const MemOperand& rs);
  void Usw(Register rd, const MemOperand& rs);

  void Uld(Register rd, const MemOperand& rs);
  void Usd(Register rd, const MemOperand& rs);

  void Ulwc1(FPURegister fd, const MemOperand& rs, Register scratch);
  void Uswc1(FPURegister fd, const MemOperand& rs, Register scratch);

  void Uldc1(FPURegister fd, const MemOperand& rs, Register scratch);
  void Usdc1(FPURegister fd, const MemOperand& rs, Register scratch);

  void Lb(Register rd, const MemOperand& rs);
  void Lbu(Register rd, const MemOperand& rs);
  void Sb(Register rd, const MemOperand& rs);

  void Lh(Register rd, const MemOperand& rs);
  void Lhu(Register rd, const MemOperand& rs);
  void Sh(Register rd, const MemOperand& rs);

  void Lw(Register rd, const MemOperand& rs);
  void Lwu(Register rd, const MemOperand& rs);
  void Sw(Register rd, const MemOperand& rs);

  void LoadFloat(FPURegister fd, const MemOperand& src);
  void StoreFloat(FPURegister fs, const MemOperand& dst);

  void LoadDouble(FPURegister fd, const MemOperand& src);
  void StoreDouble(FPURegister fs, const MemOperand& dst);

  void Ll(Register rd, const MemOperand& rs);
  void Sc(Register rd, const MemOperand& rs);

  void Lld(Register rd, const MemOperand& rs);
  void Scd(Register rd, const MemOperand& rs);

  void Float32Max(FPURegister dst, FPURegister src1, FPURegister src2);
  void Float32Min(FPURegister dst, FPURegister src1, FPURegister src2);
  void Float64Max(FPURegister dst, FPURegister src1, FPURegister src2);
  void Float64Min(FPURegister dst, FPURegister src1, FPURegister src2);
  template <typename F>
  void FloatMinMaxHelper(FPURegister dst, FPURegister src1, FPURegister src2,
                         MaxMinKind kind);

  bool IsDoubleZeroRegSet() { return has_double_zero_reg_set_; }

  void mov(Register rd, Register rt) { or_(rd, rt, zero_reg); }

  inline void Move(Register dst, Handle<HeapObject> handle) { li(dst, handle); }
  inline void Move(Register dst, Smi smi) { li(dst, Operand(smi)); }

  inline void Move(Register dst, Register src) {
    if (dst != src) {
      mv(dst, src);
    }
  }

  inline void Move(FPURegister dst, FPURegister src) { Move_d(dst, src); }

  inline void Move(Register dst_low, Register dst_high, FPURegister src) {
    fmv_x_d(dst_high, src);
    fmv_x_w(dst_low, src);
    srli(dst_high, dst_high, 32);
  }

  inline void Move(Register dst, FPURegister src) { fmv_x_d(dst, src); }

  inline void Move(FPURegister dst, Register src) { fmv_d_x(dst, src); }

  inline void FmoveHigh(Register dst_high, FPURegister src) {
    fmv_x_d(dst_high, src);
    srai(dst_high, dst_high, 32);
  }

  void FmoveHigh(FPURegister dst, Register src_high);

  inline void FmoveLow(Register dst_low, FPURegister src) {
    fmv_x_w(dst_low, src);
  }

  void FmoveLow(FPURegister dst, Register src_low);

  void Move(FPURegister dst, Register src_low, Register src_high);

  inline void Move_d(FPURegister dst, FPURegister src) {
    if (dst != src) fmv_d(dst, src);
  }

  inline void Move_s(FPURegister dst, FPURegister src) {
    if (dst != src) fmv_s(dst, src);
  }

  void Move(FPURegister dst, float imm) { Move(dst, bit_cast<uint32_t>(imm)); }
  void Move(FPURegister dst, double imm) { Move(dst, bit_cast<uint64_t>(imm)); }
  void Move(FPURegister dst, uint32_t src);
  void Move(FPURegister dst, uint64_t src);

  // AddOverflow64 sets overflow register to a negative value if
  // overflow occured, otherwise it is zero or positive
  void AddOverflow64(Register dst, Register left, const Operand& right,
                     Register overflow);
  // SubOverflow64 sets overflow register to a negative value if
  // overflow occured, otherwise it is zero or positive
  void SubOverflow64(Register dst, Register left, const Operand& right,
                     Register overflow);
  // MulOverflow32 sets overflow register to zero if no overflow occured
  void MulOverflow32(Register dst, Register left, const Operand& right,
                     Register overflow);

  // MIPS-style 32-bit unsigned mulh
  void Mulhu(Register dst, Register left, const Operand& right,
             Register left_zero, Register right_zero);

  // Number of instructions needed for calculation of switch table entry address
  static const int kSwitchTablePrologueSize = 6;

  // GetLabelFunction must be lambda '[](size_t index) -> Label*' or a
  // functor/function with 'Label *func(size_t index)' declaration.
  template <typename Func>
  void GenerateSwitchTable(Register index, size_t case_count,
                           Func GetLabelFunction);

  // Load an object from the root table.
  void LoadRoot(Register destination, RootIndex index) override;
  void LoadRoot(Register destination, RootIndex index, Condition cond,
                Register src1, const Operand& src2);

  // If the value is a NaN, canonicalize the value else, do nothing.
  void FPUCanonicalizeNaN(const DoubleRegister dst, const DoubleRegister src);

  // ---------------------------------------------------------------------------
  // FPU macros. These do not handle special cases like NaN or +- inf.

  // Convert unsigned word to double.
  void Cvt_d_uw(FPURegister fd, Register rs);

  // convert signed word to double.
  void Cvt_d_w(FPURegister fd, Register rs);

  // Convert unsigned long to double.
  void Cvt_d_ul(FPURegister fd, Register rs);

  // Convert unsigned word to float.
  void Cvt_s_uw(FPURegister fd, Register rs);

  // convert signed word to float.
  void Cvt_s_w(FPURegister fd, Register rs);

  // Convert unsigned long to float.
  void Cvt_s_ul(FPURegister fd, Register rs);

  // Convert double to unsigned word.
  void Trunc_uw_d(Register rd, FPURegister fs, Register result = no_reg);

  // Convert double to signed word.
  void Trunc_w_d(Register rd, FPURegister fs, Register result = no_reg);

  // Convert single to signed word.
  void Trunc_w_s(Register rd, FPURegister fs, Register result = no_reg);

  // Convert double to unsigned long.
  void Trunc_ul_d(Register rd, FPURegister fs, Register result = no_reg);

  // Convert singled to signed long.
  void Trunc_l_d(Register rd, FPURegister fs, Register result = no_reg);

  // Convert single to unsigned long.
  void Trunc_ul_s(Register rd, FPURegister fs, Register result = no_reg);

  // Convert singled to signed long.
  void Trunc_l_s(Register rd, FPURegister fs, Register result = no_reg);

  // Round single to signed word.
  void Round_w_s(Register rd, FPURegister fs, Register result = no_reg);

  // Round double to signed word.
  void Round_w_d(Register rd, FPURegister fs, Register result = no_reg);

  // Ceil single to signed word.
  void Ceil_w_s(Register rd, FPURegister fs, Register result = no_reg);

  // Ceil double to signed word.
  void Ceil_w_d(Register rd, FPURegister fs, Register result = no_reg);

  // Floor single to signed word.
  void Floor_w_s(Register rd, FPURegister fs, Register result = no_reg);

  // Floor double to signed word.
  void Floor_w_d(Register rd, FPURegister fs, Register result = no_reg);

  // Round double functions
  void Trunc_d_d(FPURegister fd, FPURegister fs, FPURegister fpu_scratch);
  void Round_d_d(FPURegister fd, FPURegister fs, FPURegister fpu_scratch);
  void Floor_d_d(FPURegister fd, FPURegister fs, FPURegister fpu_scratch);
  void Ceil_d_d(FPURegister fd, FPURegister fs, FPURegister fpu_scratch);

  // Round float functions
  void Trunc_s_s(FPURegister fd, FPURegister fs, FPURegister fpu_scratch);
  void Round_s_s(FPURegister fd, FPURegister fs, FPURegister fpu_scratch);
  void Floor_s_s(FPURegister fd, FPURegister fs, FPURegister fpu_scratch);
  void Ceil_s_s(FPURegister fd, FPURegister fs, FPURegister fpu_scratch);

  // Jump the register contains a smi.
  void JumpIfSmi(Register value, Label* smi_label, Register scratch = t3);

  void JumpIfEqual(Register a, int32_t b, Label* dest) {
    Branch(dest, eq, a, Operand(b));
  }

  void JumpIfLessThan(Register a, int32_t b, Label* dest) {
    Branch(dest, lt, a, Operand(b));
  }

  // Push a standard frame, consisting of ra, fp, context and JS function.
  void PushStandardFrame(Register function_reg);

  // Get the actual activation frame alignment for target environment.
  static int ActivationFrameAlignment();

  // Load Scaled Address instructions. Parameter sa (shift argument) must be
  // between [1, 31] (inclusive). On pre-r6 architectures the scratch register
  // may be clobbered.
  // FIXME: MIPS legacy, need to be removed
  void Lsa32(Register rd, Register rs, Register rt, uint8_t sa,
             Register scratch = t3);
  void Lsa64(Register rd, Register rs, Register rt, uint8_t sa,
             Register scratch = t3);

  // Compute the start of the generated instruction stream from the current PC.
  // This is an alternative to embedding the {CodeObject} handle as a reference.
  void ComputeCodeStartAddress(Register dst);

  void ResetSpeculationPoisonRegister();

 protected:
  inline Register GetRtAsRegisterHelper(const Operand& rt, Register scratch);
  inline int32_t GetOffset(int32_t offset, Label* L, OffsetSize bits);

 private:
  bool has_double_zero_reg_set_ = false;

  // Performs a truncating conversion of a floating point number as used by
  // the JS bitwise operations. See ECMA-262 9.5: ToInt32. Goes to 'done' if it
  // succeeds, otherwise falls through if result is saturated. On return
  // 'result' either holds answer, or is clobbered on fall through.
  void TryInlineTruncateDoubleToI(Register result, DoubleRegister input,
                                  Label* done);

  void CallCFunctionHelper(Register function, int num_reg_arguments,
                           int num_double_arguments);

  // TODO(RISCV) Reorder parameters so out parameters come last.
  bool CalculateOffset(Label* L, int32_t* offset, OffsetSize bits);
  bool CalculateOffset(Label* L, int32_t* offset, OffsetSize bits,
                       Register* scratch, const Operand& rt);

  void BranchShortHelper(int32_t offset, Label* L);
  bool BranchShortHelper(int32_t offset, Label* L, Condition cond, Register rs,
                         const Operand& rt);
  bool BranchShortCheck(int32_t offset, Label* L, Condition cond, Register rs,
                        const Operand& rt);

  void BranchAndLinkShortHelper(int32_t offset, Label* L);
  void BranchAndLinkShort(int32_t offset);
  void BranchAndLinkShort(Label* L);
  bool BranchAndLinkShortHelper(int32_t offset, Label* L, Condition cond,
                                Register rs, const Operand& rt);
  bool BranchAndLinkShortCheck(int32_t offset, Label* L, Condition cond,
                               Register rs, const Operand& rt);
  void BranchLong(Label* L);
  void BranchAndLinkLong(Label* L);

  template <typename F_TYPE>
  void RoundHelper(FPURegister dst, FPURegister src, FPURegister fpu_scratch,
                   RoundingMode mode);

  template <typename TruncFunc>
  void RoundFloatingPointToInteger(Register rd, FPURegister fs, Register result,
                                   TruncFunc trunc);

  // Push a fixed frame, consisting of ra, fp.
  void PushCommonFrame(Register marker_reg = no_reg);

  void CallRecordWriteStub(Register object, Register address,
                           RememberedSetAction remembered_set_action,
                           SaveFPRegsMode fp_mode, Handle<Code> code_target,
                           Address wasm_target);
};

// MacroAssembler implements a collection of frequently used macros.
class V8_EXPORT_PRIVATE MacroAssembler : public TurboAssembler {
 public:
  using TurboAssembler::TurboAssembler;

  bool IsNear(Label* L, Condition cond, int rs_reg);

  // Swap two registers.  If the scratch register is omitted then a slightly
  // less efficient form using xor instead of mov is emitted.
  void Swap(Register reg1, Register reg2, Register scratch = no_reg);

  void PushRoot(RootIndex index) {
    UseScratchRegisterScope temps(this);
    Register scratch = temps.Acquire();
    LoadRoot(scratch, index);
    Push(scratch);
  }

  // Compare the object in a register to a value and jump if they are equal.
  void JumpIfRoot(Register with, RootIndex index, Label* if_equal) {
    UseScratchRegisterScope temps(this);
    Register scratch = temps.Acquire();
    LoadRoot(scratch, index);
    Branch(if_equal, eq, with, Operand(scratch));
  }

  // Compare the object in a register to a value and jump if they are not equal.
  void JumpIfNotRoot(Register with, RootIndex index, Label* if_not_equal) {
    UseScratchRegisterScope temps(this);
    Register scratch = temps.Acquire();
    LoadRoot(scratch, index);
    Branch(if_not_equal, ne, with, Operand(scratch));
  }

  // Checks if value is in range [lower_limit, higher_limit] using a single
  // comparison.
  void JumpIfIsInRange(Register value, unsigned lower_limit,
                       unsigned higher_limit, Label* on_in_range);

  // ---------------------------------------------------------------------------
  // GC Support

  // Notify the garbage collector that we wrote a pointer into an object.
  // |object| is the object being stored into, |value| is the object being
  // stored.  value and scratch registers are clobbered by the operation.
  // The offset is the offset from the start of the object, not the offset from
  // the tagged HeapObject pointer.  For use with FieldOperand(reg, off).
  void RecordWriteField(
      Register object, int offset, Register value, Register scratch,
      RAStatus ra_status, SaveFPRegsMode save_fp,
      RememberedSetAction remembered_set_action = EMIT_REMEMBERED_SET,
      SmiCheck smi_check = INLINE_SMI_CHECK);

  // For a given |object| notify the garbage collector that the slot |address|
  // has been written.  |value| is the object being stored. The value and
  // address registers are clobbered by the operation.
  void RecordWrite(
      Register object, Register address, Register value, RAStatus ra_status,
      SaveFPRegsMode save_fp,
      RememberedSetAction remembered_set_action = EMIT_REMEMBERED_SET,
      SmiCheck smi_check = INLINE_SMI_CHECK);

  // void Pref(int32_t hint, const MemOperand& rs);

  // ---------------------------------------------------------------------------
  // Pseudo-instructions.

  void LoadWordPair(Register rd, const MemOperand& rs, Register scratch = t3);
  void StoreWordPair(Register rd, const MemOperand& rs, Register scratch = t3);

  void Madd_s(FPURegister fd, FPURegister fr, FPURegister fs, FPURegister ft);
  void Madd_d(FPURegister fd, FPURegister fr, FPURegister fs, FPURegister ft);
  void Msub_s(FPURegister fd, FPURegister fr, FPURegister fs, FPURegister ft);
  void Msub_d(FPURegister fd, FPURegister fr, FPURegister fs, FPURegister ft);

  // Enter exit frame.
  // argc - argument count to be dropped by LeaveExitFrame.
  // save_doubles - saves FPU registers on stack, currently disabled.
  // stack_space - extra stack space.
  void EnterExitFrame(bool save_doubles, int stack_space = 0,
                      StackFrame::Type frame_type = StackFrame::EXIT);

  // Leave the current exit frame.
  void LeaveExitFrame(bool save_doubles, Register arg_count,
                      bool do_return = NO_EMIT_RETURN,
                      bool argument_count_is_length = false);

  void LoadMap(Register destination, Register object);

  // Make sure the stack is aligned. Only emits code in debug mode.
  void AssertStackIsAligned();

  // Load the global proxy from the current context.
  void LoadGlobalProxy(Register dst) {
    LoadNativeContextSlot(Context::GLOBAL_PROXY_INDEX, dst);
  }

  void LoadNativeContextSlot(int index, Register dst);

  // Load the initial map from the global function. The registers
  // function and map can be the same, function is then overwritten.
  void LoadGlobalFunctionInitialMap(Register function, Register map,
                                    Register scratch);

  // -------------------------------------------------------------------------
  // JavaScript invokes.

  // Invoke the JavaScript function code by either calling or jumping.
  void InvokeFunctionCode(Register function, Register new_target,
                          Register expected_parameter_count,
                          Register actual_parameter_count, InvokeFlag flag);

  // On function call, call into the debugger if necessary.
  void CheckDebugHook(Register fun, Register new_target,
                      Register expected_parameter_count,
                      Register actual_parameter_count);

  // Invoke the JavaScript function in the given register. Changes the
  // current context to the context in the function before invoking.
  void InvokeFunctionWithNewTarget(Register function, Register new_target,
                                   Register actual_parameter_count,
                                   InvokeFlag flag);
  void InvokeFunction(Register function, Register expected_parameter_count,
                      Register actual_parameter_count, InvokeFlag flag);

  // Frame restart support.
  void MaybeDropFrames();

  // Exception handling.

  // Push a new stack handler and link into stack handler chain.
  void PushStackHandler();

  // Unlink the stack handler on top of the stack from the stack handler chain.
  // Must preserve the result register.
  void PopStackHandler();

  // -------------------------------------------------------------------------
  // Support functions.

  void GetObjectType(Register function, Register map, Register type_reg);

  // -------------------------------------------------------------------------
  // Runtime calls.

  // Call a runtime routine.
  void CallRuntime(const Runtime::Function* f, int num_arguments,
                   SaveFPRegsMode save_doubles = kDontSaveFPRegs);

  // Convenience function: Same as above, but takes the fid instead.
  void CallRuntime(Runtime::FunctionId fid,
                   SaveFPRegsMode save_doubles = kDontSaveFPRegs) {
    const Runtime::Function* function = Runtime::FunctionForId(fid);
    CallRuntime(function, function->nargs, save_doubles);
  }

  // Convenience function: Same as above, but takes the fid instead.
  void CallRuntime(Runtime::FunctionId fid, int num_arguments,
                   SaveFPRegsMode save_doubles = kDontSaveFPRegs) {
    CallRuntime(Runtime::FunctionForId(fid), num_arguments, save_doubles);
  }

  // Convenience function: tail call a runtime routine (jump).
  void TailCallRuntime(Runtime::FunctionId fid);

  // Jump to the builtin routine.
  void JumpToExternalReference(const ExternalReference& builtin,
                               bool builtin_exit_frame = false);

  // Generates a trampoline to jump to the off-heap instruction stream.
  void JumpToInstructionStream(Address entry);

  // ---------------------------------------------------------------------------
  // In-place weak references.
  void LoadWeakValue(Register out, Register in, Label* target_if_cleared);

  // -------------------------------------------------------------------------
  // StatsCounter support.

  void IncrementCounter(StatsCounter* counter, int value, Register scratch1,
                        Register scratch2);
  void DecrementCounter(StatsCounter* counter, int value, Register scratch1,
                        Register scratch2);

  // -------------------------------------------------------------------------
  // Smi utilities.

  void SmiTag(Register dst, Register src) {
    STATIC_ASSERT(kSmiTag == 0);
    if (SmiValuesAre32Bits()) {
      // FIXME(RISCV): do not understand the logic here
      slli(dst, src, 32);
    } else {
      DCHECK(SmiValuesAre31Bits());
      Add32(dst, src, src);
    }
  }

  void SmiTag(Register reg) { SmiTag(reg, reg); }

  // Left-shifted from int32 equivalent of Smi.
  void SmiScale(Register dst, Register src, int scale) {
    if (SmiValuesAre32Bits()) {
      // The int portion is upper 32-bits of 64-bit word.
      srai(dst, src, (kSmiShift - scale) & 0x3F);
    } else {
      DCHECK(SmiValuesAre31Bits());
      DCHECK_GE(scale, kSmiTagSize);
      slliw(dst, src, scale - kSmiTagSize);
    }
  }

  // Test if the register contains a smi.
  inline void SmiTst(Register value, Register scratch) {
    And(scratch, value, Operand(kSmiTagMask));
  }

  // Jump if the register contains a non-smi.
  void JumpIfNotSmi(Register value, Label* not_smi_label,
                    Register scratch = t3);

  // Abort execution if argument is a smi, enabled via --debug-code.
  void AssertNotSmi(Register object);
  void AssertSmi(Register object);

  // Abort execution if argument is not a Constructor, enabled via --debug-code.
  void AssertConstructor(Register object);

  // Abort execution if argument is not a JSFunction, enabled via --debug-code.
  void AssertFunction(Register object);

  // Abort execution if argument is not a JSBoundFunction,
  // enabled via --debug-code.
  void AssertBoundFunction(Register object);

  // Abort execution if argument is not a JSGeneratorObject (or subclass),
  // enabled via --debug-code.
  void AssertGeneratorObject(Register object);

  // Abort execution if argument is not undefined or an AllocationSite, enabled
  // via --debug-code.
  void AssertUndefinedOrAllocationSite(Register object, Register scratch);

  template <typename Field>
  void DecodeField(Register dst, Register src) {
    Ext32(dst, src, Field::kShift, Field::kSize);
  }

  template <typename Field>
  void DecodeField(Register reg) {
    DecodeField<Field>(reg, reg);
  }

 private:
  // Helper functions for generating invokes.
  void InvokePrologue(Register expected_parameter_count,
                      Register actual_parameter_count, Label* done,
                      InvokeFlag flag);

  // Compute memory operands for safepoint stack slots.
  static int SafepointRegisterStackIndex(int reg_code);

  // Needs access to SafepointRegisterStackIndex for compiled frame
  // traversal.
  friend class StandardFrame;

  DISALLOW_IMPLICIT_CONSTRUCTORS(MacroAssembler);
};

template <typename Func>
void TurboAssembler::GenerateSwitchTable(Register index, size_t case_count,
                                         Func GetLabelFunction) {
  // Ensure that dd-ed labels following this instruction use 8 bytes aligned
  // addresses.
  BlockTrampolinePoolFor(static_cast<int>(case_count) * 2 +
                         kSwitchTablePrologueSize);
  UseScratchRegisterScope temps(this);
  Register scratch = temps.Acquire();

  Align(8);
  // Load the address from the jump table at index and jump to it
  auipc(scratch, 0);                  // Load the current PC into scratch
  slli(t5, index, kPointerSizeLog2);  // t5 = offset of indexth entry
  add(t5, t5, scratch);        // t5 = (saved PC) + (offset of indexth entry)
  ld(t5, t5, 6 * kInstrSize);  // Add the size of these 6 instructions to the
                               // offset, then load
  jr(t5);                      // Jump to the address loaded from the table
  nop();                       // For 16-byte alignment
  for (size_t index = 0; index < case_count; ++index) {
    dd(GetLabelFunction(index));
  }
}

#define ACCESS_MASM(masm) masm->

}  // namespace internal
}  // namespace v8

#endif  // V8_CODEGEN_RISCV_MACRO_ASSEMBLER_RISCV_H_<|MERGE_RESOLUTION|>--- conflicted
+++ resolved
@@ -378,32 +378,6 @@
   void instr(Register rs, Register rt) { instr(rs, Operand(rt)); } \
   void instr(Register rs, int32_t j) { instr(rs, Operand(j)); }
 
-<<<<<<< HEAD
-  DEFINE_INSTRUCTION(Addu)
-  DEFINE_INSTRUCTION(Daddu)
-  DEFINE_INSTRUCTION(Div)
-  DEFINE_INSTRUCTION(Divu)
-  DEFINE_INSTRUCTION(Ddivu)
-  DEFINE_INSTRUCTION(Mod)
-  DEFINE_INSTRUCTION(Modu)
-  DEFINE_INSTRUCTION(Ddiv)
-  DEFINE_INSTRUCTION(Subu)
-  DEFINE_INSTRUCTION(Dsubu)
-  DEFINE_INSTRUCTION(Dmod)
-  DEFINE_INSTRUCTION(Dmodu)
-  DEFINE_INSTRUCTION(Mul)
-  DEFINE_INSTRUCTION(Mulh)
-  DEFINE_INSTRUCTION(Dmul)
-  DEFINE_INSTRUCTION(Dmulh)
-  DEFINE_INSTRUCTION2(Mult)
-  DEFINE_INSTRUCTION2(Dmult)
-  DEFINE_INSTRUCTION2(Multu)
-  DEFINE_INSTRUCTION2(Dmultu)
-  DEFINE_INSTRUCTION2(Div)
-  DEFINE_INSTRUCTION2(Ddiv)
-  DEFINE_INSTRUCTION2(Divu)
-  DEFINE_INSTRUCTION2(Ddivu)
-=======
   DEFINE_INSTRUCTION(Add32)
   DEFINE_INSTRUCTION(Add64)
   DEFINE_INSTRUCTION(Div32)
@@ -418,14 +392,12 @@
   DEFINE_INSTRUCTION(Modu64)
   DEFINE_INSTRUCTION(Mul32)
   DEFINE_INSTRUCTION(Mulh32)
-  DEFINE_INSTRUCTION(Mulhu32)
   DEFINE_INSTRUCTION(Mul64)
   DEFINE_INSTRUCTION(Mulh64)
   DEFINE_INSTRUCTION2(Div32)
   DEFINE_INSTRUCTION2(Div64)
   DEFINE_INSTRUCTION2(Divu32)
   DEFINE_INSTRUCTION2(Divu64)
->>>>>>> 0d7cbaed
 
   DEFINE_INSTRUCTION(And)
   DEFINE_INSTRUCTION(Or)
@@ -706,8 +678,8 @@
                      Register overflow);
 
   // MIPS-style 32-bit unsigned mulh
-  void Mulhu(Register dst, Register left, const Operand& right,
-             Register left_zero, Register right_zero);
+  void Mulhu32(Register dst, Register left, const Operand& right,
+               Register left_zero, Register right_zero);
 
   // Number of instructions needed for calculation of switch table entry address
   static const int kSwitchTablePrologueSize = 6;
