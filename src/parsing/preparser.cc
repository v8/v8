// Copyright 2011 the V8 project authors. All rights reserved.
// Use of this source code is governed by a BSD-style license that can be
// found in the LICENSE file.

#include <cmath>

#include "src/allocation.h"
#include "src/base/logging.h"
#include "src/conversions-inl.h"
#include "src/conversions.h"
#include "src/globals.h"
#include "src/list.h"
#include "src/parsing/duplicate-finder.h"
#include "src/parsing/parser-base.h"
#include "src/parsing/preparse-data-format.h"
#include "src/parsing/preparse-data.h"
#include "src/parsing/preparser.h"
#include "src/unicode.h"
#include "src/utils.h"

namespace v8 {
namespace internal {

// ----------------------------------------------------------------------------
// The CHECK_OK macro is a convenient macro to enforce error
// handling for functions that may fail (by returning !*ok).
//
// CAUTION: This macro appends extra statements after a call,
// thus it must never be used where only a single statement
// is correct (e.g. an if statement branch w/o braces)!

#define CHECK_OK_VALUE(x) ok); \
  if (!*ok) return x;          \
  ((void)0
#define DUMMY )  // to make indentation work
#undef DUMMY

#define CHECK_OK CHECK_OK_VALUE(Expression::Default())
#define CHECK_OK_VOID CHECK_OK_VALUE(this->Void())

namespace {

PreParserIdentifier GetSymbolHelper(Scanner* scanner) {
  switch (scanner->current_token()) {
    case Token::ENUM:
      return PreParserIdentifier::Enum();
    case Token::AWAIT:
      return PreParserIdentifier::Await();
    case Token::FUTURE_STRICT_RESERVED_WORD:
      return PreParserIdentifier::FutureStrictReserved();
    case Token::LET:
      return PreParserIdentifier::Let();
    case Token::STATIC:
      return PreParserIdentifier::Static();
    case Token::YIELD:
      return PreParserIdentifier::Yield();
    case Token::ASYNC:
      return PreParserIdentifier::Async();
    default:
      if (scanner->UnescapedLiteralMatches("eval", 4))
        return PreParserIdentifier::Eval();
      if (scanner->UnescapedLiteralMatches("arguments", 9))
        return PreParserIdentifier::Arguments();
      if (scanner->UnescapedLiteralMatches("undefined", 9))
        return PreParserIdentifier::Undefined();
      if (scanner->LiteralMatches("prototype", 9))
        return PreParserIdentifier::Prototype();
      if (scanner->LiteralMatches("constructor", 11))
        return PreParserIdentifier::Constructor();
      if (scanner->LiteralMatches("name", 4))
        return PreParserIdentifier::Name();
      return PreParserIdentifier::Default();
  }
}

}  // unnamed namespace

PreParserIdentifier PreParser::GetSymbol() const {
  PreParserIdentifier symbol = GetSymbolHelper(scanner());
  if (track_unresolved_variables_) {
    const AstRawString* result = scanner()->CurrentSymbol(ast_value_factory());
    DCHECK_NOT_NULL(result);
    symbol.string_ = result;
  }
  return symbol;
}

PreParser::PreParseResult PreParser::PreParseFunction(
    FunctionKind kind, DeclarationScope* function_scope, bool parsing_module,
    bool is_inner_function, typesystem::TypeFlags type_flags, bool may_abort,
    int* use_counts) {
  DCHECK_EQ(FUNCTION_SCOPE, function_scope->scope_type());
  parsing_module_ = parsing_module;
  use_counts_ = use_counts;
  DCHECK(!track_unresolved_variables_);
  track_unresolved_variables_ = is_inner_function;
#ifdef DEBUG
  function_scope->set_is_being_lazily_parsed(true);
#endif

  // In the preparser, we use the function literal ids to count how many
  // FunctionLiterals were encountered. The PreParser doesn't actually persist
  // FunctionLiterals, so there IDs don't matter.
  ResetFunctionLiteralId();

  // The caller passes the function_scope which is not yet inserted into the
  // scope_state_. All scopes above the function_scope are ignored by the
  // PreParser.
  DCHECK_NULL(scope_state_);
  FunctionState function_state(&function_state_, &scope_state_, function_scope);
  // This indirection is needed so that we can use the CHECK_OK macros.
  bool ok_holder = true;
  bool* ok = &ok_holder;

  PreParserFormalParameters formals(function_scope);
  bool has_duplicate_parameters = false;
  DuplicateFinder duplicate_finder;
  std::unique_ptr<ExpressionClassifier> formals_classifier;

  // Parse non-arrow function parameters. For arrow functions, the parameters
  // have already been parsed.
  if (!IsArrowFunction(kind)) {
    formals_classifier.reset(new ExpressionClassifier(this, &duplicate_finder));
    // We return kPreParseSuccess in failure cases too - errors are retrieved
    // separately by Parser::SkipLazyFunctionBody.
    ParseFormalParameterList(&formals, true, CHECK_OK_VALUE(kPreParseSuccess));
    Expect(Token::RPAREN, CHECK_OK_VALUE(kPreParseSuccess));
    int formals_end_position = scanner()->location().end_pos;

    CheckArityRestrictions(
        formals.arity, kind, formals.has_rest, function_scope->start_position(),
        formals_end_position, CHECK_OK_VALUE(kPreParseSuccess));
    has_duplicate_parameters =
        !classifier()->is_valid_formal_parameter_list_without_duplicates();

    // Parse optional type annotation.
    typename TypeSystem::Type result_type = EmptyType();
    if (typed() && !(type_flags & typesystem::kDisallowTypeAnnotation) &&
        Check(Token::COLON)) {  // Braces required here.
      result_type = ParseValidType(CHECK_OK_VALUE(kPreParseSuccess));
    }
    USE(result_type);  // TODO(nikolaos): really use it!

    // Allow or even enforce a function signature (i.e., literal without body),
    if ((type_flags & typesystem::kDisallowBody) ||
        (peek() != Token::LBRACE && typed() &&
         (type_flags & typesystem::kAllowSignature))) {
      ExpectSemicolon(CHECK_OK_VALUE(kPreParseSuccess));
      use_counts_ = nullptr;
      track_unresolved_variables_ = false;
      return kPreParseSignature;
    }
  }

  Expect(Token::LBRACE, CHECK_OK_VALUE(kPreParseSuccess));
<<<<<<< HEAD
  LazyParsingResult result = ParseStatementListAndLogFunction(
      &formals, has_duplicate_parameters, may_abort, ok);
  DCHECK_NE(result, kLazyParsingSignature);
=======
  DeclarationScope* inner_scope = function_scope;
  LazyParsingResult result;

  if (!formals.is_simple) {
    inner_scope = NewVarblockScope();
    inner_scope->set_start_position(scanner()->location().beg_pos);
  }

  {
    BlockState block_state(&scope_state_, inner_scope);
    result = ParseStatementListAndLogFunction(
        &formals, has_duplicate_parameters, may_abort, ok);
  }

  if (is_sloppy(inner_scope->language_mode())) {
    inner_scope->HoistSloppyBlockFunctions(nullptr);
  }

  if (!formals.is_simple) {
    SetLanguageMode(function_scope, inner_scope->language_mode());
    inner_scope->set_end_position(scanner()->peek_location().end_pos);
    inner_scope->FinalizeBlockScope();
  }
>>>>>>> a1547aa9

  if (!IsArrowFunction(kind) && track_unresolved_variables_) {
    // Declare arguments after parsing the function since lexical 'arguments'
    // masks the arguments object. Declare arguments before declaring the
    // function var since the arguments object masks 'function arguments'.
    function_scope->DeclareArguments(ast_value_factory());
  }

  use_counts_ = nullptr;
  track_unresolved_variables_ = false;

  if (result == kLazyParsingAborted) {
    return kPreParseAbort;
  } else if (stack_overflow()) {
    return kPreParseStackOverflow;
  } else if (!*ok) {
    DCHECK(pending_error_handler_->has_pending_error());
  } else {
    DCHECK_EQ(Token::RBRACE, scanner()->peek());

    if (!IsArrowFunction(kind)) {
      // Validate parameter names. We can do this only after parsing the
      // function, since the function can declare itself strict.
      const bool allow_duplicate_parameters =
          is_sloppy(function_scope->language_mode()) && formals.is_simple &&
          !IsConciseMethod(kind);
      ValidateFormalParameters(function_scope->language_mode(),
                               allow_duplicate_parameters,
                               CHECK_OK_VALUE(kPreParseSuccess));
    }

    if (is_strict(function_scope->language_mode())) {
      int end_pos = scanner()->location().end_pos;
      CheckStrictOctalLiteral(function_scope->start_position(), end_pos, ok);
    }
  }
  return kPreParseSuccess;
}


// Preparsing checks a JavaScript program and emits preparse-data that helps
// a later parsing to be faster.
// See preparser-data.h for the data.

// The PreParser checks that the syntax follows the grammar for JavaScript,
// and collects some information about the program along the way.
// The grammar check is only performed in order to understand the program
// sufficiently to deduce some information about it, that can be used
// to speed up later parsing. Finding errors is not the goal of pre-parsing,
// rather it is to speed up properly written and correct programs.
// That means that contextual checks (like a label being declared where
// it is used) are generally omitted.

PreParser::Expression PreParser::ParseFunctionLiteral(
    Identifier function_name, Scanner::Location function_name_location,
    FunctionNameValidity function_name_validity, FunctionKind kind,
    int function_token_pos, FunctionLiteral::FunctionType function_type,
    LanguageMode language_mode, bool is_typed, typesystem::TypeFlags type_flags,
    bool* ok) {
  // Function ::
  //   '(' FormalParameterList? ')' '{' FunctionBody '}'
  const RuntimeCallStats::CounterId counters[2][2] = {
      {&RuntimeCallStats::PreParseBackgroundNoVariableResolution,
       &RuntimeCallStats::PreParseNoVariableResolution},
      {&RuntimeCallStats::PreParseBackgroundWithVariableResolution,
       &RuntimeCallStats::PreParseWithVariableResolution}};
  RuntimeCallTimerScope runtime_timer(
      runtime_call_stats_,
      counters[track_unresolved_variables_][parsing_on_main_thread_]);

  DeclarationScope* function_scope = NewFunctionScope(kind);
  function_scope->SetLanguageMode(language_mode);
  if (is_typed) function_scope->SetTyped();
  FunctionState function_state(&function_state_, &scope_state_, function_scope);
  DuplicateFinder duplicate_finder;
  ExpressionClassifier formals_classifier(this, &duplicate_finder);
  GetNextFunctionLiteralId();

  // Parse optional type parameters.
  if (typed() && !(type_flags & typesystem::kDisallowTypeParameters) &&
      peek() == Token::LT) {  // Braces required here.
    ParseTypeParameters(CHECK_OK);
  }

  Expect(Token::LPAREN, CHECK_OK);
  int start_position = scanner()->location().beg_pos;
  function_scope->set_start_position(start_position);
  PreParserFormalParameters formals(function_scope);
  ParseFormalParameterList(&formals, kind != FunctionKind::kSetterFunction,
                           CHECK_OK);
  Expect(Token::RPAREN, CHECK_OK);
  int formals_end_position = scanner()->location().end_pos;

  CheckArityRestrictions(formals.arity, kind, formals.has_rest, start_position,
                         formals_end_position, CHECK_OK);

  // Parse optional type annotation.
  if (typed() && !(type_flags & typesystem::kDisallowTypeAnnotation) &&
      Check(Token::COLON)) {  // Braces required here.
    ParseValidType(CHECK_OK);
  }

  // Allow or even enforce a function signature (i.e., literal without body),
  // In that case, return a nullptr instead of a function literal.
  if ((type_flags & typesystem::kDisallowBody) ||
      (peek() != Token::LBRACE && typed() &&
       (type_flags & typesystem::kAllowSignature))) {
    ExpectSemicolon(CHECK_OK);
    return EmptyExpression();
  }

  Expect(Token::LBRACE, CHECK_OK);

  // Parse function body.
  PreParserStatementList body;
  int pos = function_token_pos == kNoSourcePosition ? peek_position()
                                                    : function_token_pos;
  ParseFunctionBody(body, function_name, pos, formals, kind, function_type,
                    CHECK_OK);

  // Parsing the body may change the language mode in our scope.
  language_mode = function_scope->language_mode();

  if (is_sloppy(language_mode)) {
    function_scope->HoistSloppyBlockFunctions(nullptr);
  }

  // Validate name and parameter names. We can do this only after parsing the
  // function, since the function can declare itself strict.
  CheckFunctionName(language_mode, function_name, function_name_validity,
                    function_name_location, CHECK_OK);
  const bool allow_duplicate_parameters =
      is_sloppy(language_mode) && formals.is_simple && !IsConciseMethod(kind);
  ValidateFormalParameters(language_mode, allow_duplicate_parameters, CHECK_OK);

  int end_position = scanner()->location().end_pos;
  if (is_strict(language_mode)) {
    CheckStrictOctalLiteral(start_position, end_position, CHECK_OK);
  }

  if (FLAG_trace_preparse) {
    PrintF("  [%s]: %i-%i\n",
           track_unresolved_variables_ ? "Preparse resolution"
                                       : "Preparse no-resolution",
           function_scope->start_position(), function_scope->end_position());
  }

  return Expression::Default();
}

PreParser::LazyParsingResult PreParser::ParseStatementListAndLogFunction(
    PreParserFormalParameters* formals, bool has_duplicate_parameters,
    bool may_abort, bool* ok) {
  PreParserStatementList body;
  LazyParsingResult result = ParseStatementList(
      body, Token::RBRACE, may_abort, CHECK_OK_VALUE(kLazyParsingComplete));
  if (result == kLazyParsingAborted) return result;

  // Position right after terminal '}'.
  DCHECK_EQ(Token::RBRACE, scanner()->peek());
  int body_end = scanner()->peek_location().end_pos;
  DCHECK_EQ(this->scope()->is_function_scope(), formals->is_simple);
  log_.LogFunction(
      body_end, formals->num_parameters(), formals->function_length,
      has_duplicate_parameters, function_state_->materialized_literal_count(),
      function_state_->expected_property_count(), GetLastFunctionLiteralId());
  return kLazyParsingComplete;
}

PreParserExpression PreParser::ExpressionFromIdentifier(
    PreParserIdentifier name, int start_position, InferName infer) {
  VariableProxy* proxy = nullptr;
  if (track_unresolved_variables_) {
    AstNodeFactory factory(ast_value_factory());
    // Setting the Zone is necessary because zone_ might be the temp Zone, and
    // AstValueFactory doesn't know about it.
    factory.set_zone(zone());
    DCHECK_NOT_NULL(name.string_);
    proxy = scope()->NewUnresolved(&factory, name.string_, start_position,
                                   NORMAL_VARIABLE);
  }
  return PreParserExpression::FromIdentifier(name, proxy, zone());
}

void PreParser::DeclareAndInitializeVariables(
    PreParserStatement block,
    const DeclarationDescriptor* declaration_descriptor,
    const DeclarationParsingResult::Declaration* declaration,
    ZoneList<const AstRawString*>* names, bool* ok) {
  if (declaration->pattern.variables_ != nullptr) {
    DCHECK(FLAG_lazy_inner_functions);
    DCHECK(track_unresolved_variables_);
    for (auto variable : *(declaration->pattern.variables_)) {
      declaration_descriptor->scope->RemoveUnresolved(variable);
      Variable* var = scope()->DeclareVariableName(
          variable->raw_name(), declaration_descriptor->mode);
      if (FLAG_preparser_scope_analysis) {
        MarkLoopVariableAsAssigned(declaration_descriptor->scope, var);
        // This is only necessary if there is an initializer, but we don't have
        // that information here.  Consequently, the preparser sometimes says
        // maybe-assigned where the parser (correctly) says never-assigned.
      }
      if (names) {
        names->Add(variable->raw_name(), zone());
      }
    }
  }
}

#undef CHECK_OK
#undef CHECK_OK_CUSTOM


}  // namespace internal
}  // namespace v8<|MERGE_RESOLUTION|>--- conflicted
+++ resolved
@@ -153,11 +153,6 @@
   }
 
   Expect(Token::LBRACE, CHECK_OK_VALUE(kPreParseSuccess));
-<<<<<<< HEAD
-  LazyParsingResult result = ParseStatementListAndLogFunction(
-      &formals, has_duplicate_parameters, may_abort, ok);
-  DCHECK_NE(result, kLazyParsingSignature);
-=======
   DeclarationScope* inner_scope = function_scope;
   LazyParsingResult result;
 
@@ -170,6 +165,7 @@
     BlockState block_state(&scope_state_, inner_scope);
     result = ParseStatementListAndLogFunction(
         &formals, has_duplicate_parameters, may_abort, ok);
+    DCHECK_NE(result, kLazyParsingSignature);
   }
 
   if (is_sloppy(inner_scope->language_mode())) {
@@ -181,7 +177,6 @@
     inner_scope->set_end_position(scanner()->peek_location().end_pos);
     inner_scope->FinalizeBlockScope();
   }
->>>>>>> a1547aa9
 
   if (!IsArrowFunction(kind) && track_unresolved_variables_) {
     // Declare arguments after parsing the function since lexical 'arguments'
