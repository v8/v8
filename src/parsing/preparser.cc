// Copyright 2011 the V8 project authors. All rights reserved.
// Use of this source code is governed by a BSD-style license that can be
// found in the LICENSE file.

#include <cmath>

#include "src/allocation.h"
#include "src/base/logging.h"
#include "src/conversions-inl.h"
#include "src/conversions.h"
#include "src/globals.h"
#include "src/hashmap.h"
#include "src/list.h"
#include "src/parsing/parser-base.h"
#include "src/parsing/preparse-data.h"
#include "src/parsing/preparse-data-format.h"
#include "src/parsing/preparser.h"
#include "src/unicode.h"
#include "src/utils.h"

namespace v8 {
namespace internal {

void PreParserTraits::ReportMessageAt(Scanner::Location location,
                                      MessageTemplate::Template message,
                                      const char* arg,
                                      ParseErrorType error_type) {
  ReportMessageAt(location.beg_pos, location.end_pos, message, arg, error_type);
}


void PreParserTraits::ReportMessageAt(int start_pos, int end_pos,
                                      MessageTemplate::Template message,
                                      const char* arg,
                                      ParseErrorType error_type) {
  pre_parser_->log_->LogMessage(start_pos, end_pos, message, arg, error_type);
}


PreParserIdentifier PreParserTraits::GetSymbol(Scanner* scanner) {
  if (scanner->current_token() == Token::FUTURE_RESERVED_WORD) {
    return PreParserIdentifier::FutureReserved();
  } else if (scanner->current_token() ==
             Token::FUTURE_STRICT_RESERVED_WORD) {
    return PreParserIdentifier::FutureStrictReserved();
  } else if (scanner->current_token() == Token::LET) {
    return PreParserIdentifier::Let();
  } else if (scanner->current_token() == Token::STATIC) {
    return PreParserIdentifier::Static();
  } else if (scanner->current_token() == Token::YIELD) {
    return PreParserIdentifier::Yield();
  }
  if (scanner->UnescapedLiteralMatches("eval", 4)) {
    return PreParserIdentifier::Eval();
  }
  if (scanner->UnescapedLiteralMatches("arguments", 9)) {
    return PreParserIdentifier::Arguments();
  }
  if (scanner->UnescapedLiteralMatches("undefined", 9)) {
    return PreParserIdentifier::Undefined();
  }
  if (scanner->LiteralMatches("prototype", 9)) {
    return PreParserIdentifier::Prototype();
  }
  if (scanner->LiteralMatches("constructor", 11)) {
    return PreParserIdentifier::Constructor();
  }
  return PreParserIdentifier::Default();
}


PreParserIdentifier PreParserTraits::GetNumberAsSymbol(Scanner* scanner) {
  return PreParserIdentifier::Default();
}


PreParserExpression PreParserTraits::ExpressionFromString(
    int pos, Scanner* scanner, PreParserFactory* factory) {
  if (scanner->UnescapedLiteralMatches("use strict", 10)) {
    return PreParserExpression::UseStrictStringLiteral();
  } else if (scanner->UnescapedLiteralMatches("use types", 9)) {
    return PreParserExpression::UseTypesStringLiteral();
  }
  return PreParserExpression::StringLiteral();
}


PreParserExpression PreParserTraits::ParseV8Intrinsic(bool* ok) {
  return pre_parser_->ParseV8Intrinsic(ok);
}


PreParserExpression PreParserTraits::ParseFunctionLiteral(
    PreParserIdentifier name, Scanner::Location function_name_location,
    FunctionNameValidity function_name_validity, FunctionKind kind,
    int function_token_position, FunctionLiteral::FunctionType type,
<<<<<<< HEAD
    LanguageMode language_mode, bool is_typed, typesystem::TypeFlags type_flags,
    bool* ok) {
  return pre_parser_->ParseFunctionLiteral(
      name, function_name_location, function_name_validity, kind,
      function_token_position, type, language_mode, is_typed, type_flags, ok);
=======
    LanguageMode language_mode, typesystem::TypeFlags type_flags, bool* ok) {
  return pre_parser_->ParseFunctionLiteral(
      name, function_name_location, function_name_validity, kind,
      function_token_position, type, language_mode, type_flags, ok);
>>>>>>> 6c72390c
}


PreParser::PreParseResult PreParser::PreParseLazyFunction(
    LanguageMode language_mode, bool is_typed, FunctionKind kind,
    bool has_simple_parameters, ParserRecorder* log,
    Scanner::BookmarkScope* bookmark) {
  log_ = log;
  // Lazy functions always have trivial outer scopes (no with/catch scopes).
  Scope* top_scope = NewScope(scope_, SCRIPT_SCOPE);
  PreParserFactory top_factory(NULL);
  FunctionState top_state(&function_state_, &scope_, top_scope, kNormalFunction,
                          &top_factory);
  scope_->SetLanguageMode(language_mode);
  if (is_typed) scope_->SetTyped();
  Scope* function_scope = NewScope(scope_, FUNCTION_SCOPE, kind);
  if (!has_simple_parameters) function_scope->SetHasNonSimpleParameters();
  PreParserFactory function_factory(NULL);
  FunctionState function_state(&function_state_, &scope_, function_scope, kind,
                               &function_factory);
  DCHECK_EQ(Token::LBRACE, scanner()->current_token());
  bool ok = true;
  int start_position = peek_position();
  ParseLazyFunctionLiteralBody(&ok, bookmark);
  if (bookmark && bookmark->HasBeenReset()) {
    // Do nothing, as we've just aborted scanning this function.
  } else if (stack_overflow()) {
    return kPreParseStackOverflow;
  } else if (!ok) {
    ReportUnexpectedToken(scanner()->current_token());
  } else {
    DCHECK_EQ(Token::RBRACE, scanner()->peek());
    if (is_strict(scope_->language_mode())) {
      int end_pos = scanner()->location().end_pos;
      CheckStrictOctalLiteral(start_position, end_pos, &ok);
      if (!ok) return kPreParseSuccess;
    }
  }
  return kPreParseSuccess;
}


PreParserExpression PreParserTraits::ParseClassLiteral(
    PreParserIdentifier name, Scanner::Location class_name_location,
    bool name_is_strict_reserved, int pos, bool ambient, bool* ok) {
  return pre_parser_->ParseClassLiteral(
      name, class_name_location, name_is_strict_reserved, pos, ambient, ok);
}


// Preparsing checks a JavaScript program and emits preparse-data that helps
// a later parsing to be faster.
// See preparser-data.h for the data.

// The PreParser checks that the syntax follows the grammar for JavaScript,
// and collects some information about the program along the way.
// The grammar check is only performed in order to understand the program
// sufficiently to deduce some information about it, that can be used
// to speed up later parsing. Finding errors is not the goal of pre-parsing,
// rather it is to speed up properly written and correct programs.
// That means that contextual checks (like a label being declared where
// it is used) are generally omitted.


PreParser::Statement PreParser::ParseStatementListItem(bool* ok) {
  // ECMA 262 6th Edition
  // StatementListItem[Yield, Return] :
  //   Statement[?Yield, ?Return]
  //   Declaration[?Yield]
  //
  // Declaration[Yield] :
  //   HoistableDeclaration[?Yield]
  //   ClassDeclaration[?Yield]
  //   LexicalDeclaration[In, ?Yield]
  //
  // HoistableDeclaration[Yield, Default] :
  //   FunctionDeclaration[?Yield, ?Default]
  //   GeneratorDeclaration[?Yield, ?Default]
  //
  // LexicalDeclaration[In, Yield] :
  //   LetOrConst BindingList[?In, ?Yield] ;

  // Allow ambient variable, function, and class declarations.
  bool ambient =
      scope_->typed() && CheckContextualKeyword(CStrVector("declare"));
  if (ambient && !scope_->is_toplevel_scope()) {
    *ok = false;
    ReportMessage(MessageTemplate::kIllegalDeclare);
    return Statement::Default();
  }
  switch (peek()) {
    case Token::FUNCTION:
      return ParseFunctionDeclaration(ambient, ok);
    case Token::CLASS:
      return ParseClassDeclaration(ambient, ok);
    case Token::CONST:
      if (allow_const()) {
        return ParseVariableStatement(kStatementListItem, ambient, ok);
      }
      break;
    case Token::VAR:
      return ParseVariableStatement(kStatementListItem, ambient, ok);
    case Token::LET:
      if (IsNextLetKeyword()) {
        return ParseVariableStatement(kStatementListItem, ambient, ok);
      }
      break;
    case Token::IDENTIFIER:
    case Token::FUTURE_STRICT_RESERVED_WORD: {
<<<<<<< HEAD
      if (!scope_->typed()) break;
      int pos = peek_position();
      if (PeekContextualKeyword(CStrVector("type")) &&
          PeekAhead() == Token::IDENTIFIER) {
        Consume(Token::IDENTIFIER);
=======
      if (!scope_->typed() || ambient) break;
      int pos = peek_position();
      if (CheckContextualKeyword(CStrVector("type"))) {
>>>>>>> 6c72390c
        return ParseTypeAliasDeclaration(pos, ok);
      } else if (CheckContextualKeyword(CStrVector("interface"))) {
        return ParseInterfaceDeclaration(pos, ok);
      }
      break;
    }
<<<<<<< HEAD
    // TODO(nikolaos): ambient
=======
>>>>>>> 6c72390c
    default:
      break;
  }
  if (ambient) {
    *ok = false;
    ReportMessageAt(scanner()->peek_location(),
                    MessageTemplate::kBadAmbientDeclaration);
    return Statement::Default();
  }
  return ParseStatement(kAllowLabelledFunctionStatement, ok);
}


void PreParser::ParseStatementList(int end_token, bool* ok,
                                   Scanner::BookmarkScope* bookmark) {
  // SourceElements ::
  //   (Statement)* <end_token>

  // Bookkeeping for trial parse if bookmark is set:
  DCHECK_IMPLIES(bookmark, bookmark->HasBeenSet());
  bool maybe_reset = bookmark != nullptr;
  int count_statements = 0;

  bool directive_prologue = true;
  while (peek() != end_token) {
    if (directive_prologue && peek() != Token::STRING) {
      directive_prologue = false;
    }
    bool starts_with_identifier = peek() == Token::IDENTIFIER;
    Scanner::Location token_loc = scanner()->peek_location();
    Statement statement = ParseStatementListItem(ok);
    if (!*ok) return;

    if (directive_prologue) {
      bool use_strict_found = statement.IsUseStrictLiteral();
      bool use_types_found =
          statement.IsUseTypesLiteral() && allow_harmony_types();

      if (use_strict_found) {
        scope_->SetLanguageMode(
            static_cast<LanguageMode>(scope_->language_mode() | STRICT));
      } else if (use_types_found) {
        scope_->SetLanguageMode(
            static_cast<LanguageMode>(scope_->language_mode() | STRICT));
        // We do not allow "use types" directives in function scopes.
        if (scope_->is_function_scope()) {
          PreParserTraits::ReportMessageAt(
              token_loc, MessageTemplate::kIllegalTypedModeDirective);
          *ok = false;
          return;
        }
        scope_->SetTyped();
      } else if (!statement.IsStringLiteral()) {
        directive_prologue = false;
      }

      if (use_strict_found && !scope_->HasSimpleParameters()) {
        // TC39 deemed "use strict" directives to be an error when occurring
        // in the body of a function with non-simple parameter list, on
        // 29/7/2015. https://goo.gl/ueA7Ln
        PreParserTraits::ReportMessageAt(
            token_loc, MessageTemplate::kIllegalLanguageModeDirective,
            "use strict");
        *ok = false;
        return;
      }
    }

    // If we're allowed to reset to a bookmark, we will do so when we see a long
    // and trivial function.
    // Our current definition of 'long and trivial' is:
    // - over 200 statements
    // - all starting with an identifier (i.e., no if, for, while, etc.)
    if (maybe_reset && (!starts_with_identifier ||
                        ++count_statements > kLazyParseTrialLimit)) {
      if (count_statements > kLazyParseTrialLimit) {
        bookmark->Reset();
        return;
      }
      maybe_reset = false;
    }
  }
}


#define CHECK_OK  ok);                   \
  if (!*ok) return Statement::Default();  \
  ((void)0
#define DUMMY )  // to make indentation work
#undef DUMMY

PreParser::Statement PreParser::ParseStatement(
    AllowLabelledFunctionStatement allow_function, bool* ok) {
  // Statement ::
  //   EmptyStatement
  //   ...

  if (peek() == Token::SEMICOLON) {
    Next();
    return Statement::Default();
  }
  return ParseSubStatement(allow_function, ok);
}

PreParser::Statement PreParser::ParseScopedStatement(bool legacy, bool* ok) {
  if (is_strict(language_mode()) || peek() != Token::FUNCTION ||
      (legacy && allow_harmony_restrictive_declarations())) {
    return ParseSubStatement(kDisallowLabelledFunctionStatement, ok);
  } else {
    return ParseFunctionDeclaration(false, CHECK_OK);
  }
}

PreParser::Statement PreParser::ParseSubStatement(
    AllowLabelledFunctionStatement allow_function, bool* ok) {
  // Statement ::
  //   Block
  //   VariableStatement
  //   EmptyStatement
  //   ExpressionStatement
  //   IfStatement
  //   IterationStatement
  //   ContinueStatement
  //   BreakStatement
  //   ReturnStatement
  //   WithStatement
  //   LabelledStatement
  //   SwitchStatement
  //   ThrowStatement
  //   TryStatement
  //   DebuggerStatement

  // Note: Since labels can only be used by 'break' and 'continue'
  // statements, which themselves are only valid within blocks,
  // iterations or 'switch' statements (i.e., BreakableStatements),
  // labels can be simply ignored in all other cases; except for
  // trivial labeled break statements 'label: break label' which is
  // parsed into an empty statement.

  // Keep the source position of the statement
  switch (peek()) {
    case Token::LBRACE:
      return ParseBlock(ok);

    case Token::SEMICOLON:
      Next();
      return Statement::Default();

    case Token::IF:
      return ParseIfStatement(ok);

    case Token::DO:
      return ParseDoWhileStatement(ok);

    case Token::WHILE:
      return ParseWhileStatement(ok);

    case Token::FOR:
      return ParseForStatement(ok);

    case Token::CONTINUE:
      return ParseContinueStatement(ok);

    case Token::BREAK:
      return ParseBreakStatement(ok);

    case Token::RETURN:
      return ParseReturnStatement(ok);

    case Token::WITH:
      return ParseWithStatement(ok);

    case Token::SWITCH:
      return ParseSwitchStatement(ok);

    case Token::THROW:
      return ParseThrowStatement(ok);

    case Token::TRY:
      return ParseTryStatement(ok);

    case Token::FUNCTION:
      // FunctionDeclaration only allowed as a StatementListItem, not in
      // an arbitrary Statement position. Exceptions such as
      // ES#sec-functiondeclarations-in-ifstatement-statement-clauses
      // are handled by calling ParseScopedStatement rather than
      // ParseSubStatement directly.
      ReportMessageAt(scanner()->peek_location(),
                      is_strict(language_mode())
                          ? MessageTemplate::kStrictFunction
                          : MessageTemplate::kSloppyFunction);
      *ok = false;
      return Statement::Default();

    case Token::DEBUGGER:
      return ParseDebuggerStatement(ok);

    case Token::VAR:
      return ParseVariableStatement(kStatement, false, ok);

    default:
      return ParseExpressionOrLabelledStatement(allow_function, ok);
  }
}


PreParser::Statement PreParser::ParseFunctionDeclaration(bool ambient,
                                                         bool* ok) {
  // FunctionDeclaration ::
  //   'function' Identifier '(' FormalParameterListopt ')' '{' FunctionBody '}'
  // GeneratorDeclaration ::
  //   'function' '*' Identifier '(' FormalParameterListopt ')'
  //      '{' FunctionBody '}'
  Expect(Token::FUNCTION, CHECK_OK);
  int pos = position();
  bool is_generator = Check(Token::MUL);
  bool is_strict_reserved = false;
  Identifier name = ParseIdentifierOrStrictReservedWord(
      &is_strict_reserved, CHECK_OK);
  typesystem::TypeFlags type_flags =
      ambient ? typesystem::kAmbient : typesystem::kAllowSignature;
  ParseFunctionLiteral(name, scanner()->location(),
                       is_strict_reserved ? kFunctionNameIsStrictReserved
                                          : kFunctionNameValidityUnknown,
                       is_generator ? FunctionKind::kGeneratorFunction
                                    : FunctionKind::kNormalFunction,
                       pos, FunctionLiteral::kDeclaration, language_mode(),
<<<<<<< HEAD
                       typed(), typesystem::kAllowSignature, CHECK_OK);
=======
                       type_flags, CHECK_OK);
>>>>>>> 6c72390c
  return Statement::FunctionDeclaration();
}


PreParser::Statement PreParser::ParseClassDeclaration(bool ambient, bool* ok) {
  Expect(Token::CLASS, CHECK_OK);
  if (!allow_harmony_sloppy() && is_sloppy(language_mode())) {
    ReportMessage(MessageTemplate::kSloppyLexical);
    *ok = false;
    return Statement::Default();
  }

  int pos = position();
  bool is_strict_reserved = false;
  Identifier name =
      ParseIdentifierOrStrictReservedWord(&is_strict_reserved, CHECK_OK);
  ParseClassLiteral(name, scanner()->location(), is_strict_reserved, pos,
                    ambient, CHECK_OK);
  return Statement::Default();
}


PreParser::Statement PreParser::ParseBlock(bool* ok) {
  // Block ::
  //   '{' StatementList '}'

  Scope* block_scope = NewScope(scope_, BLOCK_SCOPE);
  Expect(Token::LBRACE, CHECK_OK);
  Statement final = Statement::Default();
  {
    BlockState block_state(&scope_, block_scope);
    while (peek() != Token::RBRACE) {
      final = ParseStatementListItem(CHECK_OK);
    }
  }
  Expect(Token::RBRACE, ok);
  return final;
}


PreParser::Statement PreParser::ParseVariableStatement(
    VariableDeclarationContext var_context, bool ambient, bool* ok) {
  // VariableStatement ::
  //   VariableDeclarations ';'

  Statement result =
      ParseVariableDeclarations(var_context, nullptr, nullptr, nullptr, nullptr,
                                nullptr, ambient, CHECK_OK);
  ExpectSemicolon(CHECK_OK);
  return result;
}


// If the variable declaration declares exactly one non-const
// variable, then *var is set to that variable. In all other cases,
// *var is untouched; in particular, it is the caller's responsibility
// to initialize it properly. This mechanism is also used for the parsing
// of 'for-in' loops.
PreParser::Statement PreParser::ParseVariableDeclarations(
    VariableDeclarationContext var_context, int* num_decl, bool* is_lexical,
    bool* is_binding_pattern, Scanner::Location* first_initializer_loc,
    Scanner::Location* bindings_loc, bool ambient, bool* ok) {
  // VariableDeclarations ::
  //   ('var' | 'const') (Identifier ('=' AssignmentExpression)?)+[',']
  //
  // The ES6 Draft Rev3 specifies the following grammar for const declarations
  //
  // ConstDeclaration ::
  //   const ConstBinding (',' ConstBinding)* ';'
  // ConstBinding ::
  //   Identifier '=' AssignmentExpression
  //
  // TODO(ES6):
  // ConstBinding ::
  //   BindingPattern '=' AssignmentExpression
  bool require_initializer = false;
  bool lexical = false;
  bool is_pattern = false;
  if (peek() == Token::VAR) {
    Consume(Token::VAR);
  } else if (peek() == Token::CONST && allow_const()) {
    // TODO(ES6): The ES6 Draft Rev4 section 12.2.2 reads:
    //
    // ConstDeclaration : const ConstBinding (',' ConstBinding)* ';'
    //
    // * It is a Syntax Error if the code that matches this production is not
    //   contained in extended code.
    //
    // However disallowing const in sloppy mode will break compatibility with
    // existing pages. Therefore we keep allowing const with the old
    // non-harmony semantics in sloppy mode.
    Consume(Token::CONST);
    if (is_strict(language_mode()) || allow_harmony_sloppy()) {
      DCHECK(var_context != kStatement);
      require_initializer = true;
      lexical = true;
    }
  } else if (peek() == Token::LET && allow_let()) {
    Consume(Token::LET);
    DCHECK(var_context != kStatement);
    lexical = true;
  } else {
    *ok = false;
    return Statement::Default();
  }

  // The scope of a var/const declared variable anywhere inside a function
  // is the entire function (ECMA-262, 3rd, 10.1.3, and 12.2). The scope
  // of a let declared variable is the scope of the immediately enclosing
  // block.
  int nvars = 0;  // the number of variables declared
  int bindings_start = peek_position();
  do {
    // Parse binding pattern.
    if (nvars > 0) Consume(Token::COMMA);
    int decl_pos = peek_position();
    PreParserExpression pattern = PreParserExpression::Default();
    {
      ExpressionClassifier pattern_classifier(this);
      pattern = ParsePrimaryExpression(&pattern_classifier, CHECK_OK);

      ValidateBindingPattern(&pattern_classifier, CHECK_OK);
      if (lexical) {
        ValidateLetPattern(&pattern_classifier, CHECK_OK);
      }
    }

    is_pattern = pattern.IsObjectLiteral() || pattern.IsArrayLiteral();

    // Parse optional type annotation.
    if (scope_->typed() && Check(Token::COLON)) {  // Braces required here.
      ParseValidType(CHECK_OK);
    }

    // Initializers are not allowed in ambient declarations.
    if (ambient) {
      nvars++;
      continue;
    }

    Scanner::Location variable_loc = scanner()->location();
    nvars++;
    if (Check(Token::ASSIGN)) {
      ExpressionClassifier classifier(this);
      ParseAssignmentExpression(var_context != kForStatement, &classifier,
                                CHECK_OK);
      ValidateExpression(&classifier, CHECK_OK);

      variable_loc.end_pos = scanner()->location().end_pos;
      if (first_initializer_loc && !first_initializer_loc->IsValid()) {
        *first_initializer_loc = variable_loc;
      }
    } else if ((require_initializer || is_pattern) &&
               (var_context != kForStatement || !PeekInOrOf())) {
      PreParserTraits::ReportMessageAt(
          Scanner::Location(decl_pos, scanner()->location().end_pos),
          MessageTemplate::kDeclarationMissingInitializer,
          is_pattern ? "destructuring" : "const");
      *ok = false;
      return Statement::Default();
    }
  } while (peek() == Token::COMMA);

  if (bindings_loc) {
    *bindings_loc =
        Scanner::Location(bindings_start, scanner()->location().end_pos);
  }

  if (num_decl != nullptr) *num_decl = nvars;
  if (is_lexical != nullptr) *is_lexical = lexical;
  if (is_binding_pattern != nullptr) *is_binding_pattern = is_pattern;
  return Statement::Default();
}

PreParser::Statement PreParser::ParseExpressionOrLabelledStatement(
    AllowLabelledFunctionStatement allow_function, bool* ok) {
  // ExpressionStatement | LabelledStatement ::
  //   Expression ';'
  //   Identifier ':' Statement

  switch (peek()) {
    case Token::FUNCTION:
    case Token::LBRACE:
      UNREACHABLE();  // Always handled by the callers.
    case Token::CLASS:
      ReportUnexpectedToken(Next());
      *ok = false;
      return Statement::Default();

    default:
      break;
  }

  bool starts_with_identifier = peek_any_identifier();
  ExpressionClassifier classifier(this);
  Expression expr = ParseExpression(true, &classifier, CHECK_OK);
  ValidateExpression(&classifier, CHECK_OK);

  // Even if the expression starts with an identifier, it is not necessarily an
  // identifier. For example, "foo + bar" starts with an identifier but is not
  // an identifier.
  if (starts_with_identifier && expr.IsIdentifier() && peek() == Token::COLON) {
    // Expression is a single identifier, and not, e.g., a parenthesized
    // identifier.
    DCHECK(!expr.AsIdentifier().IsFutureReserved());
    DCHECK(is_sloppy(language_mode()) ||
           !IsFutureStrictReserved(expr.AsIdentifier()));
    Consume(Token::COLON);
    // ES#sec-labelled-function-declarations Labelled Function Declarations
    if (peek() == Token::FUNCTION && is_sloppy(language_mode())) {
      if (allow_function == kAllowLabelledFunctionStatement) {
        return ParseFunctionDeclaration(false, ok);
      } else {
        return ParseScopedStatement(true, ok);
      }
    }
    Statement statement =
        ParseStatement(kDisallowLabelledFunctionStatement, ok);
    return statement.IsJumpStatement() ? Statement::Default() : statement;
    // Preparsing is disabled for extensions (because the extension details
    // aren't passed to lazily compiled functions), so we don't
    // accept "native function" in the preparser.
  }
  // Parsed expression statement.
  // Detect attempts at 'let' declarations in sloppy mode.
  if (!allow_harmony_sloppy_let() && peek() == Token::IDENTIFIER &&
      is_sloppy(language_mode()) && expr.IsIdentifier() &&
      expr.AsIdentifier().IsLet()) {
    ReportMessage(MessageTemplate::kSloppyLexical, NULL);
    *ok = false;
    return Statement::Default();
  }
  ExpectSemicolon(CHECK_OK);
  return Statement::ExpressionStatement(expr);
}


PreParser::Statement PreParser::ParseIfStatement(bool* ok) {
  // IfStatement ::
  //   'if' '(' Expression ')' Statement ('else' Statement)?

  Expect(Token::IF, CHECK_OK);
  Expect(Token::LPAREN, CHECK_OK);
  ParseExpression(true, CHECK_OK);
  Expect(Token::RPAREN, CHECK_OK);
  Statement stat = ParseScopedStatement(false, CHECK_OK);
  if (peek() == Token::ELSE) {
    Next();
    Statement else_stat = ParseScopedStatement(false, CHECK_OK);
    stat = (stat.IsJumpStatement() && else_stat.IsJumpStatement()) ?
        Statement::Jump() : Statement::Default();
  } else {
    stat = Statement::Default();
  }
  return stat;
}


PreParser::Statement PreParser::ParseContinueStatement(bool* ok) {
  // ContinueStatement ::
  //   'continue' [no line terminator] Identifier? ';'

  Expect(Token::CONTINUE, CHECK_OK);
  Token::Value tok = peek();
  if (!scanner()->HasAnyLineTerminatorBeforeNext() &&
      tok != Token::SEMICOLON &&
      tok != Token::RBRACE &&
      tok != Token::EOS) {
    // ECMA allows "eval" or "arguments" as labels even in strict mode.
    ParseIdentifier(kAllowRestrictedIdentifiers, CHECK_OK);
  }
  ExpectSemicolon(CHECK_OK);
  return Statement::Jump();
}


PreParser::Statement PreParser::ParseBreakStatement(bool* ok) {
  // BreakStatement ::
  //   'break' [no line terminator] Identifier? ';'

  Expect(Token::BREAK, CHECK_OK);
  Token::Value tok = peek();
  if (!scanner()->HasAnyLineTerminatorBeforeNext() &&
      tok != Token::SEMICOLON &&
      tok != Token::RBRACE &&
      tok != Token::EOS) {
    // ECMA allows "eval" or "arguments" as labels even in strict mode.
    ParseIdentifier(kAllowRestrictedIdentifiers, CHECK_OK);
  }
  ExpectSemicolon(CHECK_OK);
  return Statement::Jump();
}


PreParser::Statement PreParser::ParseReturnStatement(bool* ok) {
  // ReturnStatement ::
  //   'return' [no line terminator] Expression? ';'

  // Consume the return token. It is necessary to do before
  // reporting any errors on it, because of the way errors are
  // reported (underlining).
  Expect(Token::RETURN, CHECK_OK);
  function_state_->set_return_location(scanner()->location());

  // An ECMAScript program is considered syntactically incorrect if it
  // contains a return statement that is not within the body of a
  // function. See ECMA-262, section 12.9, page 67.
  // This is not handled during preparsing.

  Token::Value tok = peek();
  if (!scanner()->HasAnyLineTerminatorBeforeNext() &&
      tok != Token::SEMICOLON &&
      tok != Token::RBRACE &&
      tok != Token::EOS) {
    ParseExpression(true, CHECK_OK);
  }
  ExpectSemicolon(CHECK_OK);
  return Statement::Jump();
}


PreParser::Statement PreParser::ParseWithStatement(bool* ok) {
  // WithStatement ::
  //   'with' '(' Expression ')' Statement
  Expect(Token::WITH, CHECK_OK);
  if (is_strict(language_mode())) {
    ReportMessageAt(scanner()->location(), MessageTemplate::kStrictWith);
    *ok = false;
    return Statement::Default();
  }
  Expect(Token::LPAREN, CHECK_OK);
  ParseExpression(true, CHECK_OK);
  Expect(Token::RPAREN, CHECK_OK);

  Scope* with_scope = NewScope(scope_, WITH_SCOPE);
  BlockState block_state(&scope_, with_scope);
  ParseScopedStatement(true, CHECK_OK);
  return Statement::Default();
}


PreParser::Statement PreParser::ParseSwitchStatement(bool* ok) {
  // SwitchStatement ::
  //   'switch' '(' Expression ')' '{' CaseClause* '}'

  Expect(Token::SWITCH, CHECK_OK);
  Expect(Token::LPAREN, CHECK_OK);
  ParseExpression(true, CHECK_OK);
  Expect(Token::RPAREN, CHECK_OK);

  Expect(Token::LBRACE, CHECK_OK);
  Token::Value token = peek();
  while (token != Token::RBRACE) {
    if (token == Token::CASE) {
      Expect(Token::CASE, CHECK_OK);
      ParseExpression(true, CHECK_OK);
    } else {
      Expect(Token::DEFAULT, CHECK_OK);
    }
    Expect(Token::COLON, CHECK_OK);
    token = peek();
    Statement statement = Statement::Jump();
    while (token != Token::CASE &&
           token != Token::DEFAULT &&
           token != Token::RBRACE) {
      statement = ParseStatementListItem(CHECK_OK);
      token = peek();
    }
  }
  Expect(Token::RBRACE, ok);
  return Statement::Default();
}


PreParser::Statement PreParser::ParseDoWhileStatement(bool* ok) {
  // DoStatement ::
  //   'do' Statement 'while' '(' Expression ')' ';'

  Expect(Token::DO, CHECK_OK);
  ParseScopedStatement(true, CHECK_OK);
  Expect(Token::WHILE, CHECK_OK);
  Expect(Token::LPAREN, CHECK_OK);
  ParseExpression(true, CHECK_OK);
  Expect(Token::RPAREN, ok);
  if (peek() == Token::SEMICOLON) Consume(Token::SEMICOLON);
  return Statement::Default();
}


PreParser::Statement PreParser::ParseWhileStatement(bool* ok) {
  // WhileStatement ::
  //   'while' '(' Expression ')' Statement

  Expect(Token::WHILE, CHECK_OK);
  Expect(Token::LPAREN, CHECK_OK);
  ParseExpression(true, CHECK_OK);
  Expect(Token::RPAREN, CHECK_OK);
  ParseScopedStatement(true, ok);
  return Statement::Default();
}


PreParser::Statement PreParser::ParseForStatement(bool* ok) {
  // ForStatement ::
  //   'for' '(' Expression? ';' Expression? ';' Expression? ')' Statement

  Expect(Token::FOR, CHECK_OK);
  Expect(Token::LPAREN, CHECK_OK);
  bool is_let_identifier_expression = false;
  if (peek() != Token::SEMICOLON) {
    ForEachStatement::VisitMode mode;
    if (peek() == Token::VAR || (peek() == Token::CONST && allow_const()) ||
        (peek() == Token::LET && IsNextLetKeyword())) {
      int decl_count;
      bool is_lexical;
      bool is_binding_pattern;
      Scanner::Location first_initializer_loc = Scanner::Location::invalid();
      Scanner::Location bindings_loc = Scanner::Location::invalid();
      ParseVariableDeclarations(kForStatement, &decl_count, &is_lexical,
                                &is_binding_pattern, &first_initializer_loc,
                                &bindings_loc, false, CHECK_OK);
      if (CheckInOrOf(&mode, ok)) {
        if (!*ok) return Statement::Default();
        if (decl_count != 1) {
          PreParserTraits::ReportMessageAt(
              bindings_loc, MessageTemplate::kForInOfLoopMultiBindings,
              ForEachStatement::VisitModeString(mode));
          *ok = false;
          return Statement::Default();
        }
        if (first_initializer_loc.IsValid() &&
            (is_strict(language_mode()) || mode == ForEachStatement::ITERATE ||
             is_lexical || is_binding_pattern)) {
          PreParserTraits::ReportMessageAt(
              first_initializer_loc, MessageTemplate::kForInOfLoopInitializer,
              ForEachStatement::VisitModeString(mode));
          *ok = false;
          return Statement::Default();
        }

        if (mode == ForEachStatement::ITERATE) {
          ExpressionClassifier classifier(this);
          ParseAssignmentExpression(true, &classifier, CHECK_OK);
          RewriteNonPattern(&classifier, CHECK_OK);
        } else {
          ParseExpression(true, CHECK_OK);
        }

        Expect(Token::RPAREN, CHECK_OK);
        ParseScopedStatement(true, CHECK_OK);
        return Statement::Default();
      }
    } else {
      int lhs_beg_pos = peek_position();
      ExpressionClassifier classifier(this);
      Expression lhs = ParseExpression(false, &classifier, CHECK_OK);
      int lhs_end_pos = scanner()->location().end_pos;
      is_let_identifier_expression =
          lhs.IsIdentifier() && lhs.AsIdentifier().IsLet();
      bool is_for_each = CheckInOrOf(&mode, ok);
      if (!*ok) return Statement::Default();
      bool is_destructuring = is_for_each &&
                              (lhs->IsArrayLiteral() || lhs->IsObjectLiteral());

      if (is_destructuring) {
        ValidateAssignmentPattern(&classifier, CHECK_OK);
      } else {
        ValidateExpression(&classifier, CHECK_OK);
      }

      if (is_for_each) {
        if (!is_destructuring) {
          lhs = CheckAndRewriteReferenceExpression(
              lhs, lhs_beg_pos, lhs_end_pos, MessageTemplate::kInvalidLhsInFor,
              kSyntaxError, CHECK_OK);
        }

        if (mode == ForEachStatement::ITERATE) {
          ExpressionClassifier classifier(this);
          ParseAssignmentExpression(true, &classifier, CHECK_OK);
          RewriteNonPattern(&classifier, CHECK_OK);
        } else {
          ParseExpression(true, CHECK_OK);
        }

        Expect(Token::RPAREN, CHECK_OK);
        ParseScopedStatement(true, CHECK_OK);
        return Statement::Default();
      }
    }
  }

  // Parsed initializer at this point.
  // Detect attempts at 'let' declarations in sloppy mode.
  if (!allow_harmony_sloppy_let() && peek() == Token::IDENTIFIER &&
      is_sloppy(language_mode()) && is_let_identifier_expression) {
    ReportMessage(MessageTemplate::kSloppyLexical, NULL);
    *ok = false;
    return Statement::Default();
  }
  Expect(Token::SEMICOLON, CHECK_OK);

  if (peek() != Token::SEMICOLON) {
    ParseExpression(true, CHECK_OK);
  }
  Expect(Token::SEMICOLON, CHECK_OK);

  if (peek() != Token::RPAREN) {
    ParseExpression(true, CHECK_OK);
  }
  Expect(Token::RPAREN, CHECK_OK);

  ParseScopedStatement(true, ok);
  return Statement::Default();
}


PreParser::Statement PreParser::ParseThrowStatement(bool* ok) {
  // ThrowStatement ::
  //   'throw' [no line terminator] Expression ';'

  Expect(Token::THROW, CHECK_OK);
  if (scanner()->HasAnyLineTerminatorBeforeNext()) {
    ReportMessageAt(scanner()->location(), MessageTemplate::kNewlineAfterThrow);
    *ok = false;
    return Statement::Default();
  }
  ParseExpression(true, CHECK_OK);
  ExpectSemicolon(ok);
  return Statement::Jump();
}


PreParser::Statement PreParser::ParseTryStatement(bool* ok) {
  // TryStatement ::
  //   'try' Block Catch
  //   'try' Block Finally
  //   'try' Block Catch Finally
  //
  // Catch ::
  //   'catch' '(' Identifier ')' Block
  //
  // Finally ::
  //   'finally' Block

  Expect(Token::TRY, CHECK_OK);

  ParseBlock(CHECK_OK);

  Token::Value tok = peek();
  if (tok != Token::CATCH && tok != Token::FINALLY) {
    ReportMessageAt(scanner()->location(), MessageTemplate::kNoCatchOrFinally);
    *ok = false;
    return Statement::Default();
  }
  if (tok == Token::CATCH) {
    Consume(Token::CATCH);
    Expect(Token::LPAREN, CHECK_OK);
    ExpressionClassifier pattern_classifier(this);
    ParsePrimaryExpression(&pattern_classifier, CHECK_OK);
    ValidateBindingPattern(&pattern_classifier, CHECK_OK);
    Expect(Token::RPAREN, CHECK_OK);
    {
      // TODO(adamk): Make this CATCH_SCOPE
      Scope* with_scope = NewScope(scope_, WITH_SCOPE);
      BlockState block_state(&scope_, with_scope);
      ParseBlock(CHECK_OK);
    }
    tok = peek();
  }
  if (tok == Token::FINALLY) {
    Consume(Token::FINALLY);
    ParseBlock(CHECK_OK);
  }
  return Statement::Default();
}


PreParser::Statement PreParser::ParseDebuggerStatement(bool* ok) {
  // In ECMA-262 'debugger' is defined as a reserved keyword. In some browser
  // contexts this is used as a statement which invokes the debugger as if a
  // break point is present.
  // DebuggerStatement ::
  //   'debugger' ';'

  Expect(Token::DEBUGGER, CHECK_OK);
  ExpectSemicolon(ok);
  return Statement::Default();
}


#undef CHECK_OK
#define CHECK_OK  ok);                     \
  if (!*ok) return Expression::Default();  \
  ((void)0
#define DUMMY )  // to make indentation work
#undef DUMMY


PreParser::Expression PreParser::ParseFunctionLiteral(
    Identifier function_name, Scanner::Location function_name_location,
    FunctionNameValidity function_name_validity, FunctionKind kind,
    int function_token_pos, FunctionLiteral::FunctionType function_type,
<<<<<<< HEAD
    LanguageMode language_mode, bool is_typed, typesystem::TypeFlags type_flags,
    bool* ok) {
=======
    LanguageMode language_mode, typesystem::TypeFlags type_flags, bool* ok) {
>>>>>>> 6c72390c
  // Function ::
  //   '(' FormalParameterList? ')' '{' FunctionBody '}'

  // Parse function body.
  bool outer_is_script_scope = scope_->is_script_scope();
  Scope* function_scope = NewScope(scope_, FUNCTION_SCOPE, kind);
  function_scope->SetLanguageMode(language_mode);
  if (is_typed) function_scope->SetTyped();
  PreParserFactory factory(NULL);
  FunctionState function_state(&function_state_, &scope_, function_scope, kind,
                               &factory);
  DuplicateFinder duplicate_finder(scanner()->unicode_cache());
  ExpressionClassifier formals_classifier(this, &duplicate_finder);

  // Parse optional type parameters.
  if (scope_->typed() && !(type_flags & typesystem::kDisallowTypeParameters) &&
      peek() == Token::LT) {  // Braces required here.
    ParseTypeParameters(CHECK_OK);
  }

  Expect(Token::LPAREN, CHECK_OK);
  int start_position = scanner()->location().beg_pos;
  function_scope->set_start_position(start_position);
  PreParserFormalParameters formals(function_scope);
  ParseFormalParameterList(&formals, kind != FunctionKind::kSetterFunction,
                           &formals_classifier, CHECK_OK);
  Expect(Token::RPAREN, CHECK_OK);
  int formals_end_position = scanner()->location().end_pos;

  CheckArityRestrictions(formals.arity, kind, formals.has_rest, start_position,
                         formals_end_position, CHECK_OK);

  // See Parser::ParseFunctionLiteral for more information about lazy parsing
  // and lazy compilation.
  bool is_lazily_parsed =
      (outer_is_script_scope && allow_lazy() && !parenthesized_function_);
  parenthesized_function_ = false;

  // Parse optional type annotation.
<<<<<<< HEAD
  if (scope_->typed() &&
      !(type_flags & typesystem::kDisallowTypeAnnotation) &&
=======
  if (scope_->typed() && !(type_flags & typesystem::kDisallowTypeAnnotation) &&
>>>>>>> 6c72390c
      Check(Token::COLON)) {  // Braces required here.
    ParseValidType(CHECK_OK);
  }

<<<<<<< HEAD
  // Allow for a function signature (i.e., a literal without body).
  if (peek() != Token::LBRACE && scope_->typed() &&
      (type_flags & typesystem::kAllowSignature)) {
=======
  // Allow or even enforce a function signature (i.e., literal without body),
  // In that case, return a nullptr instead of a function literal.
  if ((type_flags & typesystem::kDisallowBody) ||
      (peek() != Token::LBRACE && scope_->typed() &&
       (type_flags & typesystem::kAllowSignature))) {
>>>>>>> 6c72390c
    ExpectSemicolon(CHECK_OK);
    return this->EmptyExpression();
  }

  Expect(Token::LBRACE, CHECK_OK);
  if (is_lazily_parsed) {
    ParseLazyFunctionLiteralBody(CHECK_OK);
  } else {
    ParseStatementList(Token::RBRACE, CHECK_OK);
  }
  Expect(Token::RBRACE, CHECK_OK);

  // Parsing the body may change the language mode in our scope.
  language_mode = function_scope->language_mode();

  // Validate name and parameter names. We can do this only after parsing the
  // function, since the function can declare itself strict.
  CheckFunctionName(language_mode, function_name, function_name_validity,
                    function_name_location, CHECK_OK);
  const bool allow_duplicate_parameters =
      is_sloppy(language_mode) && formals.is_simple && !IsConciseMethod(kind);
  ValidateFormalParameters(&formals_classifier, language_mode,
                           allow_duplicate_parameters, CHECK_OK);

  if (is_strict(language_mode)) {
    int end_position = scanner()->location().end_pos;
    CheckStrictOctalLiteral(start_position, end_position, CHECK_OK);
  }

  return Expression::Default();
}


void PreParser::ParseLazyFunctionLiteralBody(bool* ok,
                                             Scanner::BookmarkScope* bookmark) {
  int body_start = position();
  ParseStatementList(Token::RBRACE, ok, bookmark);
  if (!*ok) return;
  if (bookmark && bookmark->HasBeenReset()) return;

  // Position right after terminal '}'.
  DCHECK_EQ(Token::RBRACE, scanner()->peek());
  int body_end = scanner()->peek_location().end_pos;
  log_->LogFunction(body_start, body_end,
                    function_state_->materialized_literal_count(),
                    function_state_->expected_property_count(), language_mode(),
                    scope_->uses_super_property(), scope_->calls_eval());
}


PreParserExpression PreParser::ParseClassLiteral(
    PreParserIdentifier name, Scanner::Location class_name_location,
    bool name_is_strict_reserved, int pos, bool ambient, bool* ok) {
  // All parts of a ClassDeclaration and ClassExpression are strict code.
  if (name_is_strict_reserved) {
    ReportMessageAt(class_name_location,
                    MessageTemplate::kUnexpectedStrictReserved);
    *ok = false;
    return EmptyExpression();
  }
  if (IsEvalOrArguments(name)) {
    ReportMessageAt(class_name_location, MessageTemplate::kStrictEvalArguments);
    *ok = false;
    return EmptyExpression();
  }

  LanguageMode class_language_mode = language_mode();
  Scope* scope = NewScope(scope_, BLOCK_SCOPE);
  BlockState block_state(&scope_, scope);
  scope_->SetLanguageMode(
      static_cast<LanguageMode>(class_language_mode | STRICT));
  // TODO(marja): Make PreParser use scope names too.
  // scope_->SetScopeName(name);

  // Parse optional type parameters.
  if (scope_->typed() && peek() == Token::LT) {  // Braces required here.
    ParseTypeParameters(CHECK_OK);
  }

  // Parse optional extends clause.
  bool has_extends = Check(Token::EXTENDS);
  if (has_extends) {
    ExpressionClassifier classifier(this);
    ParseLeftHandSideExpression(&classifier, CHECK_OK);
    ValidateExpression(&classifier, CHECK_OK);
  }

  // Parse optional implements clause.
  if (scope_->typed() && CheckContextualKeyword(CStrVector("implements"))) {
    do {
      ParseTypeReference(CHECK_OK);
    } while (Check(Token::COMMA));
  }

  ClassLiteralChecker checker(this);
  bool has_seen_constructor = false;

  Expect(Token::LBRACE, CHECK_OK);
  while (peek() != Token::RBRACE) {
    if (Check(Token::SEMICOLON)) continue;
    const bool in_class = true;
    const bool is_static = false;
    bool is_computed_name = false;  // Classes do not care about computed
                                    // property names here.
    Identifier name;
    ExpressionClassifier classifier(this);
    ParsePropertyDefinition(&checker, in_class, has_extends, is_static,
                            &is_computed_name, &has_seen_constructor,
                            &classifier, &name, ambient, CHECK_OK);
    ValidateExpression(&classifier, CHECK_OK);
  }

  Expect(Token::RBRACE, CHECK_OK);

  return Expression::Default();
}


PreParser::Expression PreParser::ParseV8Intrinsic(bool* ok) {
  // CallRuntime ::
  //   '%' Identifier Arguments
  Expect(Token::MOD, CHECK_OK);
  if (!allow_natives()) {
    *ok = false;
    return Expression::Default();
  }
  // Allow "eval" or "arguments" for backward compatibility.
  ParseIdentifier(kAllowRestrictedIdentifiers, CHECK_OK);
  Scanner::Location spread_pos;
  ExpressionClassifier classifier(this);
  ParseArguments(&spread_pos, &classifier, ok);
  ValidateExpression(&classifier, CHECK_OK);

  DCHECK(!spread_pos.IsValid());

  return Expression::Default();
}


PreParserExpression PreParser::ParseDoExpression(bool* ok) {
  // AssignmentExpression ::
  //     do '{' StatementList '}'
  Expect(Token::DO, CHECK_OK);
  Expect(Token::LBRACE, CHECK_OK);
  Scope* block_scope = NewScope(scope_, BLOCK_SCOPE);
  {
    BlockState block_state(&scope_, block_scope);
    while (peek() != Token::RBRACE) {
      ParseStatementListItem(CHECK_OK);
    }
    Expect(Token::RBRACE, CHECK_OK);
    return PreParserExpression::Default();
  }
}

#undef CHECK_OK


}  // namespace internal
}  // namespace v8<|MERGE_RESOLUTION|>--- conflicted
+++ resolved
@@ -94,18 +94,11 @@
     PreParserIdentifier name, Scanner::Location function_name_location,
     FunctionNameValidity function_name_validity, FunctionKind kind,
     int function_token_position, FunctionLiteral::FunctionType type,
-<<<<<<< HEAD
     LanguageMode language_mode, bool is_typed, typesystem::TypeFlags type_flags,
     bool* ok) {
   return pre_parser_->ParseFunctionLiteral(
       name, function_name_location, function_name_validity, kind,
       function_token_position, type, language_mode, is_typed, type_flags, ok);
-=======
-    LanguageMode language_mode, typesystem::TypeFlags type_flags, bool* ok) {
-  return pre_parser_->ParseFunctionLiteral(
-      name, function_name_location, function_name_validity, kind,
-      function_token_position, type, language_mode, type_flags, ok);
->>>>>>> 6c72390c
 }
 
 
@@ -215,27 +208,17 @@
       break;
     case Token::IDENTIFIER:
     case Token::FUTURE_STRICT_RESERVED_WORD: {
-<<<<<<< HEAD
-      if (!scope_->typed()) break;
+      if (!scope_->typed() || ambient) break;
       int pos = peek_position();
       if (PeekContextualKeyword(CStrVector("type")) &&
           PeekAhead() == Token::IDENTIFIER) {
         Consume(Token::IDENTIFIER);
-=======
-      if (!scope_->typed() || ambient) break;
-      int pos = peek_position();
-      if (CheckContextualKeyword(CStrVector("type"))) {
->>>>>>> 6c72390c
         return ParseTypeAliasDeclaration(pos, ok);
       } else if (CheckContextualKeyword(CStrVector("interface"))) {
         return ParseInterfaceDeclaration(pos, ok);
       }
       break;
     }
-<<<<<<< HEAD
-    // TODO(nikolaos): ambient
-=======
->>>>>>> 6c72390c
     default:
       break;
   }
@@ -463,11 +446,7 @@
                        is_generator ? FunctionKind::kGeneratorFunction
                                     : FunctionKind::kNormalFunction,
                        pos, FunctionLiteral::kDeclaration, language_mode(),
-<<<<<<< HEAD
-                       typed(), typesystem::kAllowSignature, CHECK_OK);
-=======
-                       type_flags, CHECK_OK);
->>>>>>> 6c72390c
+                       typed(), type_flags, CHECK_OK);
   return Statement::FunctionDeclaration();
 }
 
@@ -1071,12 +1050,8 @@
     Identifier function_name, Scanner::Location function_name_location,
     FunctionNameValidity function_name_validity, FunctionKind kind,
     int function_token_pos, FunctionLiteral::FunctionType function_type,
-<<<<<<< HEAD
     LanguageMode language_mode, bool is_typed, typesystem::TypeFlags type_flags,
     bool* ok) {
-=======
-    LanguageMode language_mode, typesystem::TypeFlags type_flags, bool* ok) {
->>>>>>> 6c72390c
   // Function ::
   //   '(' FormalParameterList? ')' '{' FunctionBody '}'
 
@@ -1116,27 +1091,17 @@
   parenthesized_function_ = false;
 
   // Parse optional type annotation.
-<<<<<<< HEAD
   if (scope_->typed() &&
       !(type_flags & typesystem::kDisallowTypeAnnotation) &&
-=======
-  if (scope_->typed() && !(type_flags & typesystem::kDisallowTypeAnnotation) &&
->>>>>>> 6c72390c
       Check(Token::COLON)) {  // Braces required here.
     ParseValidType(CHECK_OK);
   }
 
-<<<<<<< HEAD
-  // Allow for a function signature (i.e., a literal without body).
-  if (peek() != Token::LBRACE && scope_->typed() &&
-      (type_flags & typesystem::kAllowSignature)) {
-=======
   // Allow or even enforce a function signature (i.e., literal without body),
   // In that case, return a nullptr instead of a function literal.
   if ((type_flags & typesystem::kDisallowBody) ||
       (peek() != Token::LBRACE && scope_->typed() &&
        (type_flags & typesystem::kAllowSignature))) {
->>>>>>> 6c72390c
     ExpectSemicolon(CHECK_OK);
     return this->EmptyExpression();
   }
