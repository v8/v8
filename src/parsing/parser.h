// Copyright 2012 the V8 project authors. All rights reserved.
// Use of this source code is governed by a BSD-style license that can be
// found in the LICENSE file.

#ifndef V8_PARSING_PARSER_H_
#define V8_PARSING_PARSER_H_

#include "src/ast/ast.h"
#include "src/ast/scopes.h"
#include "src/parsing/parser-base.h"
#include "src/parsing/preparse-data.h"
#include "src/parsing/preparse-data-format.h"
#include "src/parsing/preparser.h"
#include "src/pending-compilation-error-handler.h"

namespace v8 {

class ScriptCompiler;

namespace internal {

class ParseInfo;
class ScriptData;
class ParserTarget;
class ParserTargetScope;

class FunctionEntry BASE_EMBEDDED {
 public:
  enum {
    kStartPositionIndex,
    kEndPositionIndex,
    kLiteralCountIndex,
    kPropertyCountIndex,
    kLanguageModeIndex,
    kUsesSuperPropertyIndex,
    kCallsEvalIndex,
    kSize
  };

  explicit FunctionEntry(Vector<unsigned> backing)
    : backing_(backing) { }

  FunctionEntry() : backing_() { }

  int start_pos() { return backing_[kStartPositionIndex]; }
  int end_pos() { return backing_[kEndPositionIndex]; }
  int literal_count() { return backing_[kLiteralCountIndex]; }
  int property_count() { return backing_[kPropertyCountIndex]; }
  LanguageMode language_mode() {
    DCHECK(is_valid_language_mode(backing_[kLanguageModeIndex]));
    return static_cast<LanguageMode>(backing_[kLanguageModeIndex]);
  }
  bool uses_super_property() { return backing_[kUsesSuperPropertyIndex]; }
  bool calls_eval() { return backing_[kCallsEvalIndex]; }

  bool is_valid() { return !backing_.is_empty(); }

 private:
  Vector<unsigned> backing_;
};


// Wrapper around ScriptData to provide parser-specific functionality.
class ParseData {
 public:
  static ParseData* FromCachedData(ScriptData* cached_data) {
    ParseData* pd = new ParseData(cached_data);
    if (pd->IsSane()) return pd;
    cached_data->Reject();
    delete pd;
    return NULL;
  }

  void Initialize();
  FunctionEntry GetFunctionEntry(int start);
  int FunctionCount();

  bool HasError();

  unsigned* Data() {  // Writable data as unsigned int array.
    return reinterpret_cast<unsigned*>(const_cast<byte*>(script_data_->data()));
  }

  void Reject() { script_data_->Reject(); }

  bool rejected() const { return script_data_->rejected(); }

 private:
  explicit ParseData(ScriptData* script_data) : script_data_(script_data) {}

  bool IsSane();
  unsigned Magic();
  unsigned Version();
  int FunctionsSize();
  int Length() const {
    // Script data length is already checked to be a multiple of unsigned size.
    return script_data_->length() / sizeof(unsigned);
  }

  ScriptData* script_data_;
  int function_index_;

  DISALLOW_COPY_AND_ASSIGN(ParseData);
};

// ----------------------------------------------------------------------------
// JAVASCRIPT PARSING

class Parser;
class SingletonLogger;


struct ParserFormalParameters : FormalParametersBase {
  struct Parameter {
    Parameter(const AstRawString* name, Expression* pattern,
              Expression* initializer, int initializer_end_position,
              bool is_rest)
        : name(name),
          pattern(pattern),
          initializer(initializer),
          initializer_end_position(initializer_end_position),
          is_rest(is_rest) {}
    const AstRawString* name;
    Expression* pattern;
    Expression* initializer;
    int initializer_end_position;
    bool is_rest;
    bool is_simple() const {
      return pattern->IsVariableProxy() && initializer == nullptr && !is_rest;
    }
  };

  explicit ParserFormalParameters(DeclarationScope* scope)
      : FormalParametersBase(scope), params(4, scope->zone()) {}
  ZoneList<Parameter> params;

  int Arity() const { return params.length(); }
  const Parameter& at(int i) const { return params[i]; }
};

template <>
struct ParserTypes<Parser> {
  typedef ParserBase<Parser> Base;
  typedef Parser Impl;

  typedef v8::internal::Variable Variable;

  // Return types for traversing functions.
  typedef const AstRawString* Identifier;
  typedef ZoneList<const AstRawString*>* IdentifierList;
  typedef v8::internal::Expression* Expression;
  typedef v8::internal::FunctionLiteral* FunctionLiteral;
  typedef ObjectLiteral::Property* ObjectLiteralProperty;
  typedef ClassLiteral::Property* ClassLiteralProperty;
  typedef ZoneList<v8::internal::Expression*>* ExpressionList;
  typedef ZoneList<ObjectLiteral::Property*>* ObjectPropertyList;
  typedef ZoneList<ClassLiteral::Property*>* ClassPropertyList;
  typedef ParserFormalParameters FormalParameters;
  typedef v8::internal::Statement* Statement;
  typedef ZoneList<v8::internal::Statement*>* StatementList;
  typedef v8::internal::Block* Block;
  typedef v8::internal::BreakableStatement* BreakableStatement;
  typedef v8::internal::IterationStatement* IterationStatement;

  // For constructing objects returned by the traversing functions.
  typedef AstNodeFactory Factory;

  typedef ParserTarget Target;
  typedef ParserTargetScope TargetScope;

  struct TypeSystem {
    typedef v8::internal::typesystem::Type* Type;
    typedef ZoneList<v8::internal::typesystem::Type*>* TypeList;
    typedef v8::internal::typesystem::TypeParameter* TypeParameter;
    typedef ZoneList<v8::internal::typesystem::TypeParameter*>* TypeParameters;
    typedef v8::internal::typesystem::FormalParameter* FormalParameter;
    typedef ZoneList<v8::internal::typesystem::FormalParameter*>*
        FormalParameters;
    typedef v8::internal::typesystem::TypeMember* TypeMember;
    typedef ZoneList<v8::internal::typesystem::TypeMember*>* TypeMembers;
  };
};

class Parser : public ParserBase<Parser> {
 public:
  explicit Parser(ParseInfo* info);
  ~Parser() {
    delete reusable_preparser_;
    reusable_preparser_ = NULL;
    delete cached_parse_data_;
    cached_parse_data_ = NULL;
  }

  // Parses the source code represented by the compilation info and sets its
  // function literal.  Returns false (and deallocates any allocated AST
  // nodes) if parsing failed.
  static bool ParseStatic(ParseInfo* info);
  bool Parse(ParseInfo* info);
  void ParseOnBackground(ParseInfo* info);

  // Deserialize the scope chain prior to parsing in which the script is going
  // to be executed. If the script is a top-level script, or the scope chain
  // consists of only a native context, maybe_outer_scope_info should be an
  // empty handle.
  //
  // This only deserializes the scope chain, but doesn't connect the scopes to
  // their corresponding scope infos. Therefore, looking up variables in the
  // deserialized scopes is not possible.
  void DeserializeScopeChain(ParseInfo* info,
                             MaybeHandle<ScopeInfo> maybe_outer_scope_info);

  // Handle errors detected during parsing, move statistics to Isolate,
  // internalize strings (move them to the heap).
  void Internalize(Isolate* isolate, Handle<Script> script, bool error);
  void HandleSourceURLComments(Isolate* isolate, Handle<Script> script);

 private:
  friend class ParserBase<Parser>;
  friend class v8::internal::ExpressionClassifier<ParserTypes<Parser>>;

  // Runtime encoding of different completion modes.
  enum CompletionKind {
    kNormalCompletion,
    kThrowCompletion,
    kAbruptCompletion
  };

  Variable* NewTemporary(const AstRawString* name) {
    return scope()->NewTemporary(name);
  }

  void PrepareGeneratorVariables(FunctionState* function_state);

  // Limit the allowed number of local variables in a function. The hard limit
  // is that offsets computed by FullCodeGenerator::StackOperand and similar
  // functions are ints, and they should not overflow. In addition, accessing
  // local variables creates user-controlled constants in the generated code,
  // and we don't want too much user-controlled memory inside the code (this was
  // the reason why this limit was introduced in the first place; see
  // https://codereview.chromium.org/7003030/ ).
  static const int kMaxNumFunctionLocals = 4194303;  // 2^22-1

  // Returns NULL if parsing failed.
  FunctionLiteral* ParseProgram(Isolate* isolate, ParseInfo* info);

  FunctionLiteral* ParseLazy(Isolate* isolate, ParseInfo* info);
  FunctionLiteral* DoParseLazy(ParseInfo* info, const AstRawString* raw_name,
                               Utf16CharacterStream* source);

  // Called by ParseProgram after setting up the scanner.
  FunctionLiteral* DoParseProgram(ParseInfo* info);

  void SetCachedData(ParseInfo* info);

  ScriptCompiler::CompileOptions compile_options() const {
    return compile_options_;
  }
  bool consume_cached_parse_data() const {
    return compile_options_ == ScriptCompiler::kConsumeParserCache &&
           cached_parse_data_ != NULL;
  }
  bool produce_cached_parse_data() const {
    return compile_options_ == ScriptCompiler::kProduceParserCache;
  }

  void ParseModuleItemList(ZoneList<Statement*>* body, bool* ok);
  Statement* ParseModuleItem(bool* ok);
  const AstRawString* ParseModuleSpecifier(bool* ok);
  void ParseImportDeclaration(bool* ok);
  Statement* ParseExportDeclaration(bool* ok);
  Statement* ParseExportDefault(bool* ok);
  void ParseExportClause(ZoneList<const AstRawString*>* export_names,
                         ZoneList<Scanner::Location>* export_locations,
                         ZoneList<const AstRawString*>* local_names,
                         Scanner::Location* reserved_loc, bool* ok);
  struct NamedImport : public ZoneObject {
    const AstRawString* import_name;
    const AstRawString* local_name;
    const Scanner::Location location;
    NamedImport(const AstRawString* import_name, const AstRawString* local_name,
                Scanner::Location location)
        : import_name(import_name),
          local_name(local_name),
          location(location) {}
  };
  ZoneList<const NamedImport*>* ParseNamedImports(int pos, bool* ok);
<<<<<<< HEAD
  Statement* ParseFunctionDeclaration(bool ambient, bool* ok);
=======
>>>>>>> 5420ae51
  Block* BuildInitializationBlock(DeclarationParsingResult* parsing_result,
                                  ZoneList<const AstRawString*>* names,
                                  bool* ok);
  void DeclareAndInitializeVariables(
      Block* block, const DeclarationDescriptor* declaration_descriptor,
      const DeclarationParsingResult::Declaration* declaration,
      ZoneList<const AstRawString*>* names, bool* ok);
  ZoneList<const AstRawString*>* DeclareLabel(
      ZoneList<const AstRawString*>* labels, VariableProxy* expr, bool* ok);
  bool ContainsLabel(ZoneList<const AstRawString*>* labels,
                     const AstRawString* label);
  Expression* RewriteReturn(Expression* return_value, int pos);
  Statement* RewriteSwitchStatement(Expression* tag,
                                    SwitchStatement* switch_statement,
                                    ZoneList<CaseClause*>* cases, Scope* scope);
  void RewriteCatchPattern(CatchInfo* catch_info, bool* ok);
  void ValidateCatchBlock(const CatchInfo& catch_info, bool* ok);
  Statement* RewriteTryStatement(Block* try_block, Block* catch_block,
                                 Block* finally_block,
                                 const CatchInfo& catch_info, int pos);

  Statement* DeclareFunction(const AstRawString* variable_name,
                             FunctionLiteral* function, int pos,
                             bool is_generator, bool is_async,
                             ZoneList<const AstRawString*>* names, bool* ok);
  V8_INLINE Statement* DeclareClass(const AstRawString* variable_name,
                                    Expression* value,
                                    ZoneList<const AstRawString*>* names,
                                    int class_token_pos, int end_pos, bool* ok);
  V8_INLINE void DeclareClassVariable(const AstRawString* name,
                                      Scope* block_scope, ClassInfo* class_info,
                                      int class_token_pos, bool* ok);
  V8_INLINE void DeclareClassProperty(const AstRawString* class_name,
                                      ClassLiteralProperty* property,
                                      ClassInfo* class_info, bool* ok);
  V8_INLINE Expression* RewriteClassLiteral(const AstRawString* name,
                                            ClassInfo* class_info, int pos,
                                            bool* ok);
  V8_INLINE Statement* DeclareNative(const AstRawString* name, int pos,
                                     bool* ok);

  class PatternRewriter final : public AstVisitor<PatternRewriter> {
   public:
    static void DeclareAndInitializeVariables(
        Parser* parser, Block* block,
        const DeclarationDescriptor* declaration_descriptor,
        const DeclarationParsingResult::Declaration* declaration,
        ZoneList<const AstRawString*>* names, bool* ok);

    static void RewriteDestructuringAssignment(Parser* parser,
                                               RewritableExpression* expr,
                                               Scope* Scope);

    static Expression* RewriteDestructuringAssignment(Parser* parser,
                                                      Assignment* assignment,
                                                      Scope* scope);

   private:
    PatternRewriter() {}

#define DECLARE_VISIT(type) void Visit##type(v8::internal::type* node);
    // Visiting functions for AST nodes make this an AstVisitor.
    AST_NODE_LIST(DECLARE_VISIT)
#undef DECLARE_VISIT

    enum PatternContext {
      BINDING,
      INITIALIZER,
      ASSIGNMENT,
      ASSIGNMENT_INITIALIZER
    };

    PatternContext context() const { return context_; }
    void set_context(PatternContext context) { context_ = context; }

    void RecurseIntoSubpattern(AstNode* pattern, Expression* value) {
      Expression* old_value = current_value_;
      current_value_ = value;
      recursion_level_++;
      Visit(pattern);
      recursion_level_--;
      current_value_ = old_value;
    }

    void VisitObjectLiteral(ObjectLiteral* node, Variable** temp_var);
    void VisitArrayLiteral(ArrayLiteral* node, Variable** temp_var);

    bool IsBindingContext() const { return IsBindingContext(context_); }
    bool IsInitializerContext() const { return context_ != ASSIGNMENT; }
    bool IsAssignmentContext() const { return IsAssignmentContext(context_); }
    bool IsAssignmentContext(PatternContext c) const;
    bool IsBindingContext(PatternContext c) const;
    bool IsSubPattern() const { return recursion_level_ > 1; }
    PatternContext SetAssignmentContextIfNeeded(Expression* node);
    PatternContext SetInitializerContextIfNeeded(Expression* node);

    void RewriteParameterScopes(Expression* expr);

    Variable* CreateTempVar(Expression* value = nullptr);

    AstNodeFactory* factory() const { return parser_->factory(); }
    AstValueFactory* ast_value_factory() const {
      return parser_->ast_value_factory();
    }
    Zone* zone() const { return parser_->zone(); }
    Scope* scope() const { return scope_; }

    Scope* scope_;
    Parser* parser_;
    PatternContext context_;
    Expression* pattern_;
    int initializer_position_;
    Block* block_;
    const DeclarationDescriptor* descriptor_;
    ZoneList<const AstRawString*>* names_;
    Expression* current_value_;
    int recursion_level_;
    bool* ok_;

    DEFINE_AST_VISITOR_MEMBERS_WITHOUT_STACKOVERFLOW()
  };

  // !%_IsJSReceiver(result = iterator.next()) &&
  //     %ThrowIteratorResultNotAnObject(result)
  Expression* BuildIteratorNextResult(Expression* iterator, Variable* result,
                                      int pos);

  Expression* GetIterator(Expression* iterable, int pos);

  // Initialize the components of a for-in / for-of statement.
  Statement* InitializeForEachStatement(ForEachStatement* stmt,
                                        Expression* each, Expression* subject,
                                        Statement* body, int each_keyword_pos);
  Statement* InitializeForOfStatement(ForOfStatement* stmt, Expression* each,
                                      Expression* iterable, Statement* body,
                                      bool finalize,
                                      int next_result_pos = kNoSourcePosition);
  Block* RewriteForVarInLegacy(const ForInfo& for_info);
  void DesugarBindingInForEachStatement(ForInfo* for_info, Block** body_block,
                                        Expression** each_variable, bool* ok);
  Block* CreateForEachStatementTDZ(Block* init_block, const ForInfo& for_info,
                                   bool* ok);

  Statement* DesugarLexicalBindingsInForStatement(
      ForStatement* loop, Statement* init, Expression* cond, Statement* next,
      Statement* body, Scope* inner_scope, const ForInfo& for_info, bool* ok);

  Expression* RewriteDoExpression(Block* body, int pos, bool* ok);

  FunctionLiteral* ParseFunctionLiteral(
      const AstRawString* name, Scanner::Location function_name_location,
      FunctionNameValidity function_name_validity, FunctionKind kind,
      int function_token_position, FunctionLiteral::FunctionType type,
      LanguageMode language_mode, bool is_typed,
      typesystem::TypeFlags type_flags, bool* ok);

  Expression* InstallHomeObject(Expression* function_literal,
                                Expression* home_object);
  FunctionLiteral* SynthesizeClassFieldInitializer(int count);
  FunctionLiteral* InsertClassFieldInitializer(FunctionLiteral* constructor);

  // Get odd-ball literals.
  Literal* GetLiteralUndefined(int position);

  // Check if the scope has conflicting var/let declarations from different
  // scopes. This covers for example
  //
  // function f() { { { var x; } let x; } }
  // function g() { { var x; let x; } }
  //
  // The var declarations are hoisted to the function scope, but originate from
  // a scope where the name has also been let bound or the var declaration is
  // hoisted over such a scope.
  void CheckConflictingVarDeclarations(Scope* scope, bool* ok);

  // Insert initializer statements for var-bindings shadowing parameter bindings
  // from a non-simple parameter list.
  void InsertShadowingVarBindingInitializers(Block* block);

  // Implement sloppy block-scoped functions, ES2015 Annex B 3.3
  void InsertSloppyBlockFunctionVarBindings(DeclarationScope* scope);

  VariableProxy* NewUnresolved(const AstRawString* name, int begin_pos,
                               int end_pos = kNoSourcePosition,
                               VariableKind kind = NORMAL_VARIABLE);
  VariableProxy* NewUnresolved(const AstRawString* name);
  Variable* Declare(Declaration* declaration,
                    DeclarationDescriptor::Kind declaration_kind,
                    VariableMode mode, InitializationFlag init, bool* ok,
                    Scope* declaration_scope = nullptr);
  Declaration* DeclareVariable(const AstRawString* name, VariableMode mode,
                               int pos, bool* ok);
  Declaration* DeclareVariable(const AstRawString* name, VariableMode mode,
                               InitializationFlag init, int pos, bool* ok);

  bool TargetStackContainsLabel(const AstRawString* label);
  BreakableStatement* LookupBreakTarget(const AstRawString* label, bool* ok);
  IterationStatement* LookupContinueTarget(const AstRawString* label, bool* ok);

  Statement* BuildAssertIsCoercible(Variable* var);

  // Factory methods.
  FunctionLiteral* DefaultConstructor(const AstRawString* name, bool call_super,
                                      bool requires_class_field_init, int pos,
                                      int end_pos, LanguageMode language_mode);

  // Skip over a lazy function, either using cached data if we have it, or
  // by parsing the function with PreParser. Consumes the ending }.
  // If may_abort == true, the (pre-)parser may decide to abort skipping
  // in order to force the function to be eagerly parsed, after all.
  LazyParsingResult SkipLazyFunctionBody(int* materialized_literal_count,
                                         int* expected_property_count,
                                         bool is_inner_function, bool may_abort,
                                         bool* ok);

  PreParser::PreParseResult ParseLazyFunctionBodyWithPreParser(
      SingletonLogger* logger, bool is_inner_function, bool may_abort);

  Block* BuildParameterInitializationBlock(
      const ParserFormalParameters& parameters, bool* ok);
  Block* BuildRejectPromiseOnException(Block* block, bool* ok);

  // Consumes the ending }.
  ZoneList<Statement*>* ParseEagerFunctionBody(
      const AstRawString* function_name, int pos,
      const ParserFormalParameters& parameters, FunctionKind kind,
      FunctionLiteral::FunctionType function_type, bool* ok);

  void ThrowPendingError(Isolate* isolate, Handle<Script> script);

  class TemplateLiteral : public ZoneObject {
   public:
    TemplateLiteral(Zone* zone, int pos)
        : cooked_(8, zone), raw_(8, zone), expressions_(8, zone), pos_(pos) {}

    const ZoneList<Expression*>* cooked() const { return &cooked_; }
    const ZoneList<Expression*>* raw() const { return &raw_; }
    const ZoneList<Expression*>* expressions() const { return &expressions_; }
    int position() const { return pos_; }

    void AddTemplateSpan(Literal* cooked, Literal* raw, int end, Zone* zone) {
      DCHECK_NOT_NULL(cooked);
      DCHECK_NOT_NULL(raw);
      cooked_.Add(cooked, zone);
      raw_.Add(raw, zone);
    }

    void AddExpression(Expression* expression, Zone* zone) {
      DCHECK_NOT_NULL(expression);
      expressions_.Add(expression, zone);
    }

   private:
    ZoneList<Expression*> cooked_;
    ZoneList<Expression*> raw_;
    ZoneList<Expression*> expressions_;
    int pos_;
  };

  typedef TemplateLiteral* TemplateLiteralState;

  TemplateLiteralState OpenTemplateLiteral(int pos);
  void AddTemplateSpan(TemplateLiteralState* state, bool tail);
  void AddTemplateExpression(TemplateLiteralState* state,
                             Expression* expression);
  Expression* CloseTemplateLiteral(TemplateLiteralState* state, int start,
                                   Expression* tag);
  uint32_t ComputeTemplateLiteralHash(const TemplateLiteral* lit);

  ZoneList<Expression*>* PrepareSpreadArguments(ZoneList<Expression*>* list);
  Expression* SpreadCall(Expression* function, ZoneList<Expression*>* args,
                         int pos);
  Expression* SpreadCallNew(Expression* function, ZoneList<Expression*>* args,
                            int pos);
  Expression* CallClassFieldInitializer(Scope* scope, Expression* this_expr);
  Expression* RewriteSuperCall(Expression* call_expression);

  void SetLanguageMode(Scope* scope, LanguageMode mode);
  void SetAsmModule();

  V8_INLINE void MarkCollectedTailCallExpressions();
  V8_INLINE void MarkTailPosition(Expression* expression);

  // Rewrite all DestructuringAssignments in the current FunctionState.
  V8_INLINE void RewriteDestructuringAssignments();

  V8_INLINE Expression* RewriteExponentiation(Expression* left,
                                              Expression* right, int pos);
  V8_INLINE Expression* RewriteAssignExponentiation(Expression* left,
                                                    Expression* right, int pos);

  friend class NonPatternRewriter;
  V8_INLINE Expression* RewriteSpreads(ArrayLiteral* lit);

  // Rewrite expressions that are not used as patterns
  V8_INLINE void RewriteNonPattern(bool* ok);

  V8_INLINE void QueueDestructuringAssignmentForRewriting(
      Expression* assignment);
  V8_INLINE void QueueNonPatternForRewriting(Expression* expr, bool* ok);

  friend class InitializerRewriter;
  void RewriteParameterInitializer(Expression* expr, Scope* scope);

  Expression* BuildInitialYield(int pos, FunctionKind kind);
  Expression* BuildCreateJSGeneratorObject(int pos, FunctionKind kind);
  Expression* BuildResolvePromise(Expression* value, int pos);
  Expression* BuildRejectPromise(Expression* value, int pos);
  Variable* PromiseVariable();

  // Generic AST generator for throwing errors from compiled code.
  Expression* NewThrowError(Runtime::FunctionId function_id,
                            MessageTemplate::Template message,
                            const AstRawString* arg, int pos);

  void FinalizeIteratorUse(Variable* completion, Expression* condition,
                           Variable* iter, Block* iterator_use, Block* result);

  Statement* FinalizeForOfStatement(ForOfStatement* loop, Variable* completion,
                                    int pos);
  void BuildIteratorClose(ZoneList<Statement*>* statements, Variable* iterator,
                          Variable* input, Variable* output);
  void BuildIteratorCloseForCompletion(ZoneList<Statement*>* statements,
                                       Variable* iterator,
                                       Expression* completion);
  Statement* CheckCallable(Variable* var, Expression* error, int pos);

  V8_INLINE Expression* RewriteAwaitExpression(Expression* value, int pos);
  V8_INLINE void PrepareAsyncFunctionBody(ZoneList<Statement*>* body,
                                          FunctionKind kind, int pos);
  V8_INLINE void RewriteAsyncFunctionBody(ZoneList<Statement*>* body,
                                          Block* block,
                                          Expression* return_value, bool* ok);

  Expression* RewriteYieldStar(Expression* generator, Expression* expression,
                               int pos);

  void AddArrowFunctionFormalParameters(ParserFormalParameters* parameters,
                                        Expression* params, int end_pos,
                                        bool* ok);
  void SetFunctionName(Expression* value, const AstRawString* name);

  // Helper functions for recursive descent.
  V8_INLINE bool IsEval(const AstRawString* identifier) const {
    return identifier == ast_value_factory()->eval_string();
  }

  V8_INLINE bool IsArguments(const AstRawString* identifier) const {
    return identifier == ast_value_factory()->arguments_string();
  }

  V8_INLINE bool IsEvalOrArguments(const AstRawString* identifier) const {
    return IsEval(identifier) || IsArguments(identifier);
  }

  V8_INLINE bool IsUndefined(const AstRawString* identifier) const {
    return identifier == ast_value_factory()->undefined_string();
  }

  V8_INLINE bool IsFutureStrictReserved(const AstRawString* identifier) const {
    return scanner()->IdentifierIsFutureStrictReserved(identifier);
  }

  // Returns true if the expression is of type "this.foo".
  V8_INLINE static bool IsThisProperty(Expression* expression) {
    DCHECK(expression != NULL);
    Property* property = expression->AsProperty();
    return property != NULL && property->obj()->IsVariableProxy() &&
           property->obj()->AsVariableProxy()->is_this();
  }

  // This returns true if the expression is an indentifier (wrapped
  // inside a variable proxy).  We exclude the case of 'this', which
  // has been converted to a variable proxy.
  V8_INLINE static bool IsIdentifier(Expression* expression) {
    DCHECK_NOT_NULL(expression);
    VariableProxy* operand = expression->AsVariableProxy();
    return operand != nullptr && !operand->is_this();
  }

  V8_INLINE static const AstRawString* AsIdentifier(Expression* expression) {
    DCHECK(IsIdentifier(expression));
    return expression->AsVariableProxy()->raw_name();
  }

  V8_INLINE VariableProxy* AsIdentifierExpression(Expression* expression) {
    return expression->AsVariableProxy();
  }

  V8_INLINE bool IsPrototype(const AstRawString* identifier) const {
    return identifier == ast_value_factory()->prototype_string();
  }

  V8_INLINE bool IsConstructor(const AstRawString* identifier) const {
    return identifier == ast_value_factory()->constructor_string();
  }

  V8_INLINE bool IsDirectEvalCall(Expression* expression) const {
    if (!expression->IsCall()) return false;
    expression = expression->AsCall()->expression();
    return IsIdentifier(expression) && IsEval(AsIdentifier(expression));
  }

  V8_INLINE static bool IsBoilerplateProperty(
      ObjectLiteral::Property* property) {
    return ObjectLiteral::IsBoilerplateProperty(property);
  }

  V8_INLINE bool IsNative(Expression* expr) const {
    DCHECK_NOT_NULL(expr);
    return expr->IsVariableProxy() &&
           expr->AsVariableProxy()->raw_name() ==
               ast_value_factory()->native_string();
  }

  V8_INLINE static bool IsArrayIndex(const AstRawString* string,
                                     uint32_t* index) {
    return string->AsArrayIndex(index);
  }

  V8_INLINE bool IsUseStrictDirective(Statement* statement) const {
    return IsStringLiteral(statement, ast_value_factory()->use_strict_string());
  }

  V8_INLINE bool IsUseAsmDirective(Statement* statement) const {
    return IsStringLiteral(statement, ast_value_factory()->use_asm_string());
  }

  V8_INLINE bool IsUseTypesDirective(Statement* statement) const {
    return IsStringLiteral(statement, ast_value_factory()->use_types_string());
  }

  // Returns true if the statement is an expression statement containing
  // a single string literal.  If a second argument is given, the literal
  // is also compared with it and the result is true only if they are equal.
  V8_INLINE bool IsStringLiteral(Statement* statement,
                                 const AstRawString* arg = nullptr) const {
    ExpressionStatement* e_stat = statement->AsExpressionStatement();
    if (e_stat == nullptr) return false;
    Literal* literal = e_stat->expression()->AsLiteral();
    if (literal == nullptr || !literal->raw_value()->IsString()) return false;
    return arg == nullptr || literal->raw_value()->AsString() == arg;
  }

  V8_INLINE static Expression* GetPropertyValue(LiteralProperty* property) {
    return property->value();
  }

  V8_INLINE void GetDefaultStrings(
      const AstRawString** default_string,
      const AstRawString** star_default_star_string) {
    *default_string = ast_value_factory()->default_string();
    *star_default_star_string = ast_value_factory()->star_default_star_string();
  }

  // Functions for encapsulating the differences between parsing and preparsing;
  // operations interleaved with the recursive descent.
  V8_INLINE void PushLiteralName(const AstRawString* id) {
    DCHECK_NOT_NULL(fni_);
    fni_->PushLiteralName(id);
  }

  V8_INLINE void PushVariableName(const AstRawString* id) {
    DCHECK_NOT_NULL(fni_);
    fni_->PushVariableName(id);
  }

  V8_INLINE void PushPropertyName(Expression* expression) {
    DCHECK_NOT_NULL(fni_);
    if (expression->IsPropertyName()) {
      fni_->PushLiteralName(expression->AsLiteral()->AsRawPropertyName());
    } else {
      fni_->PushLiteralName(ast_value_factory()->anonymous_function_string());
    }
  }

  V8_INLINE void PushEnclosingName(const AstRawString* name) {
    DCHECK_NOT_NULL(fni_);
    fni_->PushEnclosingName(name);
  }

  V8_INLINE void AddFunctionForNameInference(FunctionLiteral* func_to_infer) {
    DCHECK_NOT_NULL(fni_);
    fni_->AddFunction(func_to_infer);
  }

  V8_INLINE void InferFunctionName() {
    DCHECK_NOT_NULL(fni_);
    fni_->Infer();
  }

  // If we assign a function literal to a property we pretenure the
  // literal so it can be added as a constant function property.
  V8_INLINE static void CheckAssigningFunctionLiteralToProperty(
      Expression* left, Expression* right) {
    DCHECK(left != NULL);
    if (left->IsProperty() && right->IsFunctionLiteral()) {
      right->AsFunctionLiteral()->set_pretenure();
    }
  }

  // Determine if the expression is a variable proxy and mark it as being used
  // in an assignment or with a increment/decrement operator.
  V8_INLINE static Expression* MarkExpressionAsAssigned(
      Expression* expression) {
    VariableProxy* proxy =
        expression != NULL ? expression->AsVariableProxy() : NULL;
    if (proxy != NULL) proxy->set_is_assigned();
    return expression;
  }

  // Returns true if we have a binary expression between two numeric
  // literals. In that case, *x will be changed to an expression which is the
  // computed value.
  bool ShortcutNumericLiteralBinaryExpression(Expression** x, Expression* y,
                                              Token::Value op, int pos);

  // Rewrites the following types of unary expressions:
  // not <literal> -> true / false
  // + <numeric literal> -> <numeric literal>
  // - <numeric literal> -> <numeric literal with value negated>
  // ! <literal> -> true / false
  // The following rewriting rules enable the collection of type feedback
  // without any special stub and the multiplication is removed later in
  // Crankshaft's canonicalization pass.
  // + foo -> foo * 1
  // - foo -> foo * (-1)
  // ~ foo -> foo ^(~0)
  Expression* BuildUnaryExpression(Expression* expression, Token::Value op,
                                   int pos);

  Expression* BuildIteratorResult(Expression* value, bool done);

  // Generate AST node that throws a ReferenceError with the given type.
  V8_INLINE Expression* NewThrowReferenceError(
      MessageTemplate::Template message, int pos) {
    return NewThrowError(Runtime::kNewReferenceError, message,
                         ast_value_factory()->empty_string(), pos);
  }

  // Generate AST node that throws a SyntaxError with the given
  // type. The first argument may be null (in the handle sense) in
  // which case no arguments are passed to the constructor.
  V8_INLINE Expression* NewThrowSyntaxError(MessageTemplate::Template message,
                                            const AstRawString* arg, int pos) {
    return NewThrowError(Runtime::kNewSyntaxError, message, arg, pos);
  }

  // Generate AST node that throws a TypeError with the given
  // type. Both arguments must be non-null (in the handle sense).
  V8_INLINE Expression* NewThrowTypeError(MessageTemplate::Template message,
                                          const AstRawString* arg, int pos) {
    return NewThrowError(Runtime::kNewTypeError, message, arg, pos);
  }

  // Reporting errors.
  V8_INLINE void ReportMessageAt(Scanner::Location source_location,
                                 MessageTemplate::Template message,
                                 const char* arg = NULL,
                                 ParseErrorType error_type = kSyntaxError) {
    if (stack_overflow()) {
      // Suppress the error message (syntax error or such) in the presence of a
      // stack overflow. The isolate allows only one pending exception at at
      // time
      // and we want to report the stack overflow later.
      return;
    }
    pending_error_handler_.ReportMessageAt(source_location.beg_pos,
                                           source_location.end_pos, message,
                                           arg, error_type);
  }

  V8_INLINE void ReportMessageAt(Scanner::Location source_location,
                                 MessageTemplate::Template message,
                                 const AstRawString* arg,
                                 ParseErrorType error_type = kSyntaxError) {
    if (stack_overflow()) {
      // Suppress the error message (syntax error or such) in the presence of a
      // stack overflow. The isolate allows only one pending exception at at
      // time
      // and we want to report the stack overflow later.
      return;
    }
    pending_error_handler_.ReportMessageAt(source_location.beg_pos,
                                           source_location.end_pos, message,
                                           arg, error_type);
  }

  // "null" return type creators.
  V8_INLINE static const AstRawString* EmptyIdentifier() { return nullptr; }
  V8_INLINE static bool IsEmptyIdentifier(const AstRawString* name) {
    return name == nullptr;
  }
  V8_INLINE static Expression* EmptyExpression() { return nullptr; }
  V8_INLINE static bool IsEmptyExpression(Expression* expr) {
    return expr == nullptr;
  }
  V8_INLINE static Literal* EmptyLiteral() { return nullptr; }
  V8_INLINE static ObjectLiteralProperty* EmptyObjectLiteralProperty() {
    return nullptr;
  }
  V8_INLINE static ClassLiteralProperty* EmptyClassLiteralProperty() {
    return nullptr;
  }
  V8_INLINE static bool IsEmptyClassLiteralProperty(
      ClassLiteralProperty* property) {
    return property == nullptr;
  }
  V8_INLINE static FunctionLiteral* EmptyFunctionLiteral() { return nullptr; }
  V8_INLINE static Block* NullBlock() { return nullptr; }

  V8_INLINE static typesystem::Type* EmptyType() { return nullptr; }
  V8_INLINE static ZoneList<typesystem::Type*>* NullTypeList() {
    return nullptr;
  }
  V8_INLINE ZoneList<typesystem::Type*>* EmptyTypeList() const {
    return new (zone()) ZoneList<typesystem::Type*>(1, zone());
  }
  V8_INLINE static ZoneList<typesystem::TypeParameter*>* NullTypeParameters() {
    return nullptr;
  }
  V8_INLINE static bool IsNullTypeParameters(
      ZoneList<typesystem::TypeParameter*>* typ_pars) {
    return typ_pars == nullptr;
  }
  V8_INLINE ZoneList<typesystem::TypeParameter*>* EmptyTypeParameters() const {
    return new (zone()) ZoneList<typesystem::TypeParameter*>(1, zone());
  }
  V8_INLINE static ZoneList<typesystem::FormalParameter*>*
  NullFormalParameters() {
    return nullptr;
  }
  V8_INLINE ZoneList<typesystem::FormalParameter*>* EmptyFormalParameters()
      const {
    return new (zone()) ZoneList<typesystem::FormalParameter*>(1, zone());
  }
  V8_INLINE static ZoneList<const AstRawString*>* NullIdentifierList() {
    return nullptr;
  }
  V8_INLINE ZoneList<const AstRawString*>* EmptyIdentifierList() const {
    return new (zone()) ZoneList<const AstRawString*>(1, zone());
  }
  V8_INLINE static typesystem::Type* HoleTypeElement() { return nullptr; }
  V8_INLINE ZoneList<typesystem::TypeMember*>* EmptyTypeMembers() const {
    return new (zone()) ZoneList<typesystem::TypeMember*>(4, zone());
  }
  V8_INLINE static typesystem::TypeMember* EmptyTypeMember() { return nullptr; }

  // Used in error return values.
  V8_INLINE static ZoneList<Expression*>* NullExpressionList() {
    return nullptr;
  }
  V8_INLINE static bool IsNullExpressionList(ZoneList<Expression*>* exprs) {
    return exprs == nullptr;
  }
  V8_INLINE static ZoneList<Statement*>* NullStatementList() { return nullptr; }
  V8_INLINE static bool IsNullStatementList(ZoneList<Statement*>* stmts) {
    return stmts == nullptr;
  }
  V8_INLINE static Statement* NullStatement() { return nullptr; }
  V8_INLINE bool IsNullStatement(Statement* stmt) { return stmt == nullptr; }
  V8_INLINE bool IsEmptyStatement(Statement* stmt) {
    DCHECK_NOT_NULL(stmt);
    return stmt->IsEmpty();
  }

  // Non-NULL empty string.
  V8_INLINE const AstRawString* EmptyIdentifierString() const {
    return ast_value_factory()->empty_string();
  }

  // Odd-ball literal creators.
  V8_INLINE Literal* GetLiteralTheHole(int position) {
    return factory()->NewTheHoleLiteral(kNoSourcePosition);
  }

  // Producing data during the recursive descent.
  V8_INLINE const AstRawString* GetSymbol() const {
    const AstRawString* result = scanner()->CurrentSymbol(ast_value_factory());
    DCHECK(result != NULL);
    return result;
  }

  V8_INLINE const AstRawString* GetNextSymbol() const {
    return scanner()->NextSymbol(ast_value_factory());
  }

  V8_INLINE const AstRawString* GetNumberAsSymbol() const {
    double double_value = scanner()->DoubleValue();
    char array[100];
    const char* string = DoubleToCString(double_value, ArrayVector(array));
    return ast_value_factory()->GetOneByteString(string);
  }

  V8_INLINE Expression* ThisExpression(int pos = kNoSourcePosition) {
    return NewUnresolved(ast_value_factory()->this_string(), pos, pos + 4,
                         THIS_VARIABLE);
  }

  Expression* NewSuperPropertyReference(int pos);
  Expression* NewSuperCallReference(int pos);
  Expression* NewTargetExpression(int pos);
  Expression* FunctionSentExpression(int pos);

  Literal* ExpressionFromLiteral(Token::Value token, int pos);

  V8_INLINE Expression* ExpressionFromIdentifier(
      const AstRawString* name, int start_position, int end_position,
      InferName infer = InferName::kYes) {
    if (infer == InferName::kYes) {
      fni_->PushVariableName(name);
    }
    return NewUnresolved(name, start_position, end_position);
  }

  V8_INLINE Expression* ExpressionFromString(int pos) {
    const AstRawString* symbol = GetSymbol();
    fni_->PushLiteralName(symbol);
    return factory()->NewStringLiteral(symbol, pos);
  }

  V8_INLINE ZoneList<Expression*>* NewExpressionList(int size) const {
    return new (zone()) ZoneList<Expression*>(size, zone());
  }
  V8_INLINE ZoneList<ObjectLiteral::Property*>* NewObjectPropertyList(
      int size) const {
    return new (zone()) ZoneList<ObjectLiteral::Property*>(size, zone());
  }
  V8_INLINE ZoneList<ClassLiteral::Property*>* NewClassPropertyList(
      int size) const {
    return new (zone()) ZoneList<ClassLiteral::Property*>(size, zone());
  }
  V8_INLINE ZoneList<Statement*>* NewStatementList(int size) const {
    return new (zone()) ZoneList<Statement*>(size, zone());
  }
  V8_INLINE ZoneList<CaseClause*>* NewCaseClauseList(int size) const {
    return new (zone()) ZoneList<CaseClause*>(size, zone());
  }

  V8_INLINE Expression* NewV8Intrinsic(const AstRawString* name,
                                       ZoneList<Expression*>* args, int pos,
                                       bool* ok);

  V8_INLINE Statement* NewThrowStatement(Expression* exception, int pos) {
    return factory()->NewExpressionStatement(
        factory()->NewThrow(exception, pos), pos);
  }

  V8_INLINE void AddParameterInitializationBlock(
      const ParserFormalParameters& parameters, ZoneList<Statement*>* body,
      bool is_async, bool* ok) {
    if (parameters.is_simple) return;
    auto* init_block = BuildParameterInitializationBlock(parameters, ok);
    if (!*ok) return;
    if (is_async) {
      init_block = BuildRejectPromiseOnException(init_block, ok);
      if (!*ok) return;
    }
    if (init_block != nullptr) body->Add(init_block, zone());
  }

  V8_INLINE void AddFormalParameter(ParserFormalParameters* parameters,
                                    Expression* pattern,
                                    Expression* initializer,
                                    int initializer_end_position,
                                    bool is_rest) {
    bool is_simple = pattern->IsVariableProxy() && initializer == nullptr;
    const AstRawString* name = is_simple
                                   ? pattern->AsVariableProxy()->raw_name()
                                   : ast_value_factory()->empty_string();
    parameters->params.Add(
        ParserFormalParameters::Parameter(name, pattern, initializer,
                                          initializer_end_position, is_rest),
        parameters->scope->zone());
  }

  V8_INLINE void DeclareFormalParameter(
      DeclarationScope* scope,
      const ParserFormalParameters::Parameter& parameter) {
    bool is_duplicate = false;
    bool is_simple = classifier()->is_simple_parameter_list();
    auto name = is_simple || parameter.is_rest
                    ? parameter.name
                    : ast_value_factory()->empty_string();
    auto mode = is_simple || parameter.is_rest ? VAR : TEMPORARY;
    if (!is_simple) scope->SetHasNonSimpleParameters();
    bool is_optional = parameter.initializer != nullptr;
    Variable* var =
        scope->DeclareParameter(name, mode, is_optional, parameter.is_rest,
                                &is_duplicate, ast_value_factory());
    if (is_duplicate) {
      classifier()->RecordDuplicateFormalParameterError(scanner()->location());
    }
    if (is_sloppy(scope->language_mode())) {
      // TODO(sigurds) Mark every parameter as maybe assigned. This is a
      // conservative approximation necessary to account for parameters
      // that are assigned via the arguments array.
      var->set_maybe_assigned();
    }
  }

  void DeclareArrowFunctionFormalParameters(ParserFormalParameters* parameters,
                                            Expression* params,
                                            const Scanner::Location& params_loc,
                                            Scanner::Location* duplicate_loc,
                                            bool* ok);

  void ReindexLiterals(const ParserFormalParameters& parameters);

  V8_INLINE Expression* NoTemplateTag() { return NULL; }
  V8_INLINE static bool IsTaggedTemplate(const Expression* tag) {
    return tag != NULL;
  }

  V8_INLINE void MaterializeUnspreadArgumentsLiterals(int count) {}

  Expression* ExpressionListToExpression(ZoneList<Expression*>* args);

  void AddAccessorPrefixToFunctionName(bool is_get, FunctionLiteral* function,
                                       const AstRawString* name);

  void SetFunctionNameFromPropertyName(ObjectLiteralProperty* property,
                                       const AstRawString* name);

  void SetFunctionNameFromIdentifierRef(Expression* value,
                                        Expression* identifier);

  V8_INLINE ZoneList<typename ExpressionClassifier::Error>*
  GetReportedErrorList() const {
    return function_state_->GetReportedErrorList();
  }

  V8_INLINE ZoneList<Expression*>* GetNonPatternList() const {
    return function_state_->non_patterns_to_rewrite();
  }

  V8_INLINE void CountUsage(v8::Isolate::UseCounterFeature feature) {
    ++use_counts_[feature];
  }

  // Parser's private field members.
  friend class DiscardableZoneScope;  // Uses reusable_preparser_.
  // FIXME(marja): Make reusable_preparser_ always use its own temp Zone (call
  // DeleteAll after each function), so this won't be needed.

  Scanner scanner_;
  PreParser* reusable_preparser_;
  Scope* original_scope_;  // for ES5 function declarations in sloppy eval

  friend class ParserTarget;
  friend class ParserTargetScope;
  ParserTarget* target_stack_;  // for break, continue statements

  ScriptCompiler::CompileOptions compile_options_;
  ParseData* cached_parse_data_;

  PendingCompilationErrorHandler pending_error_handler_;

  // Other information which will be stored in Parser and moved to Isolate after
  // parsing.
  int use_counts_[v8::Isolate::kUseCounterFeatureCount];
  int total_preparse_skipped_;
  HistogramTimer* pre_parse_timer_;

  bool parsing_on_main_thread_;
};

}  // namespace internal
}  // namespace v8

#endif  // V8_PARSING_PARSER_H_<|MERGE_RESOLUTION|>--- conflicted
+++ resolved
@@ -284,10 +284,6 @@
           location(location) {}
   };
   ZoneList<const NamedImport*>* ParseNamedImports(int pos, bool* ok);
-<<<<<<< HEAD
-  Statement* ParseFunctionDeclaration(bool ambient, bool* ok);
-=======
->>>>>>> 5420ae51
   Block* BuildInitializationBlock(DeclarationParsingResult* parsing_result,
                                   ZoneList<const AstRawString*>* names,
                                   bool* ok);
