--- conflicted
+++ resolved
@@ -1458,21 +1458,13 @@
   Statement ParseSubStatement(AllowLabelledFunctionStatement allow_function,
                               bool* ok);
   Statement ParseScopedStatement(bool legacy, bool* ok);
-<<<<<<< HEAD
   Statement ParseHoistableDeclaration(bool ambient, bool* ok);
-  Statement ParseHoistableDeclaration(int pos, bool is_generator, bool ambient,
-                                      bool* ok);
+  Statement ParseHoistableDeclaration(int pos, ParseFunctionFlags flags,
+                                      bool ambient, bool* ok);
   Statement ParseFunctionDeclaration(bool ambient, bool* ok);
+  Statement ParseAsyncFunctionDeclaration(bool ambient, bool* ok);
+  Expression ParseAsyncFunctionExpression(bool* ok);
   Statement ParseClassDeclaration(bool ambient, bool* ok);
-=======
-  Statement ParseHoistableDeclaration(bool* ok);
-  Statement ParseHoistableDeclaration(int pos, ParseFunctionFlags flags,
-                                      bool* ok);
-  Statement ParseFunctionDeclaration(bool* ok);
-  Statement ParseAsyncFunctionDeclaration(bool* ok);
-  Expression ParseAsyncFunctionExpression(bool* ok);
-  Statement ParseClassDeclaration(bool* ok);
->>>>>>> 776d4d87
   Statement ParseBlock(bool* ok);
   Statement ParseVariableStatement(VariableDeclarationContext var_context,
                                    bool ambient, bool* ok);
