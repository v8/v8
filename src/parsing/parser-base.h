--- conflicted
+++ resolved
@@ -119,17 +119,14 @@
 // Used in functions where the return type is ExpressionT.
 #define CHECK_OK CHECK_OK_CUSTOM(EmptyExpression)
 
-<<<<<<< HEAD
 // Used in functions for parsing optional types.
 #define CHECK_OK_TYPE  CHECK_OK_CUSTOM(EmptyType)
 
-=======
 #define CHECK_OK_VOID ok); \
   if (!*ok) return;        \
   ((void)0
 #define DUMMY )  // to make indentation work
 #undef DUMMY
->>>>>>> 44cac16f
 
 // Common base class template shared between parser and pre-parser.
 // The Impl parameter is the actual class of the parser/pre-parser,
@@ -262,13 +259,9 @@
         allow_harmony_restrictive_generators_(false),
         allow_harmony_trailing_commas_(false),
         allow_harmony_class_fields_(false),
-<<<<<<< HEAD
-        allow_harmony_object_spread_(false),
+        allow_harmony_object_rest_spread_(false),
+        allow_harmony_dynamic_import_(false),
         allow_harmony_types_(false) {}
-=======
-        allow_harmony_object_rest_spread_(false),
-        allow_harmony_dynamic_import_(false) {}
->>>>>>> 44cac16f
 
 #define ALLOW_ACCESSORS(name)                           \
   bool allow_##name() const { return allow_##name##_; } \
@@ -281,13 +274,9 @@
   ALLOW_ACCESSORS(harmony_restrictive_generators);
   ALLOW_ACCESSORS(harmony_trailing_commas);
   ALLOW_ACCESSORS(harmony_class_fields);
-<<<<<<< HEAD
-  ALLOW_ACCESSORS(harmony_object_spread);
-  ALLOW_ACCESSORS(harmony_types);
-=======
   ALLOW_ACCESSORS(harmony_object_rest_spread);
   ALLOW_ACCESSORS(harmony_dynamic_import);
->>>>>>> 44cac16f
+  ALLOW_ACCESSORS(harmony_types);
 
 #undef ALLOW_ACCESSORS
 
@@ -1592,13 +1581,9 @@
   bool allow_harmony_restrictive_generators_;
   bool allow_harmony_trailing_commas_;
   bool allow_harmony_class_fields_;
-<<<<<<< HEAD
-  bool allow_harmony_object_spread_;
-  bool allow_harmony_types_;
-=======
   bool allow_harmony_object_rest_spread_;
   bool allow_harmony_dynamic_import_;
->>>>>>> 44cac16f
+  bool allow_harmony_types_;
 
   friend class DiscardableZoneScope;
 };
@@ -2268,15 +2253,8 @@
       if (allow_harmony_object_rest_spread()) {
         *name = impl()->EmptyIdentifier();
         Consume(Token::ELLIPSIS);
-<<<<<<< HEAD
-        ExpressionClassifier spread_classifier(this);
         expression =
             ParseAssignmentExpression(true, typesystem::kNoCover, CHECK_OK);
-        impl()->RewriteNonPattern(CHECK_OK);
-        impl()->AccumulateFormalParameterContainmentErrors();
-=======
-        expression = ParseAssignmentExpression(true, CHECK_OK);
->>>>>>> 44cac16f
         *kind = PropertyKind::kSpreadProperty;
 
         if (expression->IsAssignment()) {
@@ -3798,7 +3776,8 @@
   Consume(Token::IMPORT);
   int pos = position();
   Expect(Token::LPAREN, CHECK_OK);
-  ExpressionT arg = ParseAssignmentExpression(true, CHECK_OK);
+  ExpressionT arg =
+      ParseAssignmentExpression(true, typesystem::kNoCover, CHECK_OK);
   Expect(Token::RPAREN, CHECK_OK);
   ZoneList<ExpressionT>* args = new (zone()) ZoneList<ExpressionT>(1, zone());
   args->Add(arg, zone());
@@ -4439,6 +4418,7 @@
     DCHECK_EQ(function_scope, scope());
     DCHECK_EQ(function_scope, inner_scope->outer_scope());
     impl()->SetLanguageMode(function_scope, inner_scope->language_mode());
+    if (inner_scope->typed()) function_scope->SetTyped();
     BlockT init_block =
         impl()->BuildParameterInitializationBlock(parameters, CHECK_OK_VOID);
 
@@ -5930,49 +5910,12 @@
   for_state.set_is_hidden();
 
   StatementT init = impl()->NullStatement();
-<<<<<<< HEAD
-  if (peek() != Token::SEMICOLON) {
-    // An initializer is present.
-    if (peek() == Token::VAR || peek() == Token::CONST ||
-        (peek() == Token::LET && IsNextLetKeyword())) {
-      // The initializer contains declarations.
-      ParseVariableDeclarations(kForStatement, &for_info.parsing_result,
-                                nullptr, false, CHECK_OK);
-      bound_names_are_lexical =
-          IsLexicalVariableMode(for_info.parsing_result.descriptor.mode);
-      for_info.position = scanner()->location().beg_pos;
-
-      if (CheckInOrOf(&for_info.mode)) {
-        // Just one declaration followed by in/of.
-        if (for_info.parsing_result.declarations.length() != 1) {
-          impl()->ReportMessageAt(
-              for_info.parsing_result.bindings_loc,
-              MessageTemplate::kForInOfLoopMultiBindings,
-              ForEachStatement::VisitModeString(for_info.mode));
-          *ok = false;
-          return impl()->NullStatement();
-        }
-        if (for_info.parsing_result.first_initializer_loc.IsValid() &&
-            (is_strict(language_mode()) ||
-             for_info.mode == ForEachStatement::ITERATE ||
-             bound_names_are_lexical ||
-             !impl()->IsIdentifier(
-                 for_info.parsing_result.declarations[0].pattern))) {
-          impl()->ReportMessageAt(
-              for_info.parsing_result.first_initializer_loc,
-              MessageTemplate::kForInOfLoopInitializer,
-              ForEachStatement::VisitModeString(for_info.mode));
-          *ok = false;
-          return impl()->NullStatement();
-        }
-=======
->>>>>>> 44cac16f
 
   if (peek() == Token::VAR || peek() == Token::CONST ||
       (peek() == Token::LET && IsNextLetKeyword())) {
     // The initializer contains declarations.
     ParseVariableDeclarations(kForStatement, &for_info.parsing_result, nullptr,
-                              CHECK_OK);
+                              false, CHECK_OK);
     bound_names_are_lexical =
         IsLexicalVariableMode(for_info.parsing_result.descriptor.mode);
     for_info.position = scanner()->location().beg_pos;
@@ -5990,7 +5933,8 @@
     // The initializer does not contain declarations.
     int lhs_beg_pos = peek_position();
     ExpressionClassifier classifier(this);
-    ExpressionT expression = ParseExpressionCoverGrammar(false, CHECK_OK);
+    ExpressionT expression =
+        ParseExpressionCoverGrammar(false, typesystem::kNoCover, CHECK_OK);
     int lhs_end_pos = scanner()->location().end_pos;
 
     bool is_for_each = CheckInOrOf(&for_info.mode);
@@ -6045,68 +5989,29 @@
 
   BlockT init_block = impl()->RewriteForVarInLegacy(*for_info);
 
-<<<<<<< HEAD
-        ExpressionT enumerable = impl()->EmptyExpression();
-        if (for_info.mode == ForEachStatement::ITERATE) {
-          ExpressionClassifier classifier(this);
-          enumerable =
-              ParseAssignmentExpression(true, typesystem::kNoCover, CHECK_OK);
-          impl()->RewriteNonPattern(CHECK_OK);
-        } else {
-          enumerable = ParseExpression(true, typesystem::kNoCover, CHECK_OK);
-        }
-=======
   auto loop = factory()->NewForEachStatement(for_info->mode, labels, stmt_pos);
   typename Types::Target target(this, loop);
->>>>>>> 44cac16f
 
   int each_keyword_pos = scanner()->location().beg_pos;
 
   ExpressionT enumerable = impl()->EmptyExpression();
   if (for_info->mode == ForEachStatement::ITERATE) {
     ExpressionClassifier classifier(this);
-    enumerable = ParseAssignmentExpression(true, CHECK_OK);
+    enumerable =
+        ParseAssignmentExpression(true, typesystem::kNoCover, CHECK_OK);
     impl()->RewriteNonPattern(CHECK_OK);
   } else {
-    enumerable = ParseExpression(true, CHECK_OK);
+    enumerable = ParseExpression(true, typesystem::kNoCover, CHECK_OK);
   }
 
   Expect(Token::RPAREN, CHECK_OK);
 
-<<<<<<< HEAD
-        for_state.set_end_position(scanner()->location().end_pos);
-        Scope* for_scope = for_state.FinalizedBlockScope();
-        // Parsed for-in loop w/ variable declarations.
-        if (!impl()->IsNullStatement(init_block)) {
-          init_block->statements()->Add(final_loop, zone());
-          init_block->set_scope(for_scope);
-          return init_block;
-        } else {
-          DCHECK_NULL(for_scope);
-          return final_loop;
-        }
-      } else {
-        // One or more declaration not followed by in/of.
-        init = impl()->BuildInitializationBlock(
-            &for_info.parsing_result,
-            bound_names_are_lexical ? &for_info.bound_names : nullptr,
-            CHECK_OK);
-      }
-    } else {
-      // The initializer does not contain declarations.
-      int lhs_beg_pos = peek_position();
-      ExpressionClassifier classifier(this);
-      ExpressionT expression =
-          ParseExpressionCoverGrammar(false, typesystem::kNoCover, CHECK_OK);
-      int lhs_end_pos = scanner()->location().end_pos;
-=======
   StatementT final_loop = impl()->NullStatement();
   {
     ReturnExprScope no_tail_calls(function_state_,
                                   ReturnExprContext::kInsideForInOfBody);
     BlockState block_state(zone(), &scope_state_);
     block_state.set_start_position(scanner()->location().beg_pos);
->>>>>>> 44cac16f
 
     StatementT body = ParseScopedStatement(nullptr, true, CHECK_OK);
 
@@ -6133,21 +6038,9 @@
     return init_block;
   }
 
-<<<<<<< HEAD
-        ExpressionT enumerable = impl()->EmptyExpression();
-        if (for_info.mode == ForEachStatement::ITERATE) {
-          ExpressionClassifier classifier(this);
-          enumerable =
-              ParseAssignmentExpression(true, typesystem::kNoCover, CHECK_OK);
-          impl()->RewriteNonPattern(CHECK_OK);
-        } else {
-          enumerable = ParseExpression(true, typesystem::kNoCover, CHECK_OK);
-        }
-=======
   DCHECK_NULL(for_scope);
   return final_loop;
 }
->>>>>>> 44cac16f
 
 template <typename Impl>
 typename ParserBase<Impl>::StatementT
@@ -6170,10 +6063,11 @@
   ExpressionT enumerable = impl()->EmptyExpression();
   if (for_info->mode == ForEachStatement::ITERATE) {
     ExpressionClassifier classifier(this);
-    enumerable = ParseAssignmentExpression(true, CHECK_OK);
+    enumerable =
+        ParseAssignmentExpression(true, typesystem::kNoCover, CHECK_OK);
     impl()->RewriteNonPattern(CHECK_OK);
   } else {
-    enumerable = ParseExpression(true, CHECK_OK);
+    enumerable = ParseExpression(true, typesystem::kNoCover, CHECK_OK);
   }
 
   Expect(Token::RPAREN, CHECK_OK);
