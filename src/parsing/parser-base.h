// Copyright 2012 the V8 project authors. All rights reserved.
// Use of this source code is governed by a BSD-style license that can be
// found in the LICENSE file.

#ifndef V8_PARSING_PARSER_BASE_H
#define V8_PARSING_PARSER_BASE_H

#include "src/ast/ast.h"
#include "src/ast/scopes.h"
#include "src/bailout-reason.h"
#include "src/base/hashmap.h"
#include "src/counters.h"
#include "src/globals.h"
#include "src/messages.h"
#include "src/parsing/expression-classifier.h"
#include "src/parsing/func-name-inferrer.h"
#include "src/parsing/scanner.h"
#include "src/parsing/token.h"

namespace v8 {
namespace internal {

class PreParsedScopeData;

enum FunctionNameValidity {
  kFunctionNameIsStrictReserved,
  kSkipFunctionNameCheck,
  kFunctionNameValidityUnknown
};

enum AllowLabelledFunctionStatement {
  kAllowLabelledFunctionStatement,
  kDisallowLabelledFunctionStatement,
};

enum class ParseFunctionFlags {
  kIsNormal = 0,
  kIsGenerator = 1,
  kIsAsync = 2,
  kIsDefault = 4
};

static inline ParseFunctionFlags operator|(ParseFunctionFlags lhs,
                                           ParseFunctionFlags rhs) {
  typedef unsigned char T;
  return static_cast<ParseFunctionFlags>(static_cast<T>(lhs) |
                                         static_cast<T>(rhs));
}

static inline ParseFunctionFlags& operator|=(ParseFunctionFlags& lhs,
                                             const ParseFunctionFlags& rhs) {
  lhs = lhs | rhs;
  return lhs;
}

static inline bool operator&(ParseFunctionFlags bitfield,
                             ParseFunctionFlags mask) {
  typedef unsigned char T;
  return static_cast<T>(bitfield) & static_cast<T>(mask);
}

struct FormalParametersBase {
  explicit FormalParametersBase(DeclarationScope* scope) : scope(scope) {}

  int num_parameters() const {
    // Don't include the rest parameter into the function's formal parameter
    // count (esp. the SharedFunctionInfo::internal_formal_parameter_count,
    // which says whether we need to create an arguments adaptor frame).
    return arity - has_rest;
  }

  void UpdateArityAndFunctionLength(bool is_optional, bool is_rest) {
    if (!is_optional && !is_rest && function_length == arity) {
      ++function_length;
    }
    ++arity;
  }

  DeclarationScope* scope;
  bool has_rest = false;
  bool is_simple = true;
  int function_length = 0;
  int arity = 0;
};


namespace typesystem {

enum CoverFormalParametersEnum {
  kNoCover = 0,
  // Allow type annotation, in the case of a function's formal parameters.
  kAllowType = 1 << 0,
  // Allow optional sign, in the case of a function's formal parameters.
  kAllowOptional = 1 << 1,
  // Disallow type annotation, to avoid ambiguity in conditionals.
  kDisallowType = 1 << 2,
  kCover = kAllowType | kAllowOptional
};

typedef base::Flags<CoverFormalParametersEnum> CoverFormalParameters;

}  // namespace typesystem


// ----------------------------------------------------------------------------
// The CHECK_OK macro is a convenient macro to enforce error
// handling for functions that may fail (by returning !*ok).
//
// CAUTION: This macro appends extra statements after a call,
// thus it must never be used where only a single statement
// is correct (e.g. an if statement branch w/o braces)!

#define CHECK_OK_CUSTOM(x, ...) ok);       \
  if (!*ok) return impl()->x(__VA_ARGS__); \
  ((void)0
#define DUMMY )  // to make indentation work
#undef DUMMY

// Used in functions where the return type is ExpressionT.
#define CHECK_OK CHECK_OK_CUSTOM(EmptyExpression)

// Used in functions for parsing optional types.
#define CHECK_OK_TYPE  CHECK_OK_CUSTOM(EmptyType)

#define CHECK_OK_VOID ok); \
  if (!*ok) return;        \
  ((void)0
#define DUMMY )  // to make indentation work
#undef DUMMY

// Common base class template shared between parser and pre-parser.
// The Impl parameter is the actual class of the parser/pre-parser,
// following the Curiously Recurring Template Pattern (CRTP).
// The structure of the parser objects is roughly the following:
//
//   // A structure template containing type definitions, needed to
//   // avoid a cyclic dependency.
//   template <typename Impl>
//   struct ParserTypes;
//
//   // The parser base object, which should just implement pure
//   // parser behavior.  The Impl parameter is the actual derived
//   // class (according to CRTP), which implements impure parser
//   // behavior.
//   template <typename Impl>
//   class ParserBase { ... };
//
//   // And then, for each parser variant (e.g., parser, preparser, etc):
//   class Parser;
//
//   template <>
//   class ParserTypes<Parser> { ... };
//
//   class Parser : public ParserBase<Parser> { ... };
//
// The parser base object implements pure parsing, according to the
// language grammar.  Different parser implementations may exhibit
// different parser-driven behavior that is not considered as pure
// parsing, e.g., early error detection and reporting, AST generation, etc.

// The ParserTypes structure encapsulates the differences in the
// types used in parsing methods.  E.g., Parser methods use Expression*
// and PreParser methods use PreParserExpression.  For any given parser
// implementation class Impl, it is expected to contain the following typedefs:
//
// template <>
// struct ParserTypes<Impl> {
//   // Synonyms for ParserBase<Impl> and Impl, respectively.
//   typedef Base;
//   typedef Impl;
//   // TODO(nikolaos): this one will probably go away, as it is
//   // not related to pure parsing.
//   typedef Variable;
//   // Return types for traversing functions.
//   typedef Identifier;
//   typedef IdentifierList;
//   typedef Expression;
//   typedef FunctionLiteral;
//   typedef ObjectLiteralProperty;
//   typedef ClassLiteralProperty;
//   typedef ExpressionList;
//   typedef ObjectPropertyList;
//   typedef ClassPropertyList;
//   typedef FormalParameters;
//   typedef Statement;
//   typedef StatementList;
//   typedef Block;
//   typedef BreakableStatement;
//   typedef IterationStatement;
//   // For constructing objects returned by the traversing functions.
//   typedef Factory;
//   // For other implementation-specific tasks.
//   typedef Target;
//   typedef TargetScope;
//   // A struct with extra types for the optional type system.
//   struct TypeSystem {
//     typedef Type;
//     typedef TypeList;
//     typedef TypeParameter;
//     typedef TypeParameters;
//     typedef FormalParameter;
//     typedef FormalParameters;
//     typedef TypeMember;
//     typedef TypeMembers;
//   };
// };

template <typename Impl>
struct ParserTypes;

template <typename Impl>
class ParserBase {
 public:
  // Shorten type names defined by ParserTypes<Impl>.
  typedef ParserTypes<Impl> Types;
  typedef typename Types::Identifier IdentifierT;
  typedef typename Types::IdentifierList IdentifierListT;
  typedef typename Types::Expression ExpressionT;
  typedef typename Types::FunctionLiteral FunctionLiteralT;
  typedef typename Types::ObjectLiteralProperty ObjectLiteralPropertyT;
  typedef typename Types::ClassLiteralProperty ClassLiteralPropertyT;
  typedef typename Types::Suspend SuspendExpressionT;
  typedef typename Types::ExpressionList ExpressionListT;
  typedef typename Types::FormalParameters FormalParametersT;
  typedef typename Types::Statement StatementT;
  typedef typename Types::StatementList StatementListT;
  typedef typename Types::Block BlockT;
  typedef typename v8::internal::ExpressionClassifier<Types>
      ExpressionClassifier;
  typedef typename Types::TypeSystem TypeSystem;

  // All implementation-specific methods must be called through this.
  Impl* impl() { return static_cast<Impl*>(this); }
  const Impl* impl() const { return static_cast<const Impl*>(this); }

  ParserBase(Zone* zone, Scanner* scanner, uintptr_t stack_limit,
             v8::Extension* extension, AstValueFactory* ast_value_factory,
             RuntimeCallStats* runtime_call_stats,
             PreParsedScopeData* preparsed_scope_data,
             bool parsing_on_main_thread = true)
      : scope_(nullptr),
        original_scope_(nullptr),
        function_state_(nullptr),
        extension_(extension),
        fni_(nullptr),
        ast_value_factory_(ast_value_factory),
        ast_node_factory_(ast_value_factory),
        runtime_call_stats_(runtime_call_stats),
        parsing_on_main_thread_(parsing_on_main_thread),
        parsing_module_(false),
        stack_limit_(stack_limit),
        preparsed_scope_data_(preparsed_scope_data),
        zone_(zone),
        classifier_(nullptr),
        scanner_(scanner),
        stack_overflow_(false),
        default_eager_compile_hint_(FunctionLiteral::kShouldLazyCompile),
        function_literal_id_(0),
        allow_natives_(false),
        allow_tailcalls_(false),
        allow_harmony_do_expressions_(false),
        allow_harmony_function_sent_(false),
        allow_harmony_restrictive_generators_(false),
        allow_harmony_trailing_commas_(false),
        allow_harmony_class_fields_(false),
        allow_harmony_object_rest_spread_(false),
        allow_harmony_dynamic_import_(false),
        allow_harmony_async_iteration_(false),
        allow_harmony_template_escapes_(false),
        allow_harmony_types_(false) {}

#define ALLOW_ACCESSORS(name)                           \
  bool allow_##name() const { return allow_##name##_; } \
  void set_allow_##name(bool allow) { allow_##name##_ = allow; }

  ALLOW_ACCESSORS(natives);
  ALLOW_ACCESSORS(tailcalls);
  ALLOW_ACCESSORS(harmony_do_expressions);
  ALLOW_ACCESSORS(harmony_function_sent);
  ALLOW_ACCESSORS(harmony_restrictive_generators);
  ALLOW_ACCESSORS(harmony_trailing_commas);
  ALLOW_ACCESSORS(harmony_class_fields);
  ALLOW_ACCESSORS(harmony_object_rest_spread);
  ALLOW_ACCESSORS(harmony_dynamic_import);
  ALLOW_ACCESSORS(harmony_async_iteration);
  ALLOW_ACCESSORS(harmony_template_escapes);
  ALLOW_ACCESSORS(harmony_types);

#undef ALLOW_ACCESSORS

  uintptr_t stack_limit() const { return stack_limit_; }

  void set_stack_limit(uintptr_t stack_limit) { stack_limit_ = stack_limit; }

  void set_default_eager_compile_hint(
      FunctionLiteral::EagerCompileHint eager_compile_hint) {
    default_eager_compile_hint_ = eager_compile_hint;
  }

  FunctionLiteral::EagerCompileHint default_eager_compile_hint() const {
    return default_eager_compile_hint_;
  }

  int GetNextFunctionLiteralId() { return ++function_literal_id_; }
  int GetLastFunctionLiteralId() const { return function_literal_id_; }

  void SkipFunctionLiterals(int delta) { function_literal_id_ += delta; }

  void ResetFunctionLiteralId() { function_literal_id_ = 0; }

  Zone* zone() const { return zone_; }

 protected:
  friend class v8::internal::ExpressionClassifier<ParserTypes<Impl>>;

  enum AllowRestrictedIdentifiers {
    kAllowRestrictedIdentifiers,
    kDontAllowRestrictedIdentifiers
  };

  enum LazyParsingResult {
    kLazyParsingComplete,
    kLazyParsingAborted,
    // The following is only returned by Parser::SkipFunction when a
    // function signature (without body) is found, in typed mode.
    kLazyParsingSignature
  };

  enum VariableDeclarationContext {
    kStatementListItem,
    kStatement,
    kForStatement
  };

  enum class FunctionBodyType { kNormal, kSingleExpression };

  class ClassLiteralChecker;
  class ObjectLiteralChecker;

  // ---------------------------------------------------------------------------
  // BlockState and FunctionState implement the parser's scope stack.
  // The parser's current scope is in scope_. BlockState and FunctionState
  // constructors push on the scope stack and the destructors pop. They are also
  // used to hold the parser's per-funcion state.
  class BlockState BASE_EMBEDDED {
   public:
    BlockState(Scope** scope_stack, Scope* scope)
        : scope_stack_(scope_stack), outer_scope_(*scope_stack) {
      *scope_stack_ = scope;
    }

    BlockState(Zone* zone, Scope** scope_stack)
        : BlockState(scope_stack,
                     new (zone) Scope(zone, *scope_stack, BLOCK_SCOPE)) {}

    ~BlockState() { *scope_stack_ = outer_scope_; }

   private:
    Scope** const scope_stack_;
    Scope* const outer_scope_;
  };

  struct DestructuringAssignment {
   public:
    DestructuringAssignment(ExpressionT expression, Scope* scope)
        : assignment(expression), scope(scope) {}

    ExpressionT assignment;
    Scope* scope;
  };

  class TailCallExpressionList {
   public:
    explicit TailCallExpressionList(Zone* zone)
        : zone_(zone), expressions_(0, zone), has_explicit_tail_calls_(false) {}

    const ZoneList<ExpressionT>& expressions() const { return expressions_; }
    const Scanner::Location& location() const { return loc_; }

    bool has_explicit_tail_calls() const { return has_explicit_tail_calls_; }

    void Swap(TailCallExpressionList& other) {
      expressions_.Swap(&other.expressions_);
      std::swap(loc_, other.loc_);
      std::swap(has_explicit_tail_calls_, other.has_explicit_tail_calls_);
    }

    void AddImplicitTailCall(ExpressionT expr) {
      expressions_.Add(expr, zone_);
    }

    void Append(const TailCallExpressionList& other) {
      if (!has_explicit_tail_calls()) {
        loc_ = other.loc_;
        has_explicit_tail_calls_ = other.has_explicit_tail_calls_;
      }
      expressions_.AddAll(other.expressions_, zone_);
    }

   private:
    Zone* zone_;
    ZoneList<ExpressionT> expressions_;
    Scanner::Location loc_;
    bool has_explicit_tail_calls_;
  };

  // Defines whether tail call expressions are allowed or not.
  enum class ReturnExprContext {
    // We are inside return statement which is allowed to contain tail call
    // expressions. Tail call expressions are allowed.
    kInsideValidReturnStatement,

    // We are inside a block in which tail call expressions are allowed but
    // not yet inside a return statement.
    kInsideValidBlock,

    // Tail call expressions are not allowed in the following blocks.
    kInsideTryBlock,
    kInsideForInOfBody,
  };

  class FunctionState final : public BlockState {
   public:
    FunctionState(FunctionState** function_state_stack, Scope** scope_stack,
                  DeclarationScope* scope);
    ~FunctionState();

    DeclarationScope* scope() const { return scope_->AsDeclarationScope(); }

    void AddProperty() { expected_property_count_++; }
    int expected_property_count() { return expected_property_count_; }

    FunctionKind kind() const { return scope()->function_kind(); }
    FunctionState* outer() const { return outer_function_state_; }

    typename Types::Variable* generator_object_variable() const {
      return scope()->generator_object_var();
    }

    typename Types::Variable* promise_variable() const {
      return scope()->promise_var();
    }

    void RewindDestructuringAssignments(int pos) {
      destructuring_assignments_to_rewrite_.Rewind(pos);
    }

    void SetDestructuringAssignmentsScope(int pos, Scope* scope) {
      for (int i = pos; i < destructuring_assignments_to_rewrite_.length();
           ++i) {
        destructuring_assignments_to_rewrite_[i].scope = scope;
      }
    }

    const ZoneList<DestructuringAssignment>&
        destructuring_assignments_to_rewrite() const {
      return destructuring_assignments_to_rewrite_;
    }

    TailCallExpressionList& tail_call_expressions() {
      return tail_call_expressions_;
    }
    void AddImplicitTailCallExpression(ExpressionT expression) {
      if (return_expr_context() ==
          ReturnExprContext::kInsideValidReturnStatement) {
        tail_call_expressions_.AddImplicitTailCall(expression);
      }
    }

    ZoneList<typename ExpressionClassifier::Error>* GetReportedErrorList() {
      return &reported_errors_;
    }

    ReturnExprContext return_expr_context() const {
      return return_expr_context_;
    }
    void set_return_expr_context(ReturnExprContext context) {
      return_expr_context_ = context;
    }

    ZoneList<ExpressionT>* non_patterns_to_rewrite() {
      return &non_patterns_to_rewrite_;
    }

    bool next_function_is_likely_called() const {
      return next_function_is_likely_called_;
    }

    bool previous_function_was_likely_called() const {
      return previous_function_was_likely_called_;
    }

    void set_next_function_is_likely_called() {
      next_function_is_likely_called_ = true;
    }

    void RecordFunctionOrEvalCall() { contains_function_or_eval_ = true; }
    bool contains_function_or_eval() const {
      return contains_function_or_eval_;
    }

    class FunctionOrEvalRecordingScope {
     public:
      explicit FunctionOrEvalRecordingScope(FunctionState* state)
          : state_(state) {
        prev_value_ = state->contains_function_or_eval_;
        state->contains_function_or_eval_ = false;
      }
      ~FunctionOrEvalRecordingScope() {
        bool found = state_->contains_function_or_eval_;
        if (!found) {
          state_->contains_function_or_eval_ = prev_value_;
        }
      }

     private:
      FunctionState* state_;
      bool prev_value_;
    };

   private:
    void AddDestructuringAssignment(DestructuringAssignment pair) {
      destructuring_assignments_to_rewrite_.Add(pair, scope_->zone());
    }

    void AddNonPatternForRewriting(ExpressionT expr, bool* ok) {
      non_patterns_to_rewrite_.Add(expr, scope_->zone());
      if (non_patterns_to_rewrite_.length() >=
          std::numeric_limits<uint16_t>::max())
        *ok = false;
    }

    // Properties count estimation.
    int expected_property_count_;

    FunctionState** function_state_stack_;
    FunctionState* outer_function_state_;
    DeclarationScope* scope_;

    ZoneList<DestructuringAssignment> destructuring_assignments_to_rewrite_;
    TailCallExpressionList tail_call_expressions_;
    ReturnExprContext return_expr_context_;
    ZoneList<ExpressionT> non_patterns_to_rewrite_;

    ZoneList<typename ExpressionClassifier::Error> reported_errors_;

    // Record whether the next (=== immediately following) function literal is
    // preceded by a parenthesis / exclamation mark. Also record the previous
    // state.
    // These are managed by the FunctionState constructor; the caller may only
    // call set_next_function_is_likely_called.
    bool next_function_is_likely_called_;
    bool previous_function_was_likely_called_;

    // Track if a function or eval occurs within this FunctionState
    bool contains_function_or_eval_;

    friend Impl;
  };

  // This scope sets current ReturnExprContext to given value.
  class ReturnExprScope {
   public:
    explicit ReturnExprScope(FunctionState* function_state,
                             ReturnExprContext return_expr_context)
        : function_state_(function_state),
          sav_return_expr_context_(function_state->return_expr_context()) {
      // Don't update context if we are requested to enable tail call
      // expressions but current block does not allow them.
      if (return_expr_context !=
              ReturnExprContext::kInsideValidReturnStatement ||
          sav_return_expr_context_ == ReturnExprContext::kInsideValidBlock) {
        function_state->set_return_expr_context(return_expr_context);
      }
    }
    ~ReturnExprScope() {
      function_state_->set_return_expr_context(sav_return_expr_context_);
    }

   private:
    FunctionState* function_state_;
    ReturnExprContext sav_return_expr_context_;
  };

  // Collects all return expressions at tail call position in this scope
  // to a separate list.
  class CollectExpressionsInTailPositionToListScope {
   public:
    CollectExpressionsInTailPositionToListScope(FunctionState* function_state,
                                                TailCallExpressionList* list)
        : function_state_(function_state), list_(list) {
      function_state->tail_call_expressions().Swap(*list_);
    }
    ~CollectExpressionsInTailPositionToListScope() {
      function_state_->tail_call_expressions().Swap(*list_);
    }

   private:
    FunctionState* function_state_;
    TailCallExpressionList* list_;
  };

  struct DeclarationDescriptor {
    enum Kind { NORMAL, PARAMETER };
    Scope* scope;
    VariableMode mode;
    int declaration_pos;
    int initialization_pos;
    Kind declaration_kind;
  };

  struct DeclarationParsingResult {
    struct Declaration {
      Declaration(ExpressionT pattern, int initializer_position,
                  ExpressionT initializer)
          : pattern(pattern),
            initializer_position(initializer_position),
            initializer(initializer) {}

      ExpressionT pattern;
      int initializer_position;
      ExpressionT initializer;
    };

    DeclarationParsingResult()
        : declarations(4),
          first_initializer_loc(Scanner::Location::invalid()),
          bindings_loc(Scanner::Location::invalid()) {}

    DeclarationDescriptor descriptor;
    List<Declaration> declarations;
    Scanner::Location first_initializer_loc;
    Scanner::Location bindings_loc;
  };

  struct CatchInfo {
   public:
    explicit CatchInfo(ParserBase* parser)
        : name(parser->impl()->EmptyIdentifier()),
          pattern(parser->impl()->EmptyExpression()),
          scope(nullptr),
          init_block(parser->impl()->NullBlock()),
          inner_block(parser->impl()->NullBlock()),
          bound_names(1, parser->zone()),
          tail_call_expressions(parser->zone()) {}
    IdentifierT name;
    ExpressionT pattern;
    Scope* scope;
    BlockT init_block;
    BlockT inner_block;
    ZoneList<const AstRawString*> bound_names;
    TailCallExpressionList tail_call_expressions;
  };

  struct ForInfo {
   public:
    explicit ForInfo(ParserBase* parser)
        : bound_names(1, parser->zone()),
          mode(ForEachStatement::ENUMERATE),
          position(kNoSourcePosition),
          parsing_result() {}
    ZoneList<const AstRawString*> bound_names;
    ForEachStatement::VisitMode mode;
    int position;
    DeclarationParsingResult parsing_result;
  };

  struct ClassInfo {
   public:
    explicit ClassInfo(ParserBase* parser)
        : proxy(nullptr),
          extends(parser->impl()->EmptyExpression()),
          properties(parser->impl()->NewClassPropertyList(4)),
          constructor(parser->impl()->EmptyFunctionLiteral()),
          has_seen_constructor(false),
          has_name_static_property(false),
          has_static_computed_names(false),
          is_anonymous(false) {}
    VariableProxy* proxy;
    ExpressionT extends;
    typename Types::ClassPropertyList properties;
    FunctionLiteralT constructor;
    bool has_seen_constructor;
    bool has_name_static_property;
    bool has_static_computed_names;
    bool is_anonymous;
  };

  DeclarationScope* NewScriptScope() const {
    return new (zone()) DeclarationScope(zone(), ast_value_factory());
  }

  DeclarationScope* NewVarblockScope() const {
    return new (zone()) DeclarationScope(zone(), scope(), BLOCK_SCOPE);
  }

  ModuleScope* NewModuleScope(DeclarationScope* parent) const {
    return new (zone()) ModuleScope(parent, ast_value_factory());
  }

  DeclarationScope* NewEvalScope(Scope* parent) const {
    return new (zone()) DeclarationScope(zone(), parent, EVAL_SCOPE);
  }

  Scope* NewScope(ScopeType scope_type) const {
    return NewScopeWithParent(scope(), scope_type);
  }

  // This constructor should only be used when absolutely necessary. Most scopes
  // should automatically use scope() as parent, and be fine with
  // NewScope(ScopeType) above.
  Scope* NewScopeWithParent(Scope* parent, ScopeType scope_type) const {
    // Must always use the specific constructors for the blacklisted scope
    // types.
    DCHECK_NE(FUNCTION_SCOPE, scope_type);
    DCHECK_NE(SCRIPT_SCOPE, scope_type);
    DCHECK_NE(MODULE_SCOPE, scope_type);
    DCHECK_NOT_NULL(parent);
    return new (zone()) Scope(zone(), parent, scope_type);
  }

  // Creates a function scope that always allocates in zone(). The function
  // scope itself is either allocated in zone() or in target_zone if one is
  // passed in.
  DeclarationScope* NewFunctionScope(FunctionKind kind,
                                     Zone* target_zone = nullptr) const {
    DCHECK(ast_value_factory());
    if (target_zone == nullptr) target_zone = zone();
    DeclarationScope* result = new (target_zone)
        DeclarationScope(zone(), scope(), FUNCTION_SCOPE, kind);

    // Record presence of an inner function scope
    function_state_->RecordFunctionOrEvalCall();

    // TODO(verwaest): Move into the DeclarationScope constructor.
    if (!IsArrowFunction(kind)) {
      result->DeclareDefaultFunctionVariables(ast_value_factory());
    }
    return result;
  }

  V8_INLINE DeclarationScope* GetDeclarationScope() const {
    return scope()->GetDeclarationScope();
  }
  V8_INLINE DeclarationScope* GetClosureScope() const {
    return scope()->GetClosureScope();
  }

  Scanner* scanner() const { return scanner_; }
  AstValueFactory* ast_value_factory() const { return ast_value_factory_; }
  int position() const { return scanner_->location().beg_pos; }
  int peek_position() const { return scanner_->peek_location().beg_pos; }
  bool stack_overflow() const { return stack_overflow_; }
  void set_stack_overflow() { stack_overflow_ = true; }

  INLINE(Token::Value peek()) {
    if (stack_overflow_) return Token::ILLEGAL;
    return scanner()->peek();
  }

  INLINE(Token::Value PeekAhead()) {
    if (stack_overflow_) return Token::ILLEGAL;
    return scanner()->PeekAhead();
  }

  INLINE(Token::Value Next()) {
    if (stack_overflow_) return Token::ILLEGAL;
    {
      if (GetCurrentStackPosition() < stack_limit_) {
        // Any further calls to Next or peek will return the illegal token.
        // The current call must return the next token, which might already
        // have been peek'ed.
        stack_overflow_ = true;
      }
    }
    return scanner()->Next();
  }

  void Consume(Token::Value token) {
    Token::Value next = Next();
    USE(next);
    USE(token);
    DCHECK(next == token);
  }

  bool Check(Token::Value token) {
    Token::Value next = peek();
    if (next == token) {
      Consume(next);
      return true;
    }
    return false;
  }

  void Expect(Token::Value token, bool* ok) {
    Token::Value next = Next();
    if (next != token) {
      ReportUnexpectedToken(next);
      *ok = false;
    }
  }

  void ExpectSemicolon(bool* ok) {
    // Check for automatic semicolon insertion according to
    // the rules given in ECMA-262, section 7.9, page 21.
    Token::Value tok = peek();
    if (tok == Token::SEMICOLON) {
      Next();
      return;
    }
    if (scanner()->HasAnyLineTerminatorBeforeNext() ||
        tok == Token::RBRACE ||
        tok == Token::EOS) {
      return;
    }
    Expect(Token::SEMICOLON, ok);
  }

  // Dummy functions, just useful as arguments to CHECK_OK_CUSTOM.
  static void Void() {}
  template <typename T>
  static T Return(T result) {
    return result;
  }

  bool is_any_identifier(Token::Value token) {
    return token == Token::IDENTIFIER || token == Token::ENUM ||
           token == Token::AWAIT || token == Token::ASYNC ||
           token == Token::ESCAPED_STRICT_RESERVED_WORD ||
           token == Token::FUTURE_STRICT_RESERVED_WORD || token == Token::LET ||
           token == Token::STATIC || token == Token::YIELD;
  }
  bool peek_any_identifier() { return is_any_identifier(peek()); }

  bool CheckContextualKeyword(Token::Value token) {
    if (PeekContextualKeyword(token)) {
      DCHECK(peek() == Token::IDENTIFIER ||
             peek() == Token::FUTURE_STRICT_RESERVED_WORD);
      Next();
      return true;
    }
    return false;
  }

  bool PeekContextualKeyword(Token::Value token) {
    DCHECK(Token::IsContextualKeyword(token));
    return (peek() == Token::IDENTIFIER ||
            peek() == Token::FUTURE_STRICT_RESERVED_WORD) &&
           scanner()->next_contextual_token() == token;
  }

  void ExpectMetaProperty(Token::Value property_name, const char* full_name,
                          int pos, bool* ok);

  void ExpectContextualKeyword(Token::Value token, bool* ok) {
    DCHECK(Token::IsContextualKeyword(token));
    if (token == Token::IMPLEMENTS ||
        token == Token::INTERFACE) {  // Braces required here.
      Expect(Token::FUTURE_STRICT_RESERVED_WORD, CHECK_OK_CUSTOM(Void));
    } else {  // Braces required here.
      Expect(Token::IDENTIFIER, CHECK_OK_CUSTOM(Void));
    }
    if (scanner()->current_contextual_token() != token) {
      ReportUnexpectedToken(scanner()->current_token());
      *ok = false;
    }
  }

  bool CheckInOrOf(ForEachStatement::VisitMode* visit_mode) {
    if (Check(Token::IN)) {
      *visit_mode = ForEachStatement::ENUMERATE;
      return true;
    } else if (CheckContextualKeyword(Token::OF)) {
      *visit_mode = ForEachStatement::ITERATE;
      return true;
    }
    return false;
  }

  bool PeekInOrOf() {
    return peek() == Token::IN || PeekContextualKeyword(Token::OF);
  }

  // Checks whether an octal literal was last seen between beg_pos and end_pos.
  // Only called for strict mode strings.
  void CheckStrictOctalLiteral(int beg_pos, int end_pos, bool* ok) {
    Scanner::Location octal = scanner()->octal_position();
    if (octal.IsValid() && beg_pos <= octal.beg_pos &&
        octal.end_pos <= end_pos) {
      MessageTemplate::Template message = scanner()->octal_message();
      DCHECK_NE(message, MessageTemplate::kNone);
      impl()->ReportMessageAt(octal, message);
      scanner()->clear_octal_position();
      if (message == MessageTemplate::kStrictDecimalWithLeadingZero) {
        impl()->CountUsage(v8::Isolate::kDecimalWithLeadingZeroInStrictMode);
      }
      *ok = false;
    }
  }

  // Checks if an octal literal or an invalid hex or unicode escape sequence
  // appears in the current template literal token. In the presence of such,
  // either returns false or reports an error, depending on should_throw.
  // Otherwise returns true.
  inline bool CheckTemplateEscapes(bool should_throw, bool* ok) {
    DCHECK(scanner()->current_token() == Token::TEMPLATE_SPAN ||
           scanner()->current_token() == Token::TEMPLATE_TAIL);
    if (!scanner()->has_invalid_template_escape()) {
      return true;
    }

    // Handle error case(s)
    if (should_throw) {
      impl()->ReportMessageAt(scanner()->invalid_template_escape_location(),
                              scanner()->invalid_template_escape_message());
      *ok = false;
    }
    return false;
  }

  void CheckDestructuringElement(ExpressionT element, int beg_pos, int end_pos);

  // Checking the name of a function literal. This has to be done after parsing
  // the function, since the function can declare itself strict.
  void CheckFunctionName(LanguageMode language_mode, IdentifierT function_name,
                         FunctionNameValidity function_name_validity,
                         const Scanner::Location& function_name_loc, bool* ok) {
    if (function_name_validity == kSkipFunctionNameCheck) return;
    // The function name needs to be checked in strict mode.
    if (is_sloppy(language_mode)) return;

    if (impl()->IsEvalOrArguments(function_name)) {
      impl()->ReportMessageAt(function_name_loc,
                              MessageTemplate::kStrictEvalArguments);
      *ok = false;
      return;
    }
    if (function_name_validity == kFunctionNameIsStrictReserved) {
      impl()->ReportMessageAt(function_name_loc,
                              MessageTemplate::kUnexpectedStrictReserved);
      *ok = false;
      return;
    }
  }

  // Determine precedence of given token.
  static int Precedence(Token::Value token, bool accept_IN) {
    if (token == Token::IN && !accept_IN)
      return 0;  // 0 precedence will terminate binary expression parsing
    return Token::Precedence(token);
  }

  typename Types::Factory* factory() { return &ast_node_factory_; }

  DeclarationScope* GetReceiverScope() const {
    return scope()->GetReceiverScope();
  }
  LanguageMode language_mode() { return scope()->language_mode(); }
  void RaiseLanguageMode(LanguageMode mode) {
    LanguageMode old = scope()->language_mode();
    impl()->SetLanguageMode(scope(), old > mode ? old : mode);
  }
  bool typed() { return scope()->typed(); }
  bool is_generator() const {
    return IsGeneratorFunction(function_state_->kind());
  }
  bool is_async_function() const {
    return IsAsyncFunction(function_state_->kind());
  }
  bool is_async_generator() const {
    return IsAsyncGeneratorFunction(function_state_->kind());
  }
  bool is_resumable() const {
    return IsResumableFunction(function_state_->kind());
  }

  // Report syntax errors.
  void ReportMessage(MessageTemplate::Template message) {
    Scanner::Location source_location = scanner()->location();
    impl()->ReportMessageAt(source_location, message,
                            static_cast<const char*>(nullptr), kSyntaxError);
  }

  template <typename T>
  void ReportMessage(MessageTemplate::Template message, T arg,
                     ParseErrorType error_type = kSyntaxError) {
    Scanner::Location source_location = scanner()->location();
    impl()->ReportMessageAt(source_location, message, arg, error_type);
  }

  void ReportMessageAt(Scanner::Location location,
                       MessageTemplate::Template message,
                       ParseErrorType error_type) {
    impl()->ReportMessageAt(location, message,
                            static_cast<const char*>(nullptr), error_type);
  }

  void GetUnexpectedTokenMessage(
      Token::Value token, MessageTemplate::Template* message,
      Scanner::Location* location, const char** arg,
      MessageTemplate::Template default_ = MessageTemplate::kUnexpectedToken);

  void ReportUnexpectedToken(Token::Value token);
  void ReportUnexpectedTokenAt(
      Scanner::Location location, Token::Value token,
      MessageTemplate::Template message = MessageTemplate::kUnexpectedToken);

  void ReportClassifierError(
      const typename ExpressionClassifier::Error& error) {
    impl()->ReportMessageAt(error.location, error.message, error.arg,
                            error.type);
  }

  void ValidateExpression(bool* ok) {
    if (!classifier()->is_valid_expression()) {
      ReportClassifierError(classifier()->expression_error());
      *ok = false;
    }
  }

  void ValidateFormalParameterInitializer(bool* ok) {
    if (!classifier()->is_valid_formal_parameter_initializer()) {
      ReportClassifierError(classifier()->formal_parameter_initializer_error());
      *ok = false;
    }
  }

  void ValidateBindingPattern(bool* ok) {
    if (!classifier()->is_valid_binding_pattern()) {
      ReportClassifierError(classifier()->binding_pattern_error());
      *ok = false;
    }
  }

  void ValidateAssignmentPattern(bool* ok) {
    if (!classifier()->is_valid_assignment_pattern()) {
      ReportClassifierError(classifier()->assignment_pattern_error());
      *ok = false;
    }
  }

  void ValidateFormalParameters(LanguageMode language_mode,
                                bool allow_duplicates, bool* ok) {
    if (!allow_duplicates &&
        !classifier()->is_valid_formal_parameter_list_without_duplicates()) {
      ReportClassifierError(classifier()->duplicate_formal_parameter_error());
      *ok = false;
    } else if (is_strict(language_mode) &&
               !classifier()->is_valid_strict_mode_formal_parameters()) {
      ReportClassifierError(classifier()->strict_mode_formal_parameter_error());
      *ok = false;
    }
  }

  bool IsValidArrowFormalParametersStart(Token::Value token) {
    return is_any_identifier(token) || token == Token::LPAREN;
  }

  void ValidateArrowFormalParameters(ExpressionT expr,
                                     bool parenthesized_formals, bool is_async,
                                     bool* ok) {
    if (classifier()->is_valid_binding_pattern()) {
      // A simple arrow formal parameter: IDENTIFIER => BODY.
      if (!impl()->IsIdentifier(expr)) {
        impl()->ReportMessageAt(scanner()->location(),
                                MessageTemplate::kUnexpectedToken,
                                Token::String(scanner()->current_token()));
        *ok = false;
      }
    } else if (!classifier()->is_valid_arrow_formal_parameters()) {
      // If after parsing the expr, we see an error but the expression is
      // neither a valid binding pattern nor a valid parenthesized formal
      // parameter list, show the "arrow formal parameters" error if the formals
      // started with a parenthesis, and the binding pattern error otherwise.
      const typename ExpressionClassifier::Error& error =
          parenthesized_formals ? classifier()->arrow_formal_parameters_error()
                                : classifier()->binding_pattern_error();
      ReportClassifierError(error);
      *ok = false;
    }
    if (is_async && !classifier()->is_valid_async_arrow_formal_parameters()) {
      const typename ExpressionClassifier::Error& error =
          classifier()->async_arrow_formal_parameters_error();
      ReportClassifierError(error);
      *ok = false;
    }
  }

  void ValidateLetPattern(bool* ok) {
    if (!classifier()->is_valid_let_pattern()) {
      ReportClassifierError(classifier()->let_pattern_error());
      *ok = false;
    }
  }

  void ExpressionUnexpectedToken() {
    MessageTemplate::Template message = MessageTemplate::kUnexpectedToken;
    const char* arg;
    Scanner::Location location = scanner()->peek_location();
    GetUnexpectedTokenMessage(peek(), &message, &location, &arg);
    classifier()->RecordExpressionError(location, message, arg);
  }

  void BindingPatternUnexpectedToken() {
    MessageTemplate::Template message = MessageTemplate::kUnexpectedToken;
    const char* arg;
    Scanner::Location location = scanner()->peek_location();
    GetUnexpectedTokenMessage(peek(), &message, &location, &arg);
    classifier()->RecordBindingPatternError(location, message, arg);
  }

  void ArrowFormalParametersUnexpectedToken() {
    MessageTemplate::Template message = MessageTemplate::kUnexpectedToken;
    const char* arg;
    Scanner::Location location = scanner()->peek_location();
    GetUnexpectedTokenMessage(peek(), &message, &location, &arg);
    classifier()->RecordArrowFormalParametersError(location, message, arg);
  }

  // Recursive descent functions.
  // All ParseXXX functions take as the last argument an *ok parameter
  // which is set to false if parsing failed; it is unchanged otherwise.
  // By making the 'exception handling' explicit, we are forced to check
  // for failure at the call sites. The family of CHECK_OK* macros can
  // be useful for this.

  // Parses an identifier that is valid for the current scope, in particular it
  // fails on strict mode future reserved keywords in a strict scope. If
  // allow_eval_or_arguments is kAllowEvalOrArguments, we allow "eval" or
  // "arguments" as identifier even in strict mode (this is needed in cases like
  // "var foo = eval;").
  IdentifierT ParseIdentifier(AllowRestrictedIdentifiers, bool* ok);
  IdentifierT ParseAndClassifyIdentifier(bool* ok);
  // Parses an identifier or a strict mode future reserved word, and indicate
  // whether it is strict mode future reserved. Allows passing in function_kind
  // for the case of parsing the identifier in a function expression, where the
  // relevant "function_kind" bit is of the function being parsed, not the
  // containing function.
  IdentifierT ParseIdentifierOrStrictReservedWord(FunctionKind function_kind,
                                                  bool* is_strict_reserved,
                                                  bool* ok);
  IdentifierT ParseIdentifierOrStrictReservedWord(bool* is_strict_reserved,
                                                  bool* ok) {
    return ParseIdentifierOrStrictReservedWord(function_state_->kind(),
                                               is_strict_reserved, ok);
  }

  IdentifierT ParseIdentifierName(bool* ok);

  ExpressionT ParseRegExpLiteral(bool* ok);

  ExpressionT ParsePrimaryExpression(bool* is_async, bool* ok);
  ExpressionT ParsePrimaryExpression(bool* ok) {
    bool is_async;
    return ParsePrimaryExpression(&is_async, ok);
  }

  // This method wraps the parsing of the expression inside a new expression
  // classifier and calls RewriteNonPattern if parsing is successful.
  // It should be used whenever we're parsing an expression that will be
  // used as a non-pattern (i.e., in most cases).
  V8_INLINE ExpressionT ParseExpression(bool accept_IN,
                                        typesystem::CoverFormalParameters cover,
                                        bool* ok);

  // This method does not wrap the parsing of the expression inside a
  // new expression classifier; it uses the top-level classifier instead.
  // It should be used whenever we're parsing something with the "cover"
  // grammar that recognizes both patterns and non-patterns (which roughly
  // corresponds to what's inside the parentheses generated by the symbol
  // "CoverParenthesizedExpressionAndArrowParameterList" in the ES 2017
  // specification).
  ExpressionT ParseExpressionCoverGrammar(
      bool accept_IN, typesystem::CoverFormalParameters cover, bool* ok);

  ExpressionT ParseArrayLiteral(bool* ok);

  enum class PropertyKind {
    kAccessorProperty,
    kValueProperty,
    kShorthandProperty,
    kMethodProperty,
    kClassField,
    kSpreadProperty,
    kNotSet
  };

  bool SetPropertyKindFromToken(Token::Value token, PropertyKind* kind);
  ExpressionT ParsePropertyName(IdentifierT* name, PropertyKind* kind,
                                bool* is_generator, bool* is_get, bool* is_set,
                                bool* is_async, bool* is_computed_name,
                                bool* ok);
  ExpressionT ParsePropertyNameInType(bool* ok);
  ExpressionT ParseObjectLiteral(bool* ok);
  ClassLiteralPropertyT ParseClassPropertyDefinition(
      ClassLiteralChecker* checker, bool has_extends, bool* is_computed_name,
      bool* has_seen_constructor, ClassLiteralProperty::Kind* property_kind,
      bool* is_static, bool* has_name_static_property, bool ambient, bool* ok);
  FunctionLiteralT ParseClassFieldForInitializer(bool has_initializer,
                                                 bool* ok);
  ObjectLiteralPropertyT ParseObjectPropertyDefinition(
      ObjectLiteralChecker* checker, bool* is_computed_name,
      bool* is_rest_property, bool* ok);
  ExpressionListT ParseArguments(Scanner::Location* first_spread_pos,
                                 bool maybe_arrow, bool* ok);
  ExpressionListT ParseArguments(Scanner::Location* first_spread_pos,
                                 bool* ok) {
    return ParseArguments(first_spread_pos, false, ok);
  }

  ExpressionT ParseAssignmentExpression(bool accept_IN,
                                        typesystem::CoverFormalParameters cover,
                                        bool* ok);
  ExpressionT ParseYieldExpression(bool accept_IN, bool* ok);
  ExpressionT ParseConditionalExpression(bool accept_IN, bool allow_optional,
                                         bool* ok);
  ExpressionT ParseBinaryExpression(int prec, bool accept_IN, bool* ok);
  ExpressionT ParseUnaryExpression(bool* ok);
  ExpressionT ParsePostfixExpression(bool* ok);
  ExpressionT ParseLeftHandSideExpression(bool* ok);
  ExpressionT ParseMemberWithNewPrefixesExpression(bool* is_async, bool* ok);
  ExpressionT ParseMemberExpression(bool* is_async, bool* ok);
  ExpressionT ParseMemberExpressionContinuation(ExpressionT expression,
                                                bool* is_async, bool* ok);

  // `rewritable_length`: length of the destructuring_assignments_to_rewrite()
  // queue in the parent function state, prior to parsing of formal parameters.
  // If the arrow function is lazy, any items added during formal parameter
  // parsing are removed from the queue.
  ExpressionT ParseArrowFunctionLiteral(bool accept_IN,
                                        const FormalParametersT& parameters,
                                        int rewritable_length, bool* ok);
  void ParseAsyncFunctionBody(Scope* scope, StatementListT body,
                              FunctionKind kind, FunctionBodyType type,
                              bool accept_IN, int pos, bool* ok);
  ExpressionT ParseAsyncFunctionLiteral(bool* ok);
  ExpressionT ParseClassLiteral(IdentifierT name,
                                Scanner::Location class_name_location,
                                bool name_is_strict_reserved,
                                int class_token_pos, bool ambient, bool* ok);
  ExpressionT ParseTemplateLiteral(ExpressionT tag, int start, bool tagged,
                                   bool* ok);
  ExpressionT ParseSuperExpression(bool is_new, bool* ok);
  ExpressionT ParseDynamicImportExpression(bool* ok);
  ExpressionT ParseNewTargetExpression(bool* ok);

  void ParseFormalParameter(FormalParametersT* parameters, bool allow_optional,
                            bool* ok);
  void ParseFormalParameterList(FormalParametersT* parameters,
                                bool allow_optional, bool* ok);
  void CheckArityRestrictions(int param_count, FunctionKind function_type,
                              bool has_rest, int formals_start_pos,
                              int formals_end_pos, bool* ok);

  BlockT ParseVariableDeclarations(VariableDeclarationContext var_context,
                                   DeclarationParsingResult* parsing_result,
                                   ZoneList<const AstRawString*>* names,
                                   bool ambient, bool* ok);
  StatementT ParseAsyncFunctionDeclaration(ZoneList<const AstRawString*>* names,
                                           bool default_export, bool ambient,
                                           bool* ok);
  StatementT ParseFunctionDeclaration(bool ambient, bool* ok);
  StatementT ParseHoistableDeclaration(ZoneList<const AstRawString*>* names,
                                       bool default_export, bool ambient,
                                       bool* ok);
  StatementT ParseHoistableDeclaration(int pos, ParseFunctionFlags flags,
                                       ZoneList<const AstRawString*>* names,
                                       bool default_export, bool ambient,
                                       bool* ok);
  StatementT ParseClassDeclaration(ZoneList<const AstRawString*>* names,
                                   bool default_export, bool ambient, bool* ok);
  StatementT ParseNativeDeclaration(bool* ok);

  // Consumes the ending }.
  void ParseFunctionBody(StatementListT result, IdentifierT function_name,
                         int pos, const FormalParametersT& parameters,
                         FunctionKind kind,
                         FunctionLiteral::FunctionType function_type, bool* ok);

  // Under some circumstances, we allow preparsing to abort if the preparsed
  // function is "long and trivial", and fully parse instead. Our current
  // definition of "long and trivial" is:
  // - over kLazyParseTrialLimit statements
  // - all starting with an identifier (i.e., no if, for, while, etc.)
  static const int kLazyParseTrialLimit = 200;

  // TODO(nikolaos, marja): The first argument should not really be passed
  // by value. The method is expected to add the parsed statements to the
  // list. This works because in the case of the parser, StatementListT is
  // a pointer whereas the preparser does not really modify the body.
  V8_INLINE void ParseStatementList(StatementListT body, int end_token,
                                    bool* ok) {
    LazyParsingResult result = ParseStatementList(body, end_token, false, ok);
    USE(result);
    DCHECK_EQ(result, kLazyParsingComplete);
  }
  LazyParsingResult ParseStatementList(StatementListT body, int end_token,
                                       bool may_abort, bool* ok);
  StatementT ParseStatementListItem(bool* ok);
  StatementT ParseStatement(ZoneList<const AstRawString*>* labels, bool* ok) {
    return ParseStatement(labels, kDisallowLabelledFunctionStatement, ok);
  }
  StatementT ParseStatement(ZoneList<const AstRawString*>* labels,
                            AllowLabelledFunctionStatement allow_function,
                            bool* ok);
  StatementT ParseStatementAsUnlabelled(ZoneList<const AstRawString*>* labels,
                                        bool* ok);
  BlockT ParseBlock(ZoneList<const AstRawString*>* labels, bool* ok);

  // Parse a SubStatement in strict mode, or with an extra block scope in
  // sloppy mode to handle
  // ES#sec-functiondeclarations-in-ifstatement-statement-clauses
  StatementT ParseScopedStatement(ZoneList<const AstRawString*>* labels,
                                  bool* ok);

  StatementT ParseVariableStatement(VariableDeclarationContext var_context,
                                    ZoneList<const AstRawString*>* names,
                                    bool ambient, bool* ok);

  // Magical syntax support.
  ExpressionT ParseV8Intrinsic(bool* ok);

  ExpressionT ParseDoExpression(bool* ok);

  StatementT ParseDebuggerStatement(bool* ok);

  StatementT ParseExpressionOrLabelledStatement(
      ZoneList<const AstRawString*>* labels,
      AllowLabelledFunctionStatement allow_function, bool* ok);
  StatementT ParseIfStatement(ZoneList<const AstRawString*>* labels, bool* ok);
  StatementT ParseContinueStatement(bool* ok);
  StatementT ParseBreakStatement(ZoneList<const AstRawString*>* labels,
                                 bool* ok);
  StatementT ParseReturnStatement(bool* ok);
  StatementT ParseWithStatement(ZoneList<const AstRawString*>* labels,
                                bool* ok);
  StatementT ParseDoWhileStatement(ZoneList<const AstRawString*>* labels,
                                   bool* ok);
  StatementT ParseWhileStatement(ZoneList<const AstRawString*>* labels,
                                 bool* ok);
  StatementT ParseThrowStatement(bool* ok);
  StatementT ParseSwitchStatement(ZoneList<const AstRawString*>* labels,
                                  bool* ok);
  StatementT ParseTryStatement(bool* ok);
  StatementT ParseForStatement(ZoneList<const AstRawString*>* labels, bool* ok);
  StatementT ParseForEachStatementWithDeclarations(
      int stmt_pos, ForInfo* for_info, ZoneList<const AstRawString*>* labels,
      bool* ok);
  StatementT ParseForEachStatementWithoutDeclarations(
      int stmt_pos, ExpressionT expression, int lhs_beg_pos, int lhs_end_pos,
      ForInfo* for_info, ZoneList<const AstRawString*>* labels, bool* ok);

  // Parse a C-style for loop: 'for (<init>; <cond>; <step>) { ... }'
  StatementT ParseStandardForLoop(int stmt_pos, StatementT init,
                                  bool bound_names_are_lexical,
                                  ForInfo* for_info, BlockState* for_state,
                                  ZoneList<const AstRawString*>* labels,
                                  bool* ok);
  StatementT ParseForAwaitStatement(ZoneList<const AstRawString*>* labels,
                                    bool* ok);

  bool IsNextLetKeyword();
  bool IsTrivialExpression();

  // Checks if the expression is a valid reference expression (e.g., on the
  // left-hand side of assignments). Although ruled out by ECMA as early errors,
  // we allow calls for web compatibility and rewrite them to a runtime throw.
  ExpressionT CheckAndRewriteReferenceExpression(
      ExpressionT expression, int beg_pos, int end_pos,
      MessageTemplate::Template message, bool* ok);
  ExpressionT CheckAndRewriteReferenceExpression(
      ExpressionT expression, int beg_pos, int end_pos,
      MessageTemplate::Template message, ParseErrorType type, bool* ok);

  bool IsValidReferenceExpression(ExpressionT expression);

  bool IsAssignableIdentifier(ExpressionT expression) {
    if (!impl()->IsIdentifier(expression)) return false;
    if (is_strict(language_mode()) &&
        impl()->IsEvalOrArguments(impl()->AsIdentifier(expression))) {
      return false;
    }
    return true;
  }

  bool IsValidPattern(ExpressionT expression) {
    return expression->IsObjectLiteral() || expression->IsArrayLiteral();
  }

  // Due to hoisting, the value of a 'var'-declared variable may actually change
  // even if the code contains only the "initial" assignment, namely when that
  // assignment occurs inside a loop.  For example:
  //
  //   let i = 10;
  //   do { var x = i } while (i--):
  //
  // As a simple and very conservative approximation of this, we explicitly mark
  // as maybe-assigned any non-lexical variable whose initializing "declaration"
  // does not syntactically occur in the function scope.  (In the example above,
  // it occurs in a block scope.)
  //
  // Note that non-lexical variables include temporaries, which may also get
  // assigned inside a loop due to the various rewritings that the parser
  // performs.
  //
  static void MarkLoopVariableAsAssigned(Scope* scope, Variable* var);

  FunctionKind FunctionKindForImpl(bool is_method, bool is_generator,
                                   bool is_async) {
    static const FunctionKind kFunctionKinds[][2][2] = {
        {
            // is_method=false
            {// is_generator=false
             FunctionKind::kNormalFunction, FunctionKind::kAsyncFunction},
            {// is_generator=true
             FunctionKind::kGeneratorFunction,
             FunctionKind::kAsyncGeneratorFunction},
        },
        {
            // is_method=true
            {// is_generator=false
             FunctionKind::kConciseMethod, FunctionKind::kAsyncConciseMethod},
            {// is_generator=true
             FunctionKind::kConciseGeneratorMethod,
             FunctionKind::kAsyncConciseGeneratorMethod},
        }};
    return kFunctionKinds[is_method][is_generator][is_async];
  }

  inline FunctionKind FunctionKindFor(bool is_generator, bool is_async) {
    const bool kIsMethod = false;
    return FunctionKindForImpl(kIsMethod, is_generator, is_async);
  }

  inline FunctionKind MethodKindFor(bool is_generator, bool is_async) {
    const bool kIsMethod = true;
    return FunctionKindForImpl(kIsMethod, is_generator, is_async);
  }

  // Keep track of eval() calls since they disable all local variable
  // optimizations. This checks if expression is an eval call, and if yes,
  // forwards the information to scope.
  Call::PossiblyEval CheckPossibleEvalCall(ExpressionT expression,
                                           Scope* scope) {
    if (impl()->IsIdentifier(expression) &&
        impl()->IsEval(impl()->AsIdentifier(expression))) {
      scope->RecordEvalCall();
      function_state_->RecordFunctionOrEvalCall();
      if (is_sloppy(scope->language_mode())) {
        // For sloppy scopes we also have to record the call at function level,
        // in case it includes declarations that will be hoisted.
        scope->GetDeclarationScope()->RecordEvalCall();
      }
      return Call::IS_POSSIBLY_EVAL;
    }
    return Call::NOT_EVAL;
  }

  // Convenience method which determines the type of return statement to emit
  // depending on the current function type.
  inline StatementT BuildReturnStatement(ExpressionT expr, int pos) {
    if (is_generator() && !is_async_generator()) {
      expr = impl()->BuildIteratorResult(expr, true);
    }

    if (is_async_function()) {
      return factory()->NewAsyncReturnStatement(expr, pos);
    }
    return factory()->NewReturnStatement(expr, pos);
  }

  inline SuspendExpressionT BuildSuspend(ExpressionT generator,
                                         ExpressionT expr, int pos,
                                         Suspend::OnException on_exception,
                                         SuspendFlags suspend_type) {
    DCHECK_EQ(0,
              static_cast<int>(suspend_type & ~SuspendFlags::kSuspendTypeMask));
    if (V8_UNLIKELY(is_async_generator())) {
      suspend_type = static_cast<SuspendFlags>(suspend_type |
                                               SuspendFlags::kAsyncGenerator);
    }
    return factory()->NewSuspend(generator, expr, pos, on_exception,
                                 suspend_type);
  }

  // Parsing optional types.
  typename TypeSystem::Type ParseValidType(bool* ok);
  typename TypeSystem::Type ParseValidTypeOrStringLiteral(bool* ok);
  typename TypeSystem::Type ParseType(bool* ok);
  typename TypeSystem::Type ParseUnionOrIntersectionOrPrimaryType(bool* ok);
  typename TypeSystem::Type ParseIntersectionOrPrimaryType(bool* ok);
  typename TypeSystem::Type ParsePrimaryTypeOrParameterList(bool* ok);
  typename TypeSystem::Type ParseTypeReference(bool* ok);
  typename TypeSystem::TypeParameters ParseTypeParameters(bool* ok);
  typename TypeSystem::TypeList ParseTypeArguments(bool* ok);
  void ParseTypeAssertionOrParameters(bool* ok);
  IdentifierListT ParsePropertyNameList(bool* ok);
  typename TypeSystem::Type ParseObjectType(bool* ok);
  typename TypeSystem::TypeMember ParseTypeMember(bool* ok);
  StatementT ParseTypeAliasDeclaration(int pos, bool* ok);
  StatementT ParseInterfaceDeclaration(int pos, bool* ok);

  typename TypeSystem::Type ValidateType(typename TypeSystem::Type type,
                                         Scanner::Location location, bool* ok) {
    typename TypeSystem::Type result = type->Uncover(ok);
    if (*ok) {
      if (!result->IsStringLiteralType()) return result;
      *ok = false;
    }
    impl()->ReportMessageAt(location, MessageTemplate::kInvalidType);
    return type;
  }

  typename TypeSystem::Type ValidateTypeOrStringLiteral(
      typename TypeSystem::Type type, Scanner::Location location, bool* ok) {
    typename TypeSystem::Type result = type->Uncover(ok);
    if (*ok) return result;
    impl()->ReportMessageAt(location, MessageTemplate::kInvalidType);
    return type;
  }

  // Validation per ES6 object literals.
  class ObjectLiteralChecker {
   public:
    explicit ObjectLiteralChecker(ParserBase* parser)
        : parser_(parser), has_seen_proto_(false) {}

    void CheckDuplicateProto(Token::Value property);

   private:
    bool IsProto() const {
      return this->scanner()->CurrentMatchesContextualEscaped(
          Token::PROTO_UNDERSCORED);
    }

    ParserBase* parser() const { return parser_; }
    Scanner* scanner() const { return parser_->scanner(); }

    ParserBase* parser_;
    bool has_seen_proto_;
  };

  // Validation per ES6 class literals.
  class ClassLiteralChecker {
   public:
    explicit ClassLiteralChecker(ParserBase* parser)
        : parser_(parser), has_seen_constructor_(false) {}

    void CheckClassMethodName(Token::Value property, PropertyKind type,
                              bool is_generator, bool is_async, bool is_static,
                              bool* ok);

    void JustSignature() { has_seen_constructor_ = false; }

   private:
    bool IsConstructor() {
      return this->scanner()->CurrentMatchesContextualEscaped(
          Token::CONSTRUCTOR);
    }
    bool IsPrototype() {
      return this->scanner()->CurrentMatchesContextualEscaped(Token::PROTOTYPE);
    }

    ParserBase* parser() const { return parser_; }
    Scanner* scanner() const { return parser_->scanner(); }

    ParserBase* parser_;
    bool has_seen_constructor_;
  };

  ModuleDescriptor* module() const {
    return scope()->AsModuleScope()->module();
  }
  Scope* scope() const { return scope_; }

  // Stack of expression classifiers.
  // The top of the stack is always pointed to by classifier().
  V8_INLINE ExpressionClassifier* classifier() const {
    DCHECK_NOT_NULL(classifier_);
    return classifier_;
  }

  // Accumulates the classifier that is on top of the stack (inner) to
  // the one that is right below (outer) and pops the inner.
  V8_INLINE void Accumulate(unsigned productions,
                            bool merge_non_patterns = true) {
    DCHECK_NOT_NULL(classifier_);
    ExpressionClassifier* previous = classifier_->previous();
    DCHECK_NOT_NULL(previous);
    previous->Accumulate(classifier_, productions, merge_non_patterns);
    classifier_ = previous;
  }

  V8_INLINE void AccumulateNonBindingPatternErrors() {
    static const bool kMergeNonPatterns = true;
    this->Accumulate(ExpressionClassifier::AllProductions &
                         ~(ExpressionClassifier::BindingPatternProduction |
                           ExpressionClassifier::LetPatternProduction),
                     kMergeNonPatterns);
  }

  // Pops and discards the classifier that is on top of the stack
  // without accumulating.
  V8_INLINE void DiscardExpressionClassifier() {
    DCHECK_NOT_NULL(classifier_);
    classifier_->Discard();
    classifier_ = classifier_->previous();
  }

  // Accumulate errors that can be arbitrarily deep in an expression.
  // These correspond to the ECMAScript spec's 'Contains' operation
  // on productions. This includes:
  //
  // - YieldExpression is disallowed in arrow parameters in a generator.
  // - AwaitExpression is disallowed in arrow parameters in an async function.
  // - AwaitExpression is disallowed in async arrow parameters.
  //
  V8_INLINE void AccumulateFormalParameterContainmentErrors() {
    Accumulate(ExpressionClassifier::FormalParameterInitializerProduction |
               ExpressionClassifier::AsyncArrowFormalParametersProduction);
  }

  // Parser base's protected field members.

  Scope* scope_;                   // Scope stack.
  Scope* original_scope_;  // The top scope for the current parsing item.
  FunctionState* function_state_;  // Function state stack.
  v8::Extension* extension_;
  FuncNameInferrer* fni_;
  AstValueFactory* ast_value_factory_;  // Not owned.
  typename Types::Factory ast_node_factory_;
  RuntimeCallStats* runtime_call_stats_;
  bool parsing_on_main_thread_;
  bool parsing_module_;
  uintptr_t stack_limit_;
  PreParsedScopeData* preparsed_scope_data_;

  // Parser base's private field members.

 private:
  Zone* zone_;
  ExpressionClassifier* classifier_;

  Scanner* scanner_;
  bool stack_overflow_;

  FunctionLiteral::EagerCompileHint default_eager_compile_hint_;

  int function_literal_id_;

  bool allow_natives_;
  bool allow_tailcalls_;
  bool allow_harmony_do_expressions_;
  bool allow_harmony_function_sent_;
  bool allow_harmony_restrictive_generators_;
  bool allow_harmony_trailing_commas_;
  bool allow_harmony_class_fields_;
  bool allow_harmony_object_rest_spread_;
  bool allow_harmony_dynamic_import_;
  bool allow_harmony_async_iteration_;
  bool allow_harmony_template_escapes_;
  bool allow_harmony_types_;

  friend class DiscardableZoneScope;
};

template <typename Impl>
ParserBase<Impl>::FunctionState::FunctionState(
    FunctionState** function_state_stack, Scope** scope_stack,
    DeclarationScope* scope)
    : BlockState(scope_stack, scope),
      expected_property_count_(0),
      function_state_stack_(function_state_stack),
      outer_function_state_(*function_state_stack),
      scope_(scope),
      destructuring_assignments_to_rewrite_(16, scope->zone()),
      tail_call_expressions_(scope->zone()),
      return_expr_context_(ReturnExprContext::kInsideValidBlock),
      non_patterns_to_rewrite_(0, scope->zone()),
      reported_errors_(16, scope->zone()),
      next_function_is_likely_called_(false),
      previous_function_was_likely_called_(false),
      contains_function_or_eval_(false) {
  *function_state_stack = this;
  if (outer_function_state_) {
    outer_function_state_->previous_function_was_likely_called_ =
        outer_function_state_->next_function_is_likely_called_;
    outer_function_state_->next_function_is_likely_called_ = false;
  }
}

template <typename Impl>
ParserBase<Impl>::FunctionState::~FunctionState() {
  *function_state_stack_ = outer_function_state_;
}

template <typename Impl>
void ParserBase<Impl>::GetUnexpectedTokenMessage(
    Token::Value token, MessageTemplate::Template* message,
    Scanner::Location* location, const char** arg,
    MessageTemplate::Template default_) {
  *arg = nullptr;
  switch (token) {
    case Token::EOS:
      *message = MessageTemplate::kUnexpectedEOS;
      break;
    case Token::SMI:
    case Token::NUMBER:
      *message = MessageTemplate::kUnexpectedTokenNumber;
      break;
    case Token::STRING:
      *message = MessageTemplate::kUnexpectedTokenString;
      break;
    case Token::IDENTIFIER:
      *message = MessageTemplate::kUnexpectedTokenIdentifier;
      break;
    case Token::AWAIT:
    case Token::ENUM:
      *message = MessageTemplate::kUnexpectedReserved;
      break;
    case Token::LET:
    case Token::STATIC:
    case Token::YIELD:
    case Token::FUTURE_STRICT_RESERVED_WORD:
      *message = is_strict(language_mode())
                     ? MessageTemplate::kUnexpectedStrictReserved
                     : MessageTemplate::kUnexpectedTokenIdentifier;
      break;
    case Token::TEMPLATE_SPAN:
    case Token::TEMPLATE_TAIL:
      *message = MessageTemplate::kUnexpectedTemplateString;
      break;
    case Token::ESCAPED_STRICT_RESERVED_WORD:
    case Token::ESCAPED_KEYWORD:
      *message = MessageTemplate::kInvalidEscapedReservedWord;
      break;
    case Token::ILLEGAL:
      if (scanner()->has_error()) {
        *message = scanner()->error();
        *location = scanner()->error_location();
      } else {
        *message = MessageTemplate::kInvalidOrUnexpectedToken;
      }
      break;
    case Token::REGEXP_LITERAL:
      *message = MessageTemplate::kUnexpectedTokenRegExp;
      break;
    default:
      const char* name = Token::String(token);
      DCHECK(name != NULL);
      *arg = name;
      break;
  }
}

template <typename Impl>
void ParserBase<Impl>::ReportUnexpectedToken(Token::Value token) {
  return ReportUnexpectedTokenAt(scanner_->location(), token);
}

template <typename Impl>
void ParserBase<Impl>::ReportUnexpectedTokenAt(
    Scanner::Location source_location, Token::Value token,
    MessageTemplate::Template message) {
  const char* arg;
  GetUnexpectedTokenMessage(token, &message, &source_location, &arg);
  impl()->ReportMessageAt(source_location, message, arg);
}

template <typename Impl>
typename ParserBase<Impl>::IdentifierT ParserBase<Impl>::ParseIdentifier(
    AllowRestrictedIdentifiers allow_restricted_identifiers, bool* ok) {
  ExpressionClassifier classifier(this);
  auto result = ParseAndClassifyIdentifier(CHECK_OK_CUSTOM(EmptyIdentifier));

  if (allow_restricted_identifiers == kDontAllowRestrictedIdentifiers) {
    ValidateAssignmentPattern(CHECK_OK_CUSTOM(EmptyIdentifier));
    ValidateBindingPattern(CHECK_OK_CUSTOM(EmptyIdentifier));
  }

  return result;
}

template <typename Impl>
typename ParserBase<Impl>::IdentifierT
ParserBase<Impl>::ParseAndClassifyIdentifier(bool* ok) {
  Token::Value next = Next();
  if (next == Token::IDENTIFIER || next == Token::ASYNC ||
      (next == Token::AWAIT && !parsing_module_ && !is_async_function())) {
    IdentifierT name = impl()->GetSymbol();
    // When this function is used to read a formal parameter, we don't always
    // know whether the function is going to be strict or sloppy.  Indeed for
    // arrow functions we don't always know that the identifier we are reading
    // is actually a formal parameter.  Therefore besides the errors that we
    // must detect because we know we're in strict mode, we also record any
    // error that we might make in the future once we know the language mode.
    if (impl()->IsEvalOrArguments(name)) {
      classifier()->RecordStrictModeFormalParameterError(
          scanner()->location(), MessageTemplate::kStrictEvalArguments);
      if (is_strict(language_mode())) {
        classifier()->RecordBindingPatternError(
            scanner()->location(), MessageTemplate::kStrictEvalArguments);
      }
    } else if (next == Token::AWAIT) {
      classifier()->RecordAsyncArrowFormalParametersError(
          scanner()->location(), MessageTemplate::kAwaitBindingIdentifier);
    }

    if (classifier()->duplicate_finder() != nullptr &&
        scanner()->IsDuplicateSymbol(classifier()->duplicate_finder(),
                                     ast_value_factory())) {
      classifier()->RecordDuplicateFormalParameterError(scanner()->location());
    }
    return name;
  } else if (is_sloppy(language_mode()) &&
             (next == Token::FUTURE_STRICT_RESERVED_WORD ||
              next == Token::ESCAPED_STRICT_RESERVED_WORD ||
              next == Token::LET || next == Token::STATIC ||
              (next == Token::YIELD && !is_generator()))) {
    classifier()->RecordStrictModeFormalParameterError(
        scanner()->location(), MessageTemplate::kUnexpectedStrictReserved);
    if (next == Token::ESCAPED_STRICT_RESERVED_WORD &&
        is_strict(language_mode())) {
      ReportUnexpectedToken(next);
      *ok = false;
      return impl()->EmptyIdentifier();
    }
    if (scanner()->IsLet()) {
      classifier()->RecordLetPatternError(
          scanner()->location(), MessageTemplate::kLetInLexicalBinding);
    }
    return impl()->GetSymbol();
  } else {
    ReportUnexpectedToken(next);
    *ok = false;
    return impl()->EmptyIdentifier();
  }
}

template <typename Impl>
typename ParserBase<Impl>::IdentifierT
ParserBase<Impl>::ParseIdentifierOrStrictReservedWord(
    FunctionKind function_kind, bool* is_strict_reserved, bool* ok) {
  Token::Value next = Next();
  if (next == Token::IDENTIFIER || (next == Token::AWAIT && !parsing_module_ &&
                                    !IsAsyncFunction(function_kind)) ||
      next == Token::ASYNC) {
    *is_strict_reserved = false;
  } else if (next == Token::ESCAPED_STRICT_RESERVED_WORD ||
             next == Token::FUTURE_STRICT_RESERVED_WORD || next == Token::LET ||
             next == Token::STATIC ||
             (next == Token::YIELD && !IsGeneratorFunction(function_kind))) {
    *is_strict_reserved = true;
  } else {
    ReportUnexpectedToken(next);
    *ok = false;
    return impl()->EmptyIdentifier();
  }

  return impl()->GetSymbol();
}

template <typename Impl>
typename ParserBase<Impl>::IdentifierT ParserBase<Impl>::ParseIdentifierName(
    bool* ok) {
  Token::Value next = Next();
  if (next != Token::IDENTIFIER && next != Token::ASYNC &&
      next != Token::ENUM && next != Token::AWAIT && next != Token::LET &&
      next != Token::STATIC && next != Token::YIELD &&
      next != Token::FUTURE_STRICT_RESERVED_WORD &&
      next != Token::ESCAPED_KEYWORD &&
      next != Token::ESCAPED_STRICT_RESERVED_WORD && !Token::IsKeyword(next)) {
    ReportUnexpectedToken(next);
    *ok = false;
    return impl()->EmptyIdentifier();
  }

  return impl()->GetSymbol();
}

template <typename Impl>
typename ParserBase<Impl>::ExpressionT ParserBase<Impl>::ParseRegExpLiteral(
    bool* ok) {
  int pos = peek_position();
  if (!scanner()->ScanRegExpPattern()) {
    Next();
    ReportMessage(MessageTemplate::kUnterminatedRegExp);
    *ok = false;
    return impl()->EmptyExpression();
  }

  IdentifierT js_pattern = impl()->GetNextSymbol();
  Maybe<RegExp::Flags> flags = scanner()->ScanRegExpFlags();
  if (flags.IsNothing()) {
    Next();
    ReportMessage(MessageTemplate::kMalformedRegExpFlags);
    *ok = false;
    return impl()->EmptyExpression();
  }
  int js_flags = flags.FromJust();
  Next();
  return factory()->NewRegExpLiteral(js_pattern, js_flags, pos);
}

template <typename Impl>
typename ParserBase<Impl>::ExpressionT ParserBase<Impl>::ParsePrimaryExpression(
    bool* is_async, bool* ok) {
  // PrimaryExpression ::
  //   'this'
  //   'null'
  //   'true'
  //   'false'
  //   Identifier
  //   Number
  //   String
  //   ArrayLiteral
  //   ObjectLiteral
  //   RegExpLiteral
  //   ClassLiteral
  //   '(' Expression ')'
  //   TemplateLiteral
  //   do Block
  //   AsyncFunctionLiteral

  int beg_pos = peek_position();
  switch (peek()) {
    case Token::THIS: {
      BindingPatternUnexpectedToken();
      Consume(Token::THIS);
      return impl()->ThisExpression(beg_pos);
    }

    case Token::NULL_LITERAL:
    case Token::TRUE_LITERAL:
    case Token::FALSE_LITERAL:
    case Token::SMI:
    case Token::NUMBER:
      BindingPatternUnexpectedToken();
      return impl()->ExpressionFromLiteral(Next(), beg_pos);

    case Token::ASYNC:
      if (!scanner()->HasAnyLineTerminatorAfterNext() &&
          PeekAhead() == Token::FUNCTION) {
        Consume(Token::ASYNC);
        return ParseAsyncFunctionLiteral(CHECK_OK);
      }
      // CoverCallExpressionAndAsyncArrowHead
      *is_async = true;
    /* falls through */
    case Token::IDENTIFIER:
    case Token::LET:
    case Token::STATIC:
    case Token::YIELD:
    case Token::AWAIT:
    case Token::ESCAPED_STRICT_RESERVED_WORD:
    case Token::FUTURE_STRICT_RESERVED_WORD: {
      // Using eval or arguments in this context is OK even in strict mode.
      IdentifierT name = ParseAndClassifyIdentifier(CHECK_OK);
      return impl()->ExpressionFromIdentifier(name, beg_pos);
    }

    case Token::STRING: {
      BindingPatternUnexpectedToken();
      Consume(Token::STRING);
      return impl()->ExpressionFromString(beg_pos);
    }

    case Token::ASSIGN_DIV:
    case Token::DIV:
      classifier()->RecordBindingPatternError(
          scanner()->peek_location(), MessageTemplate::kUnexpectedTokenRegExp);
      return ParseRegExpLiteral(ok);

    case Token::LBRACK:
      return ParseArrayLiteral(ok);

    case Token::LBRACE:
      return ParseObjectLiteral(ok);

    case Token::LPAREN: {
      // Arrow function formal parameters are either a single identifier or a
      // list of BindingPattern productions enclosed in parentheses.
      // Parentheses are not valid on the LHS of a BindingPattern, so we use the
      // is_valid_binding_pattern() check to detect multiple levels of
      // parenthesization.
      bool pattern_error = !classifier()->is_valid_binding_pattern();
      classifier()->RecordPatternError(scanner()->peek_location(),
                                       MessageTemplate::kUnexpectedToken,
                                       Token::String(Token::LPAREN));
      if (pattern_error) ArrowFormalParametersUnexpectedToken();
      Consume(Token::LPAREN);
      if (Check(Token::RPAREN)) {
        // ()=>x.  The continuation that looks for the => is in
        // ParseAssignmentExpression.
        classifier()->RecordExpressionError(scanner()->location(),
                                            MessageTemplate::kUnexpectedToken,
                                            Token::String(Token::RPAREN));
        return factory()->NewEmptyParentheses(beg_pos);
      }
      // Heuristically try to detect immediately called functions before
      // seeing the call parentheses.
      if (peek() == Token::FUNCTION ||
          (peek() == Token::ASYNC && PeekAhead() == Token::FUNCTION)) {
        function_state_->set_next_function_is_likely_called();
      }
      ExpressionT expr =
          ParseExpressionCoverGrammar(true, typesystem::kCover, CHECK_OK);
      Expect(Token::RPAREN, CHECK_OK);
      return expr;
    }

    case Token::CLASS: {
      BindingPatternUnexpectedToken();
      Consume(Token::CLASS);
      int class_token_pos = position();
      IdentifierT name = impl()->EmptyIdentifier();
      bool is_strict_reserved_name = false;
      Scanner::Location class_name_location = Scanner::Location::invalid();
      if (peek_any_identifier()) {
        name = ParseIdentifierOrStrictReservedWord(&is_strict_reserved_name,
                                                   CHECK_OK);
        class_name_location = scanner()->location();
      }
      return ParseClassLiteral(name, class_name_location,
                               is_strict_reserved_name, class_token_pos, false,
                               ok);
    }

    case Token::TEMPLATE_SPAN:
    case Token::TEMPLATE_TAIL:
      BindingPatternUnexpectedToken();
      return ParseTemplateLiteral(impl()->NoTemplateTag(), beg_pos, false, ok);

    case Token::MOD:
      if (allow_natives() || extension_ != NULL) {
        BindingPatternUnexpectedToken();
        return ParseV8Intrinsic(ok);
      }
      break;

    case Token::DO:
      if (allow_harmony_do_expressions()) {
        BindingPatternUnexpectedToken();
        return ParseDoExpression(ok);
      }
      break;

    default:
      break;
  }

  ReportUnexpectedToken(Next());
  *ok = false;
  return impl()->EmptyExpression();
}

template <typename Impl>
typename ParserBase<Impl>::ExpressionT ParserBase<Impl>::ParseExpression(
    bool accept_IN, typesystem::CoverFormalParameters cover, bool* ok) {
  ExpressionClassifier classifier(this);
  ExpressionT result = ParseExpressionCoverGrammar(accept_IN, cover, CHECK_OK);
  impl()->RewriteNonPattern(CHECK_OK);
  return result;
}

template <typename Impl>
typename ParserBase<Impl>::ExpressionT
ParserBase<Impl>::ParseExpressionCoverGrammar(
    bool accept_IN, typesystem::CoverFormalParameters cover, bool* ok) {
  // Expression ::
  //   AssignmentExpression
  //   Expression ',' AssignmentExpression

  ExpressionT result = impl()->EmptyExpression();
  while (true) {
    int comma_pos = position();
    ExpressionClassifier binding_classifier(this);
    ExpressionT right;
    if (Check(Token::ELLIPSIS)) {
      // 'x, y, ...z' in CoverParenthesizedExpressionAndArrowParameterList only
      // as the formal parameters of'(x, y, ...z) => foo', and is not itself a
      // valid expression.
      classifier()->RecordExpressionError(scanner()->location(),
                                          MessageTemplate::kUnexpectedToken,
                                          Token::String(Token::ELLIPSIS));
      int ellipsis_pos = position();
      int pattern_pos = peek_position();
      ExpressionT pattern = ParsePrimaryExpression(CHECK_OK);
      if (peek() == Token::ASSIGN) {
        ReportMessage(MessageTemplate::kRestDefaultInitializer);
        *ok = false;
        return result;
      }
      ValidateBindingPattern(CHECK_OK);
      right = factory()->NewSpread(pattern, ellipsis_pos, pattern_pos);
    } else {
      right = ParseAssignmentExpression(accept_IN, cover, CHECK_OK);
    }
    // No need to accumulate binding pattern-related errors, since
    // an Expression can't be a binding pattern anyway.
    AccumulateNonBindingPatternErrors();
    if (!impl()->IsIdentifier(right)) classifier()->RecordNonSimpleParameter();
    if (impl()->IsEmptyExpression(result)) {
      // First time through the loop.
      result = right;
    } else {
      result =
          factory()->NewBinaryOperation(Token::COMMA, result, right, comma_pos);
    }

    if (!Check(Token::COMMA)) break;

    if (right->IsSpread()) {
      classifier()->RecordArrowFormalParametersError(
          scanner()->location(), MessageTemplate::kParamAfterRest);
    }

    if (allow_harmony_trailing_commas() && peek() == Token::RPAREN &&
        PeekAhead() == Token::ARROW) {
      // a trailing comma is allowed at the end of an arrow parameter list
      break;
    }

    // Pass on the 'set_next_function_is_likely_called' flag if we have
    // several function literals separated by comma.
    if (peek() == Token::FUNCTION &&
        function_state_->previous_function_was_likely_called()) {
      function_state_->set_next_function_is_likely_called();
    }
  }

  return result;
}

template <typename Impl>
typename ParserBase<Impl>::ExpressionT ParserBase<Impl>::ParseArrayLiteral(
    bool* ok) {
  // ArrayLiteral ::
  //   '[' Expression? (',' Expression?)* ']'

  int pos = peek_position();
  ExpressionListT values = impl()->NewExpressionList(4);
  int first_spread_index = -1;
  Expect(Token::LBRACK, CHECK_OK);
  while (peek() != Token::RBRACK) {
    ExpressionT elem;
    if (peek() == Token::COMMA) {
      elem = impl()->GetLiteralTheHole(peek_position());
    } else if (peek() == Token::ELLIPSIS) {
      int start_pos = peek_position();
      Consume(Token::ELLIPSIS);
      int expr_pos = peek_position();
      ExpressionT argument =
          ParseAssignmentExpression(true, typesystem::kNoCover, CHECK_OK);
      elem = factory()->NewSpread(argument, start_pos, expr_pos);

      if (first_spread_index < 0) {
        first_spread_index = values->length();
      }

      if (argument->IsAssignment()) {
        classifier()->RecordPatternError(
            Scanner::Location(start_pos, scanner()->location().end_pos),
            MessageTemplate::kInvalidDestructuringTarget);
      } else {
        CheckDestructuringElement(argument, start_pos,
                                  scanner()->location().end_pos);
      }

      if (peek() == Token::COMMA) {
        classifier()->RecordPatternError(
            Scanner::Location(start_pos, scanner()->location().end_pos),
            MessageTemplate::kElementAfterRest);
      }
    } else {
      int beg_pos = peek_position();
      elem = ParseAssignmentExpression(true, typesystem::kNoCover, CHECK_OK);
      CheckDestructuringElement(elem, beg_pos, scanner()->location().end_pos);
    }
    values->Add(elem, zone_);
    if (peek() != Token::RBRACK) {
      Expect(Token::COMMA, CHECK_OK);
    }
  }
  Expect(Token::RBRACK, CHECK_OK);

  ExpressionT result =
      factory()->NewArrayLiteral(values, first_spread_index, pos);
  if (first_spread_index >= 0) {
    result = factory()->NewRewritableExpression(result);
    impl()->QueueNonPatternForRewriting(result, ok);
    if (!*ok) {
      // If the non-pattern rewriting mechanism is used in the future for
      // rewriting other things than spreads, this error message will have
      // to change.  Also, this error message will never appear while pre-
      // parsing (this is OK, as it is an implementation limitation).
      ReportMessage(MessageTemplate::kTooManySpreads);
      return impl()->EmptyExpression();
    }
  }
  return result;
}

template <typename Impl>
bool ParserBase<Impl>::SetPropertyKindFromToken(Token::Value token,
                                                PropertyKind* kind) {
  // This returns true, setting the property kind, iff the given token is one
  // which must occur after a property name, indicating that the previous token
  // was in fact a name and not a modifier (like the "get" in "get x").
  switch (token) {
    case Token::COLON:
      *kind = PropertyKind::kValueProperty;
      return true;
    case Token::COMMA:
    case Token::RBRACE:
    case Token::ASSIGN:
      *kind = PropertyKind::kShorthandProperty;
      return true;
    case Token::LT:
      if (!typed()) break;
    // falls through
    case Token::LPAREN:
      *kind = PropertyKind::kMethodProperty;
      return true;
    case Token::MUL:
    case Token::SEMICOLON:
      *kind = PropertyKind::kClassField;
      return true;
    default:
      break;
  }
  return false;
}

template <typename Impl>
typename ParserBase<Impl>::ExpressionT ParserBase<Impl>::ParsePropertyName(
    IdentifierT* name, PropertyKind* kind, bool* is_generator, bool* is_get,
    bool* is_set, bool* is_async, bool* is_computed_name, bool* ok) {
  DCHECK(*kind == PropertyKind::kNotSet);
  DCHECK(!*is_generator);
  DCHECK(!*is_get);
  DCHECK(!*is_set);
  DCHECK(!*is_async);
  DCHECK(!*is_computed_name);

  *is_generator = Check(Token::MUL);
  if (*is_generator) {
    *kind = PropertyKind::kMethodProperty;
  }

  Token::Value token = peek();
  int pos = peek_position();

  if (!*is_generator && token == Token::ASYNC &&
      !scanner()->HasAnyLineTerminatorAfterNext()) {
    Consume(Token::ASYNC);
    token = peek();
    if (token == Token::MUL && allow_harmony_async_iteration() &&
        !scanner()->HasAnyLineTerminatorBeforeNext()) {
      Consume(Token::MUL);
      token = peek();
      *is_generator = true;
    } else if (SetPropertyKindFromToken(token, kind)) {
      *name = impl()->GetSymbol();  // TODO(bakkot) specialize on 'async'
      impl()->PushLiteralName(*name);
      return factory()->NewStringLiteral(*name, pos);
    }
    *kind = PropertyKind::kMethodProperty;
    *is_async = true;
    pos = peek_position();
  }

  if (token == Token::IDENTIFIER && !*is_generator && !*is_async) {
    // This is checking for 'get' and 'set' in particular.
    Consume(Token::IDENTIFIER);
    token = peek();
    if (SetPropertyKindFromToken(token, kind)) {
      *name = impl()->GetSymbol();
      impl()->PushLiteralName(*name);
      return factory()->NewStringLiteral(*name, pos);
    } else if (scanner()->IsGetOrSet(is_get, is_set)) {
      *kind = PropertyKind::kAccessorProperty;
      pos = peek_position();
    } else {
      if (typed()) *kind = PropertyKind::kShorthandProperty;
      *name = impl()->GetSymbol();
      impl()->PushLiteralName(*name);
      return factory()->NewStringLiteral(*name, pos);
    }
  }

  // For non computed property names we normalize the name a bit:
  //
  //   "12" -> 12
  //   12.3 -> "12.3"
  //   12.30 -> "12.3"
  //   identifier -> "identifier"
  //
  // This is important because we use the property name as a key in a hash
  // table when we compute constant properties.
  ExpressionT expression = impl()->EmptyExpression();
  switch (token) {
    case Token::STRING:
      Consume(Token::STRING);
      *name = impl()->GetSymbol();
      break;

    case Token::SMI:
      Consume(Token::SMI);
      *name = impl()->GetNumberAsSymbol();
      break;

    case Token::NUMBER:
      Consume(Token::NUMBER);
      *name = impl()->GetNumberAsSymbol();
      break;

    case Token::LBRACK: {
      *name = impl()->EmptyIdentifier();
      *is_computed_name = true;
      Consume(Token::LBRACK);
      ExpressionClassifier computed_name_classifier(this);
      expression =
          ParseAssignmentExpression(true, typesystem::kNoCover, CHECK_OK);
      impl()->RewriteNonPattern(CHECK_OK);
      AccumulateFormalParameterContainmentErrors();
      Expect(Token::RBRACK, CHECK_OK);
      break;
    }

    case Token::ELLIPSIS:
      if (allow_harmony_object_rest_spread()) {
        *name = impl()->EmptyIdentifier();
        Consume(Token::ELLIPSIS);
        expression =
            ParseAssignmentExpression(true, typesystem::kNoCover, CHECK_OK);
        *kind = PropertyKind::kSpreadProperty;

        if (expression->IsAssignment()) {
          classifier()->RecordPatternError(
              scanner()->location(),
              MessageTemplate::kInvalidDestructuringTarget);
        } else {
          CheckDestructuringElement(expression, pos,
                                    scanner()->location().end_pos);
        }

        if (peek() != Token::RBRACE) {
          classifier()->RecordPatternError(scanner()->location(),
                                           MessageTemplate::kElementAfterRest);
        }
        return expression;
      }

    default:
      *name = ParseIdentifierName(CHECK_OK);
      break;
  }

  if (*kind == PropertyKind::kNotSet) {
    SetPropertyKindFromToken(peek(), kind);
  }

  if (*is_computed_name) {
    return expression;
  }

  impl()->PushLiteralName(*name);

  uint32_t index;
  return impl()->IsArrayIndex(*name, &index)
             ? factory()->NewNumberLiteral(index, pos)
             : factory()->NewStringLiteral(*name, pos);
}


// This is a simplified version of ParsePropertyName
template <typename Impl>
typename ParserBase<Impl>::ExpressionT
ParserBase<Impl>::ParsePropertyNameInType(bool* ok) {
  Token::Value token = peek();
  int pos = peek_position();
  IdentifierT name = impl()->EmptyIdentifier();

  // For non computed property names we normalize the name a bit:
  //
  //   "12" -> 12
  //   12.3 -> "12.3"
  //   12.30 -> "12.3"
  //   identifier -> "identifier"
  //
  // This is important because we use the property name as a key in a hash
  // table when we compute constant properties.
  switch (token) {
    case Token::STRING:
      Consume(Token::STRING);
      name = impl()->GetSymbol();
      break;

    case Token::SMI:
      Consume(Token::SMI);
      name = impl()->GetNumberAsSymbol();
      break;

    case Token::NUMBER:
      Consume(Token::NUMBER);
      name = impl()->GetNumberAsSymbol();
      break;

    default:
      name = ParseIdentifierName(CHECK_OK);
      break;
  }

  uint32_t index;
  return impl()->IsArrayIndex(name, &index)
             ? factory()->NewNumberLiteral(index, pos)
             : factory()->NewStringLiteral(name, pos);
}

template <typename Impl>
typename ParserBase<Impl>::ClassLiteralPropertyT
ParserBase<Impl>::ParseClassPropertyDefinition(
    ClassLiteralChecker* checker, bool has_extends, bool* is_computed_name,
    bool* has_seen_constructor, ClassLiteralProperty::Kind* property_kind,
    bool* is_static, bool* has_name_static_property, bool ambient, bool* ok) {
  DCHECK_NOT_NULL(has_seen_constructor);
  DCHECK_NOT_NULL(has_name_static_property);

  // Parse index member declarations in typed mode.
  // We implicitly disallow computed property names, in this case,
  // i.e., class C { [42](x) {} } does not work in typed mode.
  if (typed() && Check(Token::LBRACK)) {
    int property_pos = peek_position();
    IdentifierT property_name =
        ParseIdentifierName(CHECK_OK_CUSTOM(EmptyClassLiteralProperty));
    ExpressionT property =
        factory()->NewStringLiteral(property_name, property_pos);
    Expect(Token::COLON, CHECK_OK_CUSTOM(EmptyClassLiteralProperty));
    typesystem::TypeMember::IndexType index_type;
    if (CheckContextualKeyword(Token::NUMBER_TYPE)) {
      index_type = typesystem::TypeMember::kNumberIndexType;
    } else if (CheckContextualKeyword(Token::STRING_TYPE)) {
      index_type = typesystem::TypeMember::kStringIndexType;
    } else {
      Scanner::Location next_location = scanner()->peek_location();
      impl()->ReportMessageAt(next_location, MessageTemplate::kBadIndexType);
      *ok = false;
      return impl()->EmptyClassLiteralProperty();
    }
    Expect(Token::RBRACK, CHECK_OK_CUSTOM(EmptyClassLiteralProperty));
    // Parse optional result type.
    typename TypeSystem::Type type = impl()->EmptyType();
    if (Check(Token::COLON)) {  // Braces required here.
      type = ParseValidType(CHECK_OK_CUSTOM(EmptyClassLiteralProperty));
    }
    USE(property);  // TODO(nikolaos): really use these!
    USE(index_type);
    USE(type);
    return impl()->EmptyClassLiteralProperty();
  }

  bool is_get = false;
  bool is_set = false;
  bool is_generator = false;
  bool is_async = false;
  *is_static = false;
  *property_kind = ClassLiteralProperty::METHOD;
  PropertyKind kind = PropertyKind::kNotSet;

  Token::Value name_token = peek();

  int name_token_position = scanner()->peek_location().beg_pos;
  IdentifierT name = impl()->EmptyIdentifier();
  ExpressionT name_expression;
  if (name_token == Token::STATIC) {
    Consume(Token::STATIC);
    name_token_position = scanner()->peek_location().beg_pos;
    if (peek() == Token::LPAREN) {
      kind = PropertyKind::kMethodProperty;
      name = impl()->GetSymbol();  // TODO(bakkot) specialize on 'static'
      name_expression = factory()->NewStringLiteral(name, position());
    } else if (peek() == Token::ASSIGN || peek() == Token::SEMICOLON ||
               peek() == Token::RBRACE) {
      name = impl()->GetSymbol();  // TODO(bakkot) specialize on 'static'
      name_expression = factory()->NewStringLiteral(name, position());
    } else {
      *is_static = true;
      name_expression = ParsePropertyName(
          &name, &kind, &is_generator, &is_get, &is_set, &is_async,
          is_computed_name, CHECK_OK_CUSTOM(EmptyClassLiteralProperty));
    }
  } else {
    name_expression = ParsePropertyName(
        &name, &kind, &is_generator, &is_get, &is_set, &is_async,
        is_computed_name, CHECK_OK_CUSTOM(EmptyClassLiteralProperty));
  }

  if (!*has_name_static_property && *is_static && impl()->IsName(name)) {
    *has_name_static_property = true;
  }

  switch (kind) {
    case PropertyKind::kClassField:
    case PropertyKind::kNotSet:  // This case is a name followed by a name or
                                 // other property. Here we have to assume
                                 // that's an uninitialized field followed by a
                                 // linebreak followed by a property, with ASI
                                 // adding the semicolon. If not, there will be
                                 // a syntax error after parsing the first name
                                 // as an uninitialized field.
    case PropertyKind::kShorthandProperty:
    case PropertyKind::kValueProperty:
      // Allow member variable declarations in typed mode.
      if (typed()) {
        // Parse optional type annotation.
        if (Check(Token::COLON)) {
          typename TypeSystem::Type type =
              ParseValidType(CHECK_OK_CUSTOM(EmptyClassLiteralProperty));
          USE(type);  // TODO(nikolaos): really use it!
        }
        // Parse optional initializer.
        if (!ambient && Check(Token::ASSIGN)) {
          ExpressionClassifier rhs_classifier(this);
          ExpressionT rhs = ParseAssignmentExpression(
              true, typesystem::kNoCover,
              CHECK_OK_CUSTOM(EmptyClassLiteralProperty));
          impl()->RewriteNonPattern(CHECK_OK_CUSTOM(EmptyClassLiteralProperty));
          impl()->AccumulateFormalParameterContainmentErrors();
          USE(rhs);  // TODO(nikolaos): really use it!
        }
        return impl()->EmptyClassLiteralProperty();
      }

      if (allow_harmony_class_fields()) {
        bool has_initializer = Check(Token::ASSIGN);
        ExpressionT function_literal = ParseClassFieldForInitializer(
            has_initializer, CHECK_OK_CUSTOM(EmptyClassLiteralProperty));
        ExpectSemicolon(CHECK_OK_CUSTOM(EmptyClassLiteralProperty));
        *property_kind = ClassLiteralProperty::FIELD;
        return factory()->NewClassLiteralProperty(
            name_expression, function_literal, *property_kind, *is_static,
            *is_computed_name);
      } else {
        ReportUnexpectedToken(Next());
        *ok = false;
        return impl()->EmptyClassLiteralProperty();
      }

    case PropertyKind::kMethodProperty: {
      DCHECK(!is_get && !is_set);

      // MethodDefinition
      //    PropertyName '(' StrictFormalParameters ')' '{' FunctionBody '}'
      //    '*' PropertyName '(' StrictFormalParameters ')' '{' FunctionBody '}'
      //    async PropertyName '(' StrictFormalParameters ')'
      //        '{' FunctionBody '}'
      //    async '*' PropertyName '(' StrictFormalParameters ')'
      //        '{' FunctionBody '}'

      if (!*is_computed_name) {
        checker->CheckClassMethodName(
            name_token, PropertyKind::kMethodProperty, is_generator, is_async,
            *is_static, CHECK_OK_CUSTOM(EmptyClassLiteralProperty));
      }

      FunctionKind kind = MethodKindFor(is_generator, is_async);

      // Allow signatures when in a class.
      typesystem::TypeFlags type_flags = typesystem::kAllowSignature;
      if (ambient) type_flags |= typesystem::kAmbient;

      if (!*is_static && impl()->IsConstructor(name)) {
        *has_seen_constructor = true;
        kind = has_extends ? FunctionKind::kDerivedConstructor
                           : FunctionKind::kBaseConstructor;
        type_flags |= typesystem::kConstructorTypes;
      }

      ExpressionT value = impl()->ParseFunctionLiteral(
          name, scanner()->location(), kSkipFunctionNameCheck, kind,
          FLAG_harmony_function_tostring ? name_token_position
                                         : kNoSourcePosition,
          FunctionLiteral::kAccessorOrMethod, language_mode(), typed(),
          type_flags, CHECK_OK_CUSTOM(EmptyClassLiteralProperty));

      // Return no property definition if just the signature was given.
      if (impl()->IsEmptyExpression(value)) {
        // Don't count constructor signature as a constructor.
        if (!*is_static && impl()->IsConstructor(name)) {
          // Note: we don't really need to unset has_seen_constructor
          checker->JustSignature();
        }
        return impl()->EmptyClassLiteralProperty();
      }

      *property_kind = ClassLiteralProperty::METHOD;
      return factory()->NewClassLiteralProperty(name_expression, value,
                                                *property_kind, *is_static,
                                                *is_computed_name);
    }

    case PropertyKind::kAccessorProperty: {
      DCHECK((is_get || is_set) && !is_generator && !is_async);

      if (ambient) {
        *ok = false;
        ReportMessage(MessageTemplate::kAmbientGetOrSet);
        return impl()->EmptyClassLiteralProperty();
      }

      if (!*is_computed_name) {
        checker->CheckClassMethodName(
            name_token, PropertyKind::kAccessorProperty, false, false,
            *is_static, CHECK_OK_CUSTOM(EmptyClassLiteralProperty));
        // Make sure the name expression is a string since we need a Name for
        // Runtime_DefineAccessorPropertyUnchecked and since we can determine
        // this statically we can skip the extra runtime check.
        name_expression =
            factory()->NewStringLiteral(name, name_expression->position());
      }

      FunctionKind kind = is_get ? FunctionKind::kGetterFunction
                                 : FunctionKind::kSetterFunction;

      FunctionLiteralT value = impl()->ParseFunctionLiteral(
          name, scanner()->location(), kSkipFunctionNameCheck, kind,
          FLAG_harmony_function_tostring ? name_token_position
                                         : kNoSourcePosition,
          FunctionLiteral::kAccessorOrMethod, language_mode(), typed(),
          typesystem::kDisallowTypeParameters,
          CHECK_OK_CUSTOM(EmptyClassLiteralProperty));

      if (!*is_computed_name) {
        impl()->AddAccessorPrefixToFunctionName(is_get, value, name);
      }

      *property_kind =
          is_get ? ClassLiteralProperty::GETTER : ClassLiteralProperty::SETTER;
      return factory()->NewClassLiteralProperty(name_expression, value,
                                                *property_kind, *is_static,
                                                *is_computed_name);
    }
    case PropertyKind::kSpreadProperty:
      ReportUnexpectedTokenAt(
          Scanner::Location(name_token_position, name_expression->position()),
          name_token);
      *ok = false;
      return impl()->EmptyClassLiteralProperty();
  }
  UNREACHABLE();
  return impl()->EmptyClassLiteralProperty();
}

template <typename Impl>
typename ParserBase<Impl>::FunctionLiteralT
ParserBase<Impl>::ParseClassFieldForInitializer(bool has_initializer,
                                                bool* ok) {
  // Makes a concise method which evaluates and returns the initialized value
  // (or undefined if absent).
  FunctionKind kind = FunctionKind::kConciseMethod;
  DeclarationScope* initializer_scope = NewFunctionScope(kind);
  initializer_scope->set_start_position(scanner()->location().end_pos);
  FunctionState initializer_state(&function_state_, &scope_, initializer_scope);
  DCHECK_EQ(initializer_scope, scope());
  scope()->SetLanguageMode(STRICT);
  ExpressionClassifier expression_classifier(this);
  ExpressionT value;
  if (has_initializer) {
    value = this->ParseAssignmentExpression(
        true, typesystem::kNoCover, CHECK_OK_CUSTOM(EmptyFunctionLiteral));
    impl()->RewriteNonPattern(CHECK_OK_CUSTOM(EmptyFunctionLiteral));
  } else {
    value = factory()->NewUndefinedLiteral(kNoSourcePosition);
  }
  initializer_scope->set_end_position(scanner()->location().end_pos);
  typename Types::StatementList body = impl()->NewStatementList(1);
  body->Add(factory()->NewReturnStatement(value, kNoSourcePosition), zone());
  FunctionLiteralT function_literal = factory()->NewFunctionLiteral(
      impl()->EmptyIdentifierString(), initializer_scope, body,
      initializer_state.expected_property_count(), 0, 0,
      FunctionLiteral::kNoDuplicateParameters,
      FunctionLiteral::kAnonymousExpression, default_eager_compile_hint_,
      initializer_scope->start_position(), true, GetNextFunctionLiteralId());
  return function_literal;
}

template <typename Impl>
typename ParserBase<Impl>::ObjectLiteralPropertyT
ParserBase<Impl>::ParseObjectPropertyDefinition(ObjectLiteralChecker* checker,
                                                bool* is_computed_name,
                                                bool* is_rest_property,
                                                bool* ok) {
  bool is_get = false;
  bool is_set = false;
  bool is_generator = false;
  bool is_async = false;
  PropertyKind kind = PropertyKind::kNotSet;

  IdentifierT name = impl()->EmptyIdentifier();
  Token::Value name_token = peek();
  int next_beg_pos = scanner()->peek_location().beg_pos;
  int next_end_pos = scanner()->peek_location().end_pos;

  ExpressionT name_expression = ParsePropertyName(
      &name, &kind, &is_generator, &is_get, &is_set, &is_async,
      is_computed_name, CHECK_OK_CUSTOM(EmptyObjectLiteralProperty));

  switch (kind) {
    case PropertyKind::kSpreadProperty:
      DCHECK(allow_harmony_object_rest_spread());
      DCHECK(!is_get && !is_set && !is_generator && !is_async &&
             !*is_computed_name);
      DCHECK(name_token == Token::ELLIPSIS);

      *is_computed_name = true;
      *is_rest_property = true;

      return factory()->NewObjectLiteralProperty(
          impl()->GetLiteralTheHole(kNoSourcePosition), name_expression,
          ObjectLiteralProperty::SPREAD, true);

    case PropertyKind::kValueProperty: {
      DCHECK(!is_get && !is_set && !is_generator && !is_async);

      if (!*is_computed_name) {
        checker->CheckDuplicateProto(name_token);
      }
      Consume(Token::COLON);
      int beg_pos = peek_position();
      ExpressionT value = ParseAssignmentExpression(
          true, typesystem::kNoCover,
          CHECK_OK_CUSTOM(EmptyObjectLiteralProperty));
      CheckDestructuringElement(value, beg_pos, scanner()->location().end_pos);

      ObjectLiteralPropertyT result = factory()->NewObjectLiteralProperty(
          name_expression, value, *is_computed_name);

      if (!*is_computed_name) {
        impl()->SetFunctionNameFromPropertyName(result, name);
      }

      return result;
    }

    case PropertyKind::kShorthandProperty: {
      // PropertyDefinition
      //    IdentifierReference
      //    CoverInitializedName
      //
      // CoverInitializedName
      //    IdentifierReference Initializer?
      DCHECK(!is_get && !is_set && !is_generator && !is_async);

      if (!Token::IsIdentifier(name_token, language_mode(),
                               this->is_generator(),
                               parsing_module_ || is_async_function())) {
        ReportUnexpectedToken(Next());
        *ok = false;
        return impl()->EmptyObjectLiteralProperty();
      }

      DCHECK(!*is_computed_name);

      if (classifier()->duplicate_finder() != nullptr &&
          scanner()->IsDuplicateSymbol(classifier()->duplicate_finder(),
                                       ast_value_factory())) {
        classifier()->RecordDuplicateFormalParameterError(
            scanner()->location());
      }

      if (impl()->IsEvalOrArguments(name) && is_strict(language_mode())) {
        classifier()->RecordBindingPatternError(
            scanner()->location(), MessageTemplate::kStrictEvalArguments);
      }

      if (name_token == Token::LET) {
        classifier()->RecordLetPatternError(
            scanner()->location(), MessageTemplate::kLetInLexicalBinding);
      }
      if (name_token == Token::AWAIT) {
        DCHECK(!is_async_function());
        classifier()->RecordAsyncArrowFormalParametersError(
            Scanner::Location(next_beg_pos, next_end_pos),
            MessageTemplate::kAwaitBindingIdentifier);
      }
      ExpressionT lhs = impl()->ExpressionFromIdentifier(name, next_beg_pos);
      CheckDestructuringElement(lhs, next_beg_pos, next_end_pos);

      ExpressionT value;
      if (peek() == Token::ASSIGN) {
        Consume(Token::ASSIGN);
        ExpressionClassifier rhs_classifier(this);
        ExpressionT rhs = ParseAssignmentExpression(
            true, typesystem::kNoCover,
            CHECK_OK_CUSTOM(EmptyObjectLiteralProperty));
        impl()->RewriteNonPattern(CHECK_OK_CUSTOM(EmptyObjectLiteralProperty));
        AccumulateFormalParameterContainmentErrors();
        value = factory()->NewAssignment(Token::ASSIGN, lhs, rhs,
                                         kNoSourcePosition);
        classifier()->RecordExpressionError(
            Scanner::Location(next_beg_pos, scanner()->location().end_pos),
            MessageTemplate::kInvalidCoverInitializedName);

        impl()->SetFunctionNameFromIdentifierRef(rhs, lhs);
      } else {
        value = lhs;
      }

      return factory()->NewObjectLiteralProperty(
          name_expression, value, ObjectLiteralProperty::COMPUTED, false);
    }

    case PropertyKind::kMethodProperty: {
      DCHECK(!is_get && !is_set);

      // MethodDefinition
      //    PropertyName '(' StrictFormalParameters ')' '{' FunctionBody '}'
      //    '*' PropertyName '(' StrictFormalParameters ')' '{' FunctionBody '}'

      classifier()->RecordPatternError(
          Scanner::Location(next_beg_pos, scanner()->location().end_pos),
          MessageTemplate::kInvalidDestructuringTarget);

      FunctionKind kind = MethodKindFor(is_generator, is_async);

      ExpressionT value = impl()->ParseFunctionLiteral(
          name, scanner()->location(), kSkipFunctionNameCheck, kind,
          FLAG_harmony_function_tostring ? next_beg_pos : kNoSourcePosition,
          FunctionLiteral::kAccessorOrMethod, language_mode(), typed(),
          typesystem::kNormalTypes,
          CHECK_OK_CUSTOM(EmptyObjectLiteralProperty));

      return factory()->NewObjectLiteralProperty(
          name_expression, value, ObjectLiteralProperty::COMPUTED,
          *is_computed_name);
    }

    case PropertyKind::kAccessorProperty: {
      DCHECK((is_get || is_set) && !(is_set && is_get) && !is_generator &&
             !is_async);

      classifier()->RecordPatternError(
          Scanner::Location(next_beg_pos, scanner()->location().end_pos),
          MessageTemplate::kInvalidDestructuringTarget);

      if (!*is_computed_name) {
        // Make sure the name expression is a string since we need a Name for
        // Runtime_DefineAccessorPropertyUnchecked and since we can determine
        // this statically we can skip the extra runtime check.
        name_expression =
            factory()->NewStringLiteral(name, name_expression->position());
      }

      FunctionKind kind = is_get ? FunctionKind::kGetterFunction
                                 : FunctionKind::kSetterFunction;

      FunctionLiteralT value = impl()->ParseFunctionLiteral(
          name, scanner()->location(), kSkipFunctionNameCheck, kind,
          FLAG_harmony_function_tostring ? next_beg_pos : kNoSourcePosition,
          FunctionLiteral::kAccessorOrMethod, language_mode(), typed(),
          typesystem::kDisallowTypeParameters,
          CHECK_OK_CUSTOM(EmptyObjectLiteralProperty));

      if (!*is_computed_name) {
        impl()->AddAccessorPrefixToFunctionName(is_get, value, name);
      }

      return factory()->NewObjectLiteralProperty(
          name_expression, value, is_get ? ObjectLiteralProperty::GETTER
                                         : ObjectLiteralProperty::SETTER,
          *is_computed_name);
    }

    case PropertyKind::kClassField:
    case PropertyKind::kNotSet:
      ReportUnexpectedToken(Next());
      *ok = false;
      return impl()->EmptyObjectLiteralProperty();
  }

  UNREACHABLE();
  return impl()->EmptyObjectLiteralProperty();
}

template <typename Impl>
typename ParserBase<Impl>::ExpressionT ParserBase<Impl>::ParseObjectLiteral(
    bool* ok) {
  // ObjectLiteral ::
  // '{' (PropertyDefinition (',' PropertyDefinition)* ','? )? '}'

  int pos = peek_position();
  typename Types::ObjectPropertyList properties =
      impl()->NewObjectPropertyList(4);
  int number_of_boilerplate_properties = 0;

  bool has_computed_names = false;
  bool has_rest_property = false;
  ObjectLiteralChecker checker(this);

  Expect(Token::LBRACE, CHECK_OK);

  while (peek() != Token::RBRACE) {
    FuncNameInferrer::State fni_state(fni_);

    bool is_computed_name = false;
    bool is_rest_property = false;
    ObjectLiteralPropertyT property = ParseObjectPropertyDefinition(
        &checker, &is_computed_name, &is_rest_property, CHECK_OK);

    if (is_computed_name) {
      has_computed_names = true;
    }

    if (is_rest_property) {
      has_rest_property = true;
    }

    if (impl()->IsBoilerplateProperty(property) && !has_computed_names) {
      // Count CONSTANT or COMPUTED properties to maintain the enumeration
      // order.
      number_of_boilerplate_properties++;
    }

    properties->Add(property, zone());

    if (peek() != Token::RBRACE) {
      // Need {} because of the CHECK_OK macro.
      Expect(Token::COMMA, CHECK_OK);
    }

    if (fni_ != nullptr) fni_->Infer();
  }
  Expect(Token::RBRACE, CHECK_OK);

  // In pattern rewriter, we rewrite rest property to call out to a
  // runtime function passing all the other properties as arguments to
  // this runtime function. Here, we make sure that the number of
  // properties is less than number of arguments allowed for a runtime
  // call.
  if (has_rest_property && properties->length() > Code::kMaxArguments) {
    this->classifier()->RecordPatternError(Scanner::Location(pos, position()),
                                           MessageTemplate::kTooManyArguments);
  }

  return factory()->NewObjectLiteral(
      properties, number_of_boilerplate_properties, pos, has_rest_property);
}

template <typename Impl>
typename ParserBase<Impl>::ExpressionListT ParserBase<Impl>::ParseArguments(
    Scanner::Location* first_spread_arg_loc, bool maybe_arrow, bool* ok) {
  // Arguments ::
  //   '(' (AssignmentExpression)*[','] ')'

  Scanner::Location spread_arg = Scanner::Location::invalid();
  ExpressionListT result = impl()->NewExpressionList(4);
  Expect(Token::LPAREN, CHECK_OK_CUSTOM(NullExpressionList));
  bool done = (peek() == Token::RPAREN);
  while (!done) {
    int start_pos = peek_position();
    bool is_spread = Check(Token::ELLIPSIS);
    int expr_pos = peek_position();

    ExpressionT argument = ParseAssignmentExpression(
        true, typesystem::kNoCover, CHECK_OK_CUSTOM(NullExpressionList));
    if (!maybe_arrow) {
      impl()->RewriteNonPattern(CHECK_OK_CUSTOM(NullExpressionList));
    }
    if (is_spread) {
      if (!spread_arg.IsValid()) {
        spread_arg.beg_pos = start_pos;
        spread_arg.end_pos = peek_position();
      }
      if (argument->IsAssignment()) {
        classifier()->RecordAsyncArrowFormalParametersError(
            scanner()->location(), MessageTemplate::kRestDefaultInitializer);
      }
      argument = factory()->NewSpread(argument, start_pos, expr_pos);
    }
    result->Add(argument, zone_);

    if (result->length() > Code::kMaxArguments) {
      ReportMessage(MessageTemplate::kTooManyArguments);
      *ok = false;
      return impl()->NullExpressionList();
    }
    done = (peek() != Token::COMMA);
    if (!done) {
      Next();
      if (argument->IsSpread()) {
        classifier()->RecordAsyncArrowFormalParametersError(
            scanner()->location(), MessageTemplate::kParamAfterRest);
      }
      if (allow_harmony_trailing_commas() && peek() == Token::RPAREN) {
        // allow trailing comma
        done = true;
      }
    }
  }
  Scanner::Location location = scanner_->location();
  if (Token::RPAREN != Next()) {
    impl()->ReportMessageAt(location, MessageTemplate::kUnterminatedArgList);
    *ok = false;
    return impl()->NullExpressionList();
  }
  *first_spread_arg_loc = spread_arg;

  if (!maybe_arrow || peek() != Token::ARROW) {
    if (maybe_arrow) {
      impl()->RewriteNonPattern(CHECK_OK_CUSTOM(NullExpressionList));
    }
  }

  return result;
}

// Precedence = 2
template <typename Impl>
typename ParserBase<Impl>::ExpressionT
ParserBase<Impl>::ParseAssignmentExpression(
    bool accept_IN, typesystem::CoverFormalParameters cover, bool* ok) {
  // AssignmentExpression ::
  //   ConditionalExpression
  //   ArrowFunction
  //   YieldExpression
  //   LeftHandSideExpression AssignmentOperator AssignmentExpression
  int lhs_beg_pos = peek_position();

  if (peek() == Token::YIELD && is_generator()) {
    return ParseYieldExpression(accept_IN, ok);
  }

  FuncNameInferrer::State fni_state(fni_);
  ExpressionClassifier arrow_formals_classifier(
      this, classifier()->duplicate_finder());

  Scope::Snapshot scope_snapshot(scope());
  int rewritable_length =
      function_state_->destructuring_assignments_to_rewrite().length();

  bool is_async = peek() == Token::ASYNC &&
                  !scanner()->HasAnyLineTerminatorAfterNext() &&
                  IsValidArrowFormalParametersStart(PeekAhead());
  bool maybe_arrow_formals =
      peek() == Token::LPAREN || (typed() && peek() == Token::LT);
  if (!is_async && !maybe_arrow_formals) {
    ArrowFormalParametersUnexpectedToken();
  }

  // Parse a simple, faster sub-grammar (primary expression) if it's evident
  // that we have only a trivial expression to parse.
  ExpressionT expression;
  bool optional = false;
  if (IsTrivialExpression()) {
    expression = ParsePrimaryExpression(&is_async, CHECK_OK);
  } else {
    expression = ParseConditionalExpression(
        accept_IN, cover & typesystem::kAllowOptional, CHECK_OK);

    // Parse optional parameter in typed mode.
    optional = typed() && (cover & typesystem::kAllowOptional) &&
               Check(Token::CONDITIONAL);
    if (optional) ExpressionUnexpectedToken();
  }

  bool typed_arrow = false;
  if (is_async && impl()->IsIdentifier(expression) && peek_any_identifier() &&
      PeekAhead() == Token::ARROW) {
    // async Identifier => AsyncConciseBody
    IdentifierT name = ParseAndClassifyIdentifier(CHECK_OK);
    expression =
        impl()->ExpressionFromIdentifier(name, position(), InferName::kNo);
    if (fni_) {
      // Remove `async` keyword from inferred name stack.
      fni_->RemoveAsyncKeywordFromEnd();
    }
  // Parse optional type annotation in typed mode.
  } else if (typed() && !(cover & typesystem::kDisallowType) &&
             (maybe_arrow_formals || (cover & typesystem::kAllowType)) &&
             peek() == Token::COLON) {
    typed_arrow = true;
    // This is not valid in an expression, unless followed by an arrow.
    // Prepare the appropriate error message.
    MessageTemplate::Template message = MessageTemplate::kUnexpectedToken;
    const char* arg;
    Scanner::Location location = scanner()->peek_location();
    GetUnexpectedTokenMessage(peek(), &message, &location, &arg);
    Consume(Token::COLON);
    // TODO(nikolaos): Eventually, the result of the following should be used.
    ParseValidType(CHECK_OK);
    if (!maybe_arrow_formals || peek() != Token::ARROW)
      arrow_formals_classifier.RecordExpressionError(location, message, arg);
  }

  if (peek() == Token::ARROW) {
    // Simple arrow parameters must not have type annotations.
    if (typed() && !maybe_arrow_formals && typed_arrow) {
      ReportUnexpectedToken(Next());
      *ok = false;
      return impl()->EmptyExpression();
    }
    Scanner::Location arrow_loc = scanner()->peek_location();
    ValidateArrowFormalParameters(expression, maybe_arrow_formals, is_async,
                                  CHECK_OK);
    // This reads strangely, but is correct: it checks whether any
    // sub-expression of the parameter list failed to be a valid formal
    // parameter initializer. Since YieldExpressions are banned anywhere
    // in an arrow parameter list, this is correct.
    // TODO(adamk): Rename "FormalParameterInitializerError" to refer to
    // "YieldExpression", which is its only use.
    ValidateFormalParameterInitializer(ok);

    Scanner::Location loc(lhs_beg_pos, scanner()->location().end_pos);
    DeclarationScope* scope =
        NewFunctionScope(is_async ? FunctionKind::kAsyncArrowFunction
                                  : FunctionKind::kArrowFunction);

    // Because the arrow's parameters were parsed in the outer scope,
    // we need to fix up the scope chain appropriately.
    scope_snapshot.Reparent(scope);
    function_state_->SetDestructuringAssignmentsScope(rewritable_length, scope);

    FormalParametersT parameters(scope);
    if (!classifier()->is_simple_parameter_list()) {
      scope->SetHasNonSimpleParameters();
      parameters.is_simple = false;
    }

    scope->set_start_position(lhs_beg_pos);
    Scanner::Location duplicate_loc = Scanner::Location::invalid();
    impl()->DeclareArrowFunctionFormalParameters(&parameters, expression, loc,
                                                 &duplicate_loc, CHECK_OK);
    if (duplicate_loc.IsValid()) {
      classifier()->RecordDuplicateFormalParameterError(duplicate_loc);
    }
    expression = ParseArrowFunctionLiteral(accept_IN, parameters,
                                           rewritable_length, CHECK_OK);
    DiscardExpressionClassifier();
    classifier()->RecordPatternError(arrow_loc,
                                     MessageTemplate::kUnexpectedToken,
                                     Token::String(Token::ARROW));

    if (fni_ != nullptr) fni_->Infer();

    return expression;
  }

  // "expression" was not itself an arrow function parameter list, but it might
  // form part of one.  Propagate speculative formal parameter error locations
  // (including those for binding patterns, since formal parameters can
  // themselves contain binding patterns).
  unsigned productions = ExpressionClassifier::AllProductions &
                         ~ExpressionClassifier::ArrowFormalParametersProduction;

  // Parenthesized identifiers and property references are allowed as part
  // of a larger assignment pattern, even though parenthesized patterns
  // themselves are not allowed, e.g., "[(x)] = []". Only accumulate
  // assignment pattern errors if the parsed expression is more complex.
  if (IsValidReferenceExpression(expression)) {
    productions &= ~ExpressionClassifier::AssignmentPatternProduction;
  }

  const bool is_destructuring_assignment =
      IsValidPattern(expression) && peek() == Token::ASSIGN;
  if (is_destructuring_assignment) {
    // This is definitely not an expression so don't accumulate
    // expression-related errors.
    productions &= ~ExpressionClassifier::ExpressionProduction;
  }

  if (optional || !Token::IsAssignmentOp(peek())) {
    // Parsed conditional expression only (no assignment).
    // Pending non-pattern expressions must be merged.
    Accumulate(productions);
    return expression;
  } else {
    // Pending non-pattern expressions must be discarded.
    Accumulate(productions, false);
  }

  if (is_destructuring_assignment) {
    ValidateAssignmentPattern(CHECK_OK);
  } else {
    expression = CheckAndRewriteReferenceExpression(
        expression, lhs_beg_pos, scanner()->location().end_pos,
        MessageTemplate::kInvalidLhsInAssignment, CHECK_OK);
  }

  impl()->MarkExpressionAsAssigned(expression);

  Token::Value op = Next();  // Get assignment operator.
  if (op != Token::ASSIGN) {
    classifier()->RecordPatternError(scanner()->location(),
                                     MessageTemplate::kUnexpectedToken,
                                     Token::String(op));
  }
  int pos = position();

  ExpressionClassifier rhs_classifier(this);

  ExpressionT right =
      ParseAssignmentExpression(accept_IN, typesystem::kNoCover, CHECK_OK);
  impl()->RewriteNonPattern(CHECK_OK);
  AccumulateFormalParameterContainmentErrors();

  // We try to estimate the set of properties set by constructors. We define a
  // new property whenever there is an assignment to a property of 'this'. We
  // should probably only add properties if we haven't seen them
  // before. Otherwise we'll probably overestimate the number of properties.
  if (op == Token::ASSIGN && impl()->IsThisProperty(expression)) {
    function_state_->AddProperty();
  }

  impl()->CheckAssigningFunctionLiteralToProperty(expression, right);

  if (fni_ != NULL) {
    // Check if the right hand side is a call to avoid inferring a
    // name if we're dealing with "a = function(){...}();"-like
    // expression.
    if ((op == Token::INIT || op == Token::ASSIGN) &&
        (!right->IsCall() && !right->IsCallNew())) {
      fni_->Infer();
    } else {
      fni_->RemoveLastFunction();
    }
  }

  if (op == Token::ASSIGN) {
    impl()->SetFunctionNameFromIdentifierRef(right, expression);
  }

  if (op == Token::ASSIGN_EXP) {
    DCHECK(!is_destructuring_assignment);
    return impl()->RewriteAssignExponentiation(expression, right, pos);
  }

  ExpressionT result = factory()->NewAssignment(op, expression, right, pos);

  if (is_destructuring_assignment) {
    result = factory()->NewRewritableExpression(result);
    impl()->QueueDestructuringAssignmentForRewriting(result);
  }

  return result;
}

template <typename Impl>
typename ParserBase<Impl>::ExpressionT ParserBase<Impl>::ParseYieldExpression(
    bool accept_IN, bool* ok) {
  // YieldExpression ::
  //   'yield' ([no line terminator] '*'? AssignmentExpression)?
  int pos = peek_position();
  classifier()->RecordPatternError(
      scanner()->peek_location(), MessageTemplate::kInvalidDestructuringTarget);
  classifier()->RecordFormalParameterInitializerError(
      scanner()->peek_location(), MessageTemplate::kYieldInParameter);
  Expect(Token::YIELD, CHECK_OK);
  ExpressionT generator_object =
      factory()->NewVariableProxy(function_state_->generator_object_variable());
  // The following initialization is necessary.
  ExpressionT expression = impl()->EmptyExpression();
  bool delegating = false;  // yield*
  if (!scanner()->HasAnyLineTerminatorBeforeNext()) {
    if (Check(Token::MUL)) delegating = true;
    switch (peek()) {
      case Token::EOS:
      case Token::SEMICOLON:
      case Token::RBRACE:
      case Token::RBRACK:
      case Token::RPAREN:
      case Token::COLON:
      case Token::COMMA:
        // The above set of tokens is the complete set of tokens that can appear
        // after an AssignmentExpression, and none of them can start an
        // AssignmentExpression.  This allows us to avoid looking for an RHS for
        // a regular yield, given only one look-ahead token.
        if (!delegating) break;
        // Delegating yields require an RHS; fall through.
      default:
        expression = ParseAssignmentExpression(accept_IN, typesystem::kNoCover,
                                               CHECK_OK);
        impl()->RewriteNonPattern(CHECK_OK);
        break;
    }
  }

  if (delegating) {
    return impl()->RewriteYieldStar(generator_object, expression, pos);
  }

  if (!is_async_generator()) {
    // Async generator yield is rewritten in Ignition, and doesn't require
    // producing an Iterator Result.
    expression = impl()->BuildIteratorResult(expression, false);
  }

  // Hackily disambiguate o from o.next and o [Symbol.iterator]().
  // TODO(verwaest): Come up with a better solution.
  ExpressionT yield =
      BuildSuspend(generator_object, expression, pos,
                   Suspend::kOnExceptionThrow, SuspendFlags::kYield);
  return yield;
}

// Precedence = 3
template <typename Impl>
typename ParserBase<Impl>::ExpressionT
ParserBase<Impl>::ParseConditionalExpression(bool accept_IN,
                                             bool allow_optional,
                                             bool* ok) {
  // ConditionalExpression ::
  //   LogicalOrExpression
  //   LogicalOrExpression '?' AssignmentExpression ':' AssignmentExpression

  int pos = peek_position();
  // We start using the binary expression parser for prec >= 4 only!
  ExpressionT expression = ParseBinaryExpression(4, accept_IN, CHECK_OK);
  if (peek() != Token::CONDITIONAL) return expression;
  // In typed mode, when parsing an expression that could be a formal
  // parameter, we may encounter a '?' which denotes an optional parameter.
  // This can only be followed by ':', ',' or ')', which cannot start an
  // AssignmentExpression.
  if (typed() && allow_optional &&
      (PeekAhead() == Token::COMMA || PeekAhead() == Token::COLON ||
       PeekAhead() == Token::RPAREN))
    return expression;
  impl()->RewriteNonPattern(CHECK_OK);
  BindingPatternUnexpectedToken();
  ArrowFormalParametersUnexpectedToken();
  Consume(Token::CONDITIONAL);

  ExpressionT left;
  {
    ExpressionClassifier classifier(this);
    // In parsing the first assignment expression in conditional
    // expressions we always accept the 'in' keyword; see ECMA-262,
    // section 11.12, page 58.
    left = ParseAssignmentExpression(true, typesystem::kDisallowType, CHECK_OK);
    AccumulateNonBindingPatternErrors();
  }
  impl()->RewriteNonPattern(CHECK_OK);
  Expect(Token::COLON, CHECK_OK);
  ExpressionT right;
  {
    ExpressionClassifier classifier(this);
    right =
        ParseAssignmentExpression(accept_IN, typesystem::kNoCover, CHECK_OK);
    AccumulateNonBindingPatternErrors();
  }
  impl()->RewriteNonPattern(CHECK_OK);
  return factory()->NewConditional(expression, left, right, pos);
}


// Precedence >= 4
template <typename Impl>
typename ParserBase<Impl>::ExpressionT ParserBase<Impl>::ParseBinaryExpression(
    int prec, bool accept_IN, bool* ok) {
  DCHECK(prec >= 4);
  ExpressionT x = ParseUnaryExpression(CHECK_OK);
  for (int prec1 = Precedence(peek(), accept_IN); prec1 >= prec; prec1--) {
    // prec1 >= 4
    while (Precedence(peek(), accept_IN) == prec1) {
      impl()->RewriteNonPattern(CHECK_OK);
      BindingPatternUnexpectedToken();
      ArrowFormalParametersUnexpectedToken();
      Token::Value op = Next();
      int pos = position();

      const bool is_right_associative = op == Token::EXP;
      const int next_prec = is_right_associative ? prec1 : prec1 + 1;
      ExpressionT y = ParseBinaryExpression(next_prec, accept_IN, CHECK_OK);
      impl()->RewriteNonPattern(CHECK_OK);

      if (impl()->ShortcutNumericLiteralBinaryExpression(&x, y, op, pos)) {
        continue;
      }

      // For now we distinguish between comparisons and other binary
      // operations.  (We could combine the two and get rid of this
      // code and AST node eventually.)
      if (Token::IsCompareOp(op)) {
        // We have a comparison.
        Token::Value cmp = op;
        switch (op) {
          case Token::NE: cmp = Token::EQ; break;
          case Token::NE_STRICT: cmp = Token::EQ_STRICT; break;
          default: break;
        }
        x = factory()->NewCompareOperation(cmp, x, y, pos);
        if (cmp != op) {
          // The comparison was negated - add a NOT.
          x = factory()->NewUnaryOperation(Token::NOT, x, pos);
        }
      } else if (op == Token::EXP) {
        x = impl()->RewriteExponentiation(x, y, pos);
      } else {
        // We have a "normal" binary operation.
        x = factory()->NewBinaryOperation(op, x, y, pos);
      }
    }
  }
  return x;
}

template <typename Impl>
typename ParserBase<Impl>::ExpressionT ParserBase<Impl>::ParseUnaryExpression(
    bool* ok) {
  // UnaryExpression ::
  //   PostfixExpression
  //   'delete' UnaryExpression
  //   'void' UnaryExpression
  //   'typeof' UnaryExpression
  //   '++' UnaryExpression
  //   '--' UnaryExpression
  //   '+' UnaryExpression
  //   '-' UnaryExpression
  //   '~' UnaryExpression
  //   '!' UnaryExpression
  //   [+Await] AwaitExpression[?Yield]

  Token::Value op = peek();
  if (Token::IsUnaryOp(op)) {
    BindingPatternUnexpectedToken();
    ArrowFormalParametersUnexpectedToken();

    op = Next();
    int pos = position();

    // Assume "! function ..." indicates the function is likely to be called.
    if (op == Token::NOT && peek() == Token::FUNCTION) {
      function_state_->set_next_function_is_likely_called();
    }

    ExpressionT expression = ParseUnaryExpression(CHECK_OK);
    impl()->RewriteNonPattern(CHECK_OK);

    if (op == Token::DELETE && is_strict(language_mode())) {
      if (impl()->IsIdentifier(expression)) {
        // "delete identifier" is a syntax error in strict mode.
        ReportMessage(MessageTemplate::kStrictDelete);
        *ok = false;
        return impl()->EmptyExpression();
      }
    }

    if (peek() == Token::EXP) {
      ReportUnexpectedToken(Next());
      *ok = false;
      return impl()->EmptyExpression();
    }

    // Allow the parser's implementation to rewrite the expression.
    return impl()->BuildUnaryExpression(expression, op, pos);
  } else if (Token::IsCountOp(op)) {
    BindingPatternUnexpectedToken();
    ArrowFormalParametersUnexpectedToken();
    op = Next();
    int beg_pos = peek_position();
    ExpressionT expression = ParseUnaryExpression(CHECK_OK);
    expression = CheckAndRewriteReferenceExpression(
        expression, beg_pos, scanner()->location().end_pos,
        MessageTemplate::kInvalidLhsInPrefixOp, CHECK_OK);
    impl()->MarkExpressionAsAssigned(expression);
    impl()->RewriteNonPattern(CHECK_OK);

    return factory()->NewCountOperation(op,
                                        true /* prefix */,
                                        expression,
                                        position());
  } else if (typed() && op == Token::LT) {
    // In typed mode, allow type assertions of the form <Type> UnaryExpression
    // and also optional type parameters for arrow functions, of the form
    // <Type, ... Type> ( FormalParameters ) => ConciseBody.
    // We cannot distinguish between those two at this point...
    // We can parse them with a cover grammar (TypeAssertionOrParameters)
    // and classify later; just prepare the appropriate error message.
    MessageTemplate::Template message = MessageTemplate::kUnexpectedToken;
    const char* arg;
    Scanner::Location location = scanner()->peek_location();
    GetUnexpectedTokenMessage(peek(), &message, &location, &arg);
    // TODO(nikolaos): the following should have a result and be really used!
    ParseTypeAssertionOrParameters(CHECK_OK);
    // Arrow formal parameters should be parenthesized after type parameters.
    bool parenthesized_formals = peek() == Token::LPAREN;
    ExpressionT expression = ParseUnaryExpression(CHECK_OK);
    // A type assertion cannot be a valid binding or assignment pattern.
    classifier()->RecordPatternError(location, message, arg);
    if (!parenthesized_formals)
      classifier()->RecordArrowFormalParametersError(location, message, arg);
    // TODO(nikolaos): The result is wrapped to disallow e.g. <number> x = 42
    // but when AST is introduced for type assertions, the RewritableExpression
    // will be necessary for desugaring it.
    expression = factory()->NewRewritableExpression(expression);
    // TODO(nikolaos): The following will be necessary now for desugaring.
    // impl()->QueueNonPatternForRewriting(expression);
    return expression;
  } else if (is_async_function() && peek() == Token::AWAIT) {
    classifier()->RecordFormalParameterInitializerError(
        scanner()->peek_location(),
        MessageTemplate::kAwaitExpressionFormalParameter);

    int await_pos = peek_position();
    Consume(Token::AWAIT);

    ExpressionT value = ParseUnaryExpression(CHECK_OK);

    return impl()->RewriteAwaitExpression(value, await_pos);
  } else {
    return ParsePostfixExpression(ok);
  }
}

template <typename Impl>
typename ParserBase<Impl>::ExpressionT ParserBase<Impl>::ParsePostfixExpression(
    bool* ok) {
  // PostfixExpression ::
  //   LeftHandSideExpression ('++' | '--')?

  int lhs_beg_pos = peek_position();
  ExpressionT expression = ParseLeftHandSideExpression(CHECK_OK);
  if (!scanner()->HasAnyLineTerminatorBeforeNext() &&
      Token::IsCountOp(peek())) {
    BindingPatternUnexpectedToken();
    ArrowFormalParametersUnexpectedToken();

    expression = CheckAndRewriteReferenceExpression(
        expression, lhs_beg_pos, scanner()->location().end_pos,
        MessageTemplate::kInvalidLhsInPostfixOp, CHECK_OK);
    impl()->MarkExpressionAsAssigned(expression);
    impl()->RewriteNonPattern(CHECK_OK);

    Token::Value next = Next();
    expression =
        factory()->NewCountOperation(next,
                                     false /* postfix */,
                                     expression,
                                     position());
  }
  return expression;
}

template <typename Impl>
typename ParserBase<Impl>::ExpressionT
ParserBase<Impl>::ParseLeftHandSideExpression(bool* ok) {
  // LeftHandSideExpression ::
  //   (NewExpression | MemberExpression) ...

  bool is_async = false;
  ExpressionT result =
      ParseMemberWithNewPrefixesExpression(&is_async, CHECK_OK);

  bool type_instantiation = false;
  while (true) {
    switch (peek()) {
      case Token::LBRACK: {
        if (type_instantiation) {  // Braces required here.
          Expect(Token::LPAREN, CHECK_OK);
        }
        impl()->RewriteNonPattern(CHECK_OK);
        BindingPatternUnexpectedToken();
        ArrowFormalParametersUnexpectedToken();
        Consume(Token::LBRACK);
        int pos = position();
        ExpressionT index =
            ParseExpressionCoverGrammar(true, typesystem::kNoCover, CHECK_OK);
        impl()->RewriteNonPattern(CHECK_OK);
        result = factory()->NewProperty(result, index, pos);
        Expect(Token::RBRACK, CHECK_OK);
        break;
      }

      case Token::LPAREN: {
        type_instantiation = false;
        int pos;
        impl()->RewriteNonPattern(CHECK_OK);
        BindingPatternUnexpectedToken();
        if (scanner()->current_token() == Token::IDENTIFIER ||
            scanner()->current_token() == Token::SUPER ||
            scanner()->current_token() == Token::ASYNC) {
          // For call of an identifier we want to report position of
          // the identifier as position of the call in the stack trace.
          pos = position();
        } else {
          // For other kinds of calls we record position of the parenthesis as
          // position of the call. Note that this is extremely important for
          // expressions of the form function(){...}() for which call position
          // should not point to the closing brace otherwise it will intersect
          // with positions recorded for function literal and confuse debugger.
          pos = peek_position();
          // Also the trailing parenthesis are a hint that the function will
          // be called immediately. If we happen to have parsed a preceding
          // function literal eagerly, we can also compile it eagerly.
          if (result->IsFunctionLiteral()) {
            result->AsFunctionLiteral()->SetShouldEagerCompile();
          }
        }
        Scanner::Location spread_pos;
        ExpressionListT args;
        if (V8_UNLIKELY(is_async && impl()->IsIdentifier(result))) {
          ExpressionClassifier async_classifier(this);
          args = ParseArguments(&spread_pos, true, CHECK_OK);
          if (peek() == Token::ARROW) {
            if (fni_) {
              fni_->RemoveAsyncKeywordFromEnd();
            }
            ValidateBindingPattern(CHECK_OK);
            ValidateFormalParameterInitializer(CHECK_OK);
            if (!classifier()->is_valid_async_arrow_formal_parameters()) {
              ReportClassifierError(
                  classifier()->async_arrow_formal_parameters_error());
              *ok = false;
              return impl()->EmptyExpression();
            }
            if (args->length()) {
              // async ( Arguments ) => ...
              return impl()->ExpressionListToExpression(args);
            }
            // async () => ...
            return factory()->NewEmptyParentheses(pos);
          } else {
            AccumulateFormalParameterContainmentErrors();
          }
        } else {
          args = ParseArguments(&spread_pos, false, CHECK_OK);
        }

        ArrowFormalParametersUnexpectedToken();

        // Keep track of eval() calls since they disable all local variable
        // optimizations.
        // The calls that need special treatment are the
        // direct eval calls. These calls are all of the form eval(...), with
        // no explicit receiver.
        // These calls are marked as potentially direct eval calls. Whether
        // they are actually direct calls to eval is determined at run time.
        Call::PossiblyEval is_possibly_eval =
            CheckPossibleEvalCall(result, scope());

        bool is_super_call = result->IsSuperCallReference();
        if (spread_pos.IsValid()) {
          result = impl()->SpreadCall(result, args, pos, is_possibly_eval);
        } else {
          result = factory()->NewCall(result, args, pos, is_possibly_eval);
        }

        // Explicit calls to the super constructor using super() perform an
        // implicit binding assignment to the 'this' variable.
        if (is_super_call) {
          classifier()->RecordAssignmentPatternError(
              Scanner::Location(pos, scanner()->location().end_pos),
              MessageTemplate::kInvalidDestructuringTarget);
          ExpressionT this_expr = impl()->ThisExpression(pos);
          result =
              factory()->NewAssignment(Token::INIT, this_expr, result, pos);
        }

        if (fni_ != NULL) fni_->RemoveLastFunction();
        break;
      }

      case Token::PERIOD: {
        if (type_instantiation) {  // Braces required here.
          Expect(Token::LPAREN, CHECK_OK);
        }
        impl()->RewriteNonPattern(CHECK_OK);
        BindingPatternUnexpectedToken();
        ArrowFormalParametersUnexpectedToken();
        Consume(Token::PERIOD);

        // In typed mode, we want to allow type instantiation with the notation
        // f.<A, B> that must be handled separately.
        if (typed() && peek() == Token::LT) {
          typename TypeSystem::TypeList type_arguments =
              ParseTypeArguments(CHECK_OK);
          USE(type_arguments);  // TODO(nikolaos): really use them!
          type_instantiation = true;
          break;
        }

        int pos = position();
        IdentifierT name = ParseIdentifierName(CHECK_OK);
        result = factory()->NewProperty(
            result, factory()->NewStringLiteral(name, pos), pos);
        impl()->PushLiteralName(name);
        break;
      }

      case Token::TEMPLATE_SPAN:
      case Token::TEMPLATE_TAIL: {
        impl()->RewriteNonPattern(CHECK_OK);
        BindingPatternUnexpectedToken();
        ArrowFormalParametersUnexpectedToken();
        result = ParseTemplateLiteral(result, position(), true, CHECK_OK);
        break;
      }

      default:
        if (type_instantiation) {  // Braces required here.
          Expect(Token::LPAREN, CHECK_OK);
        }
        return result;
    }
  }
}

template <typename Impl>
typename ParserBase<Impl>::ExpressionT
ParserBase<Impl>::ParseMemberWithNewPrefixesExpression(bool* is_async,
                                                       bool* ok) {
  // NewExpression ::
  //   ('new')+ MemberExpression
  //
  // NewTarget ::
  //   'new' '.' 'target'

  // The grammar for new expressions is pretty warped. We can have several 'new'
  // keywords following each other, and then a MemberExpression. When we see '('
  // after the MemberExpression, it's associated with the rightmost unassociated
  // 'new' to create a NewExpression with arguments. However, a NewExpression
  // can also occur without arguments.

  // Examples of new expression:
  // new foo.bar().baz means (new (foo.bar)()).baz
  // new foo()() means (new foo())()
  // new new foo()() means (new (new foo())())
  // new new foo means new (new foo)
  // new new foo() means new (new foo())
  // new new foo().bar().baz means (new (new foo()).bar()).baz

  if (peek() == Token::NEW) {
    BindingPatternUnexpectedToken();
    ArrowFormalParametersUnexpectedToken();
    Consume(Token::NEW);
    int new_pos = position();
    ExpressionT result;
    if (peek() == Token::SUPER) {
      const bool is_new = true;
      result = ParseSuperExpression(is_new, CHECK_OK);
    } else if (allow_harmony_dynamic_import() && peek() == Token::IMPORT) {
      impl()->ReportMessageAt(scanner()->peek_location(),
                              MessageTemplate::kImportCallNotNewExpression);
      *ok = false;
      return impl()->EmptyExpression();
    } else if (peek() == Token::PERIOD) {
      return ParseNewTargetExpression(CHECK_OK);
    } else {
      result = ParseMemberWithNewPrefixesExpression(is_async, CHECK_OK);
    }
    impl()->RewriteNonPattern(CHECK_OK);
    // In typed mode, we want to allow type instantiation with the notation
    // new f.<A, B> that must be handled separately.
    if (peek() == Token::LPAREN ||
        (typed() && peek() == Token::PERIOD && PeekAhead() == Token::LT)) {
      // Parse optional type arguments.
      if (Check(Token::PERIOD)) {
        typename TypeSystem::TypeList type_arguments =
            ParseTypeArguments(CHECK_OK);
        USE(type_arguments);  // TODO(nikolaos): really use them!
      }
      // NewExpression with arguments.
      Scanner::Location spread_pos;
      ExpressionListT args = ParseArguments(&spread_pos, CHECK_OK);

      if (spread_pos.IsValid()) {
        result = impl()->SpreadCallNew(result, args, new_pos);
      } else {
        result = factory()->NewCallNew(result, args, new_pos);
      }
      // The expression can still continue with . or [ after the arguments.
      result = ParseMemberExpressionContinuation(result, is_async, CHECK_OK);
      return result;
    }
    // NewExpression without arguments.
    return factory()->NewCallNew(result, impl()->NewExpressionList(0), new_pos);
  }
  // No 'new' or 'super' keyword.
  return ParseMemberExpression(is_async, ok);
}

template <typename Impl>
typename ParserBase<Impl>::ExpressionT ParserBase<Impl>::ParseMemberExpression(
    bool* is_async, bool* ok) {
  // MemberExpression ::
  //   (PrimaryExpression | FunctionLiteral | ClassLiteral)
  //     ('[' Expression ']' | '.' Identifier | Arguments | TemplateLiteral)*
  //
  // CallExpression ::
  //   (SuperCall | ImportCall)
  //     ('[' Expression ']' | '.' Identifier | Arguments | TemplateLiteral)*
  //
  // The '[' Expression ']' and '.' Identifier parts are parsed by
  // ParseMemberExpressionContinuation, and the Arguments part is parsed by the
  // caller.

  // Parse the initial primary or function expression.
  ExpressionT result;
  if (peek() == Token::FUNCTION) {
    BindingPatternUnexpectedToken();
    ArrowFormalParametersUnexpectedToken();

    Consume(Token::FUNCTION);
    int function_token_position = position();

    if (allow_harmony_function_sent() && peek() == Token::PERIOD) {
      // function.sent
      int pos = position();
      ExpectMetaProperty(Token::SENT, "function.sent", pos, CHECK_OK);

      if (!is_generator()) {
        // TODO(neis): allow escaping into closures?
        impl()->ReportMessageAt(scanner()->location(),
                                MessageTemplate::kUnexpectedFunctionSent);
        *ok = false;
        return impl()->EmptyExpression();
      }

      return impl()->FunctionSentExpression(pos);
    }

    FunctionKind function_kind = Check(Token::MUL)
                                     ? FunctionKind::kGeneratorFunction
                                     : FunctionKind::kNormalFunction;
    IdentifierT name = impl()->EmptyIdentifier();
    bool is_strict_reserved_name = false;
    Scanner::Location function_name_location = Scanner::Location::invalid();
    FunctionLiteral::FunctionType function_type =
        FunctionLiteral::kAnonymousExpression;
    if (impl()->ParsingDynamicFunctionDeclaration()) {
      // We don't want dynamic functions to actually declare their name
      // "anonymous". We just want that name in the toString().
      if (stack_overflow()) {
        *ok = false;
        return impl()->EmptyExpression();
      }
      Consume(Token::IDENTIFIER);
      DCHECK(scanner()->CurrentMatchesContextual(Token::ANONYMOUS));
    } else if (peek_any_identifier()) {
      name = ParseIdentifierOrStrictReservedWord(
          function_kind, &is_strict_reserved_name, CHECK_OK);
      function_name_location = scanner()->location();
      function_type = FunctionLiteral::kNamedExpression;
    }
    result = impl()->ParseFunctionLiteral(
        name, function_name_location,
        is_strict_reserved_name ? kFunctionNameIsStrictReserved
                                : kFunctionNameValidityUnknown,
        function_kind, function_token_position, function_type, language_mode(),
        typed(), typesystem::kNormalTypes, CHECK_OK);
  } else if (peek() == Token::SUPER) {
    const bool is_new = false;
    result = ParseSuperExpression(is_new, CHECK_OK);
  } else if (allow_harmony_dynamic_import() && peek() == Token::IMPORT) {
    result = ParseDynamicImportExpression(CHECK_OK);
  } else {
    result = ParsePrimaryExpression(is_async, CHECK_OK);
  }

  result = ParseMemberExpressionContinuation(result, is_async, CHECK_OK);
  return result;
}

template <typename Impl>
typename ParserBase<Impl>::ExpressionT
ParserBase<Impl>::ParseDynamicImportExpression(bool* ok) {
  DCHECK(allow_harmony_dynamic_import());
  Consume(Token::IMPORT);
  int pos = position();
  Expect(Token::LPAREN, CHECK_OK);
  ExpressionT arg =
      ParseAssignmentExpression(true, typesystem::kNoCover, CHECK_OK);
  Expect(Token::RPAREN, CHECK_OK);
  return factory()->NewImportCallExpression(arg, pos);
}

template <typename Impl>
typename ParserBase<Impl>::ExpressionT ParserBase<Impl>::ParseSuperExpression(
    bool is_new, bool* ok) {
  Expect(Token::SUPER, CHECK_OK);
  int pos = position();

  DeclarationScope* scope = GetReceiverScope();
  FunctionKind kind = scope->function_kind();
  if (IsConciseMethod(kind) || IsAccessorFunction(kind) ||
      IsClassConstructor(kind)) {
    if (peek() == Token::PERIOD || peek() == Token::LBRACK) {
      scope->RecordSuperPropertyUsage();
      return impl()->NewSuperPropertyReference(pos);
    }
    // new super() is never allowed.
    // super() is only allowed in derived constructor
    if (!is_new && peek() == Token::LPAREN && IsDerivedConstructor(kind)) {
      // TODO(rossberg): This might not be the correct FunctionState for the
      // method here.
      return impl()->NewSuperCallReference(pos);
    }
  }

  impl()->ReportMessageAt(scanner()->location(),
                          MessageTemplate::kUnexpectedSuper);
  *ok = false;
  return impl()->EmptyExpression();
}

template <typename Impl>
void ParserBase<Impl>::ExpectMetaProperty(Token::Value property_name,
                                          const char* full_name, int pos,
                                          bool* ok) {
  Consume(Token::PERIOD);
  ExpectContextualKeyword(property_name, CHECK_OK_CUSTOM(Void));
  if (scanner()->literal_contains_escapes()) {
    impl()->ReportMessageAt(
        Scanner::Location(pos, scanner()->location().end_pos),
        MessageTemplate::kInvalidEscapedMetaProperty, full_name);
    *ok = false;
  }
}

template <typename Impl>
typename ParserBase<Impl>::ExpressionT
ParserBase<Impl>::ParseNewTargetExpression(bool* ok) {
  int pos = position();
  ExpectMetaProperty(Token::TARGET, "new.target", pos, CHECK_OK);

  classifier()->RecordAssignmentPatternError(
      Scanner::Location(pos, scanner()->location().end_pos),
      MessageTemplate::kInvalidDestructuringTarget);

  if (!GetReceiverScope()->is_function_scope()) {
    impl()->ReportMessageAt(scanner()->location(),
                            MessageTemplate::kUnexpectedNewTarget);
    *ok = false;
    return impl()->EmptyExpression();
  }

  return impl()->NewTargetExpression(pos);
}

template <typename Impl>
typename ParserBase<Impl>::ExpressionT
ParserBase<Impl>::ParseMemberExpressionContinuation(ExpressionT expression,
                                                    bool* is_async, bool* ok) {
  // Parses this part of MemberExpression:
  // ('[' Expression ']' | '.' Identifier | TemplateLiteral)*
  while (true) {
    switch (peek()) {
      case Token::LBRACK: {
        *is_async = false;
        impl()->RewriteNonPattern(CHECK_OK);
        BindingPatternUnexpectedToken();
        ArrowFormalParametersUnexpectedToken();

        Consume(Token::LBRACK);
        int pos = position();
        ExpressionT index =
            ParseExpressionCoverGrammar(true, typesystem::kNoCover, CHECK_OK);
        impl()->RewriteNonPattern(CHECK_OK);
        expression = factory()->NewProperty(expression, index, pos);
        impl()->PushPropertyName(index);
        Expect(Token::RBRACK, CHECK_OK);
        break;
      }
      case Token::PERIOD: {
        *is_async = false;
        // In typed mode, we want to allow type instantiation with the notation
        // f.<A, B> and, in that case, the PERIOD will be consumed later.
        if (typed() && PeekAhead() == Token::LT) return expression;
        impl()->RewriteNonPattern(CHECK_OK);
        BindingPatternUnexpectedToken();
        ArrowFormalParametersUnexpectedToken();

        Consume(Token::PERIOD);
        int pos = position();
        IdentifierT name = ParseIdentifierName(CHECK_OK);
        expression = factory()->NewProperty(
            expression, factory()->NewStringLiteral(name, pos), pos);
        impl()->PushLiteralName(name);
        break;
      }
      case Token::TEMPLATE_SPAN:
      case Token::TEMPLATE_TAIL: {
        *is_async = false;
        impl()->RewriteNonPattern(CHECK_OK);
        BindingPatternUnexpectedToken();
        ArrowFormalParametersUnexpectedToken();
        int pos;
        if (scanner()->current_token() == Token::IDENTIFIER) {
          pos = position();
        } else {
          pos = peek_position();
          if (expression->IsFunctionLiteral()) {
            // If the tag function looks like an IIFE, set_parenthesized() to
            // force eager compilation.
            expression->AsFunctionLiteral()->SetShouldEagerCompile();
          }
        }
        expression = ParseTemplateLiteral(expression, pos, true, CHECK_OK);
        break;
      }
      case Token::ILLEGAL: {
        ReportUnexpectedTokenAt(scanner()->peek_location(), Token::ILLEGAL);
        *ok = false;
        return impl()->EmptyExpression();
      }
      default:
        return expression;
    }
  }
  DCHECK(false);
  return impl()->EmptyExpression();
}

template <typename Impl>
void ParserBase<Impl>::ParseFormalParameter(FormalParametersT* parameters,
                                            bool allow_optional,
                                            bool* ok) {
  // FormalParameter[Yield,GeneratorParameter] :
  //   BindingElement[?Yield, ?GeneratorParameter]
  bool is_rest = parameters->has_rest;

  ExpressionT pattern = ParsePrimaryExpression(CHECK_OK_CUSTOM(Void));
  ValidateBindingPattern(CHECK_OK_CUSTOM(Void));

  if (!impl()->IsIdentifier(pattern)) {
    parameters->is_simple = false;
    ValidateFormalParameterInitializer(CHECK_OK_CUSTOM(Void));
    classifier()->RecordNonSimpleParameter();
  }

  // Parse optional question mark.
  bool optional = false;
  if (typed() && allow_optional && !is_rest)
    optional = Check(Token::CONDITIONAL);

  // Parse optional type annotation.
  typename TypeSystem::Type type = impl()->EmptyType();
  if (typed() && Check(Token::COLON)) {
    type = ParseValidType(CHECK_OK_CUSTOM(Void));
  }
  USE(type);  // TODO(nikolaos): really use it!

  ExpressionT initializer = impl()->EmptyExpression();
<<<<<<< HEAD
  if (!is_rest && !optional && Check(Token::ASSIGN)) {
=======
  if (Check(Token::ASSIGN)) {
    if (is_rest) {
      ReportMessage(MessageTemplate::kRestDefaultInitializer);
      *ok = false;
      return;
    }
>>>>>>> 6aaccd0f
    ExpressionClassifier init_classifier(this);
    initializer = ParseAssignmentExpression(true, typesystem::kNoCover,
                                            CHECK_OK_CUSTOM(Void));
    impl()->RewriteNonPattern(CHECK_OK_CUSTOM(Void));
    ValidateFormalParameterInitializer(CHECK_OK_CUSTOM(Void));
    parameters->is_simple = false;
    DiscardExpressionClassifier();
    classifier()->RecordNonSimpleParameter();

    impl()->SetFunctionNameFromIdentifierRef(initializer, pattern);
  }

  impl()->AddFormalParameter(parameters, pattern, initializer,
                             scanner()->location().end_pos, is_rest);
}

template <typename Impl>
void ParserBase<Impl>::ParseFormalParameterList(FormalParametersT* parameters,
                                                bool allow_optional, bool* ok) {
  // FormalParameters[Yield] :
  //   [empty]
  //   FunctionRestParameter[?Yield]
  //   FormalParameterList[?Yield]
  //   FormalParameterList[?Yield] ,
  //   FormalParameterList[?Yield] , FunctionRestParameter[?Yield]
  //
  // FormalParameterList[Yield] :
  //   FormalParameter[?Yield]
  //   FormalParameterList[?Yield] , FormalParameter[?Yield]

  DCHECK_EQ(0, parameters->arity);

  if (peek() != Token::RPAREN) {
    while (true) {
      if (parameters->arity > Code::kMaxArguments) {
        ReportMessage(MessageTemplate::kTooManyParameters);
        *ok = false;
        return;
      }
      parameters->has_rest = Check(Token::ELLIPSIS);
      ParseFormalParameter(parameters, allow_optional, CHECK_OK_CUSTOM(Void));

      if (parameters->has_rest) {
        parameters->is_simple = false;
        classifier()->RecordNonSimpleParameter();
        if (peek() == Token::COMMA) {
          impl()->ReportMessageAt(scanner()->peek_location(),
                                  MessageTemplate::kParamAfterRest);
          *ok = false;
          return;
        }
        break;
      }
      if (!Check(Token::COMMA)) break;
      if (allow_harmony_trailing_commas() && peek() == Token::RPAREN) {
        // allow the trailing comma
        break;
      }
    }
  }

  impl()->DeclareFormalParameters(parameters->scope, parameters->params);
}

template <typename Impl>
typename ParserBase<Impl>::BlockT ParserBase<Impl>::ParseVariableDeclarations(
    VariableDeclarationContext var_context,
    DeclarationParsingResult* parsing_result,
    ZoneList<const AstRawString*>* names, bool ambient, bool* ok) {
  // VariableDeclarations ::
  //   ('var' | 'const' | 'let') (Identifier ('=' AssignmentExpression)?)+[',']
  //
  // ES6:
  // FIXME(marja, nikolaos): Add an up-to-date comment about ES6 variable
  // declaration syntax.

  DCHECK_NOT_NULL(parsing_result);
  parsing_result->descriptor.declaration_kind = DeclarationDescriptor::NORMAL;
  parsing_result->descriptor.declaration_pos = peek_position();
  parsing_result->descriptor.initialization_pos = peek_position();

  BlockT init_block = impl()->NullBlock();
  if (var_context != kForStatement) {
    init_block = factory()->NewBlock(
        nullptr, 1, true, parsing_result->descriptor.declaration_pos);
  }

  switch (peek()) {
    case Token::VAR:
      parsing_result->descriptor.mode = VAR;
      Consume(Token::VAR);
      break;
    case Token::CONST:
      Consume(Token::CONST);
      DCHECK(var_context != kStatement);
      parsing_result->descriptor.mode = CONST;
      break;
    case Token::LET:
      Consume(Token::LET);
      DCHECK(var_context != kStatement);
      parsing_result->descriptor.mode = LET;
      break;
    default:
      UNREACHABLE();  // by current callers
      break;
  }

  parsing_result->descriptor.scope = scope();

  int bindings_start = peek_position();
  do {
    // Parse binding pattern.
    FuncNameInferrer::State fni_state(fni_);

    ExpressionT pattern = impl()->EmptyExpression();
    int decl_pos = peek_position();
    {
      ExpressionClassifier pattern_classifier(this);
      pattern = ParsePrimaryExpression(CHECK_OK_CUSTOM(NullBlock));

      ValidateBindingPattern(CHECK_OK_CUSTOM(NullBlock));
      if (IsLexicalVariableMode(parsing_result->descriptor.mode)) {
        ValidateLetPattern(CHECK_OK_CUSTOM(NullBlock));
      }
    }

    // Parse optional type annotation.
    typename TypeSystem::Type type = impl()->EmptyType();
    if (typed() && Check(Token::COLON)) {  // Braces required here.
      type = ParseValidType(CHECK_OK_CUSTOM(NullBlock));
    }
    USE(type);  // TODO(nikolaos): really use it!

    // Initializers are not allowed in ambient declarations.
    if (ambient) continue;

    Scanner::Location variable_loc = scanner()->location();
    bool single_name = impl()->IsIdentifier(pattern);

    if (single_name) {
      impl()->PushVariableName(impl()->AsIdentifier(pattern));
    }

    ExpressionT value = impl()->EmptyExpression();
    int initializer_position = kNoSourcePosition;
    if (Check(Token::ASSIGN)) {
      ExpressionClassifier classifier(this);
      value = ParseAssignmentExpression(var_context != kForStatement,
                                        typesystem::kNoCover,
                                        CHECK_OK_CUSTOM(NullBlock));
      impl()->RewriteNonPattern(CHECK_OK_CUSTOM(NullBlock));
      variable_loc.end_pos = scanner()->location().end_pos;

      if (!parsing_result->first_initializer_loc.IsValid()) {
        parsing_result->first_initializer_loc = variable_loc;
      }

      // Don't infer if it is "a = function(){...}();"-like expression.
      if (single_name && fni_ != nullptr) {
        if (!value->IsCall() && !value->IsCallNew()) {
          fni_->Infer();
        } else {
          fni_->RemoveLastFunction();
        }
      }

      impl()->SetFunctionNameFromIdentifierRef(value, pattern);

      // End position of the initializer is after the assignment expression.
      initializer_position = scanner()->location().end_pos;
    } else {
      if (var_context != kForStatement || !PeekInOrOf()) {
        // ES6 'const' and binding patterns require initializers.
        if (parsing_result->descriptor.mode == CONST ||
            !impl()->IsIdentifier(pattern)) {
          impl()->ReportMessageAt(
              Scanner::Location(decl_pos, scanner()->location().end_pos),
              MessageTemplate::kDeclarationMissingInitializer,
              !impl()->IsIdentifier(pattern) ? "destructuring" : "const");
          *ok = false;
          return impl()->NullBlock();
        }
        // 'let x' initializes 'x' to undefined.
        if (parsing_result->descriptor.mode == LET) {
          value = impl()->GetLiteralUndefined(position());
        }
      }

      // End position of the initializer is after the variable.
      initializer_position = position();
    }

    typename DeclarationParsingResult::Declaration decl(
        pattern, initializer_position, value);
    if (var_context == kForStatement) {
      // Save the declaration for further handling in ParseForStatement.
      parsing_result->declarations.Add(decl);
    } else {
      // Immediately declare the variable otherwise. This avoids O(N^2)
      // behavior (where N is the number of variables in a single
      // declaration) in the PatternRewriter having to do with removing
      // and adding VariableProxies to the Scope (see bug 4699).
      impl()->DeclareAndInitializeVariables(init_block,
                                            &parsing_result->descriptor, &decl,
                                            names, CHECK_OK_CUSTOM(NullBlock));
    }
  } while (Check(Token::COMMA));

  parsing_result->bindings_loc =
      Scanner::Location(bindings_start, scanner()->location().end_pos);

  DCHECK(*ok);
  return init_block;
}

template <typename Impl>
typename ParserBase<Impl>::StatementT
ParserBase<Impl>::ParseFunctionDeclaration(bool ambient, bool* ok) {
  Consume(Token::FUNCTION);
  int pos = position();
  ParseFunctionFlags flags = ParseFunctionFlags::kIsNormal;
  if (Check(Token::MUL)) {
    impl()->ReportMessageAt(scanner()->location(),
                            MessageTemplate::kGeneratorInLegacyContext);
    *ok = false;
    return impl()->NullStatement();
  }
  return ParseHoistableDeclaration(pos, flags, nullptr, false, ambient, ok);
}

template <typename Impl>
typename ParserBase<Impl>::StatementT
ParserBase<Impl>::ParseHoistableDeclaration(
    ZoneList<const AstRawString*>* names, bool default_export, bool ambient,
    bool* ok) {
  Expect(Token::FUNCTION, CHECK_OK_CUSTOM(NullStatement));
  int pos = position();
  ParseFunctionFlags flags = ParseFunctionFlags::kIsNormal;
  if (Check(Token::MUL)) {
    flags |= ParseFunctionFlags::kIsGenerator;
  }
  return ParseHoistableDeclaration(pos, flags, names, default_export, ambient,
                                   ok);
}

template <typename Impl>
typename ParserBase<Impl>::StatementT
ParserBase<Impl>::ParseHoistableDeclaration(
    int pos, ParseFunctionFlags flags, ZoneList<const AstRawString*>* names,
    bool default_export, bool ambient, bool* ok) {
  // FunctionDeclaration ::
  //   'function' Identifier '(' FormalParameters ')' '{' FunctionBody '}'
  //   'function' '(' FormalParameters ')' '{' FunctionBody '}'
  // GeneratorDeclaration ::
  //   'function' '*' Identifier '(' FormalParameters ')' '{' FunctionBody '}'
  //   'function' '*' '(' FormalParameters ')' '{' FunctionBody '}'
  //
  // The anonymous forms are allowed iff [default_export] is true.
  //
  // 'function' and '*' (if present) have been consumed by the caller.

  bool is_generator = flags & ParseFunctionFlags::kIsGenerator;
  const bool is_async = flags & ParseFunctionFlags::kIsAsync;
  DCHECK(!is_generator || !is_async);

  if (allow_harmony_async_iteration() && is_async && Check(Token::MUL)) {
    // Async generator
    is_generator = true;
  }

  IdentifierT name;
  FunctionNameValidity name_validity;
  IdentifierT variable_name;
  if (default_export &&
      (peek() == Token::LPAREN || (typed() && peek() == Token::LT))) {
    impl()->GetDefaultStrings(&name, &variable_name);
    name_validity = kSkipFunctionNameCheck;
  } else {
    bool is_strict_reserved;
    name = ParseIdentifierOrStrictReservedWord(&is_strict_reserved,
                                               CHECK_OK_CUSTOM(NullStatement));
    name_validity = is_strict_reserved ? kFunctionNameIsStrictReserved
                                       : kFunctionNameValidityUnknown;
    variable_name = name;
  }

  FuncNameInferrer::State fni_state(fni_);
  impl()->PushEnclosingName(name);
  FunctionKind kind = FunctionKindFor(is_generator, is_async);
  typesystem::TypeFlags type_flags =
      ambient ? typesystem::kAmbient : typesystem::kAllowSignature;
  FunctionLiteralT function = impl()->ParseFunctionLiteral(
      name, scanner()->location(), name_validity, kind, pos,
      FunctionLiteral::kDeclaration, language_mode(), typed(), type_flags,
      CHECK_OK_CUSTOM(NullStatement));
  // Return no function declaration if just the signature was given.
  if (impl()->IsEmptyExpression(function)) {
    return factory()->NewEmptyStatement(kNoSourcePosition);
  }

  // In ES6, a function behaves as a lexical binding, except in
  // a script scope, or the initial scope of eval or another function.
  VariableMode mode =
      (!scope()->is_declaration_scope() || scope()->is_module_scope()) ? LET
                                                                       : VAR;
  // Async functions don't undergo sloppy mode block scoped hoisting, and don't
  // allow duplicates in a block. Both are represented by the
  // sloppy_block_function_map. Don't add them to the map for async functions.
  // Generators are also supposed to be prohibited; currently doing this behind
  // a flag and UseCounting violations to assess web compatibility.
  bool is_sloppy_block_function =
      is_sloppy(language_mode()) && !scope()->is_declaration_scope() &&
      !is_async && !(allow_harmony_restrictive_generators() && is_generator);

  return impl()->DeclareFunction(variable_name, function, mode, pos,
                                 is_sloppy_block_function, names, ok);
}

template <typename Impl>
typename ParserBase<Impl>::StatementT ParserBase<Impl>::ParseClassDeclaration(
    ZoneList<const AstRawString*>* names, bool default_export, bool ambient,
    bool* ok) {
  // ClassDeclaration ::
  //   'class' Identifier ('extends' LeftHandExpression)? '{' ClassBody '}'
  //   'class' ('extends' LeftHandExpression)? '{' ClassBody '}'
  //
  // The anonymous form is allowed iff [default_export] is true.
  //
  // 'class' is expected to be consumed by the caller.
  //
  // A ClassDeclaration
  //
  //   class C { ... }
  //
  // has the same semantics as:
  //
  //   let C = class C { ... };
  //
  // so rewrite it as such.

  int class_token_pos = position();
  IdentifierT name = impl()->EmptyIdentifier();
  bool is_strict_reserved = false;
  IdentifierT variable_name = impl()->EmptyIdentifier();
  if (default_export && (peek() == Token::EXTENDS || peek() == Token::LBRACE)) {
    impl()->GetDefaultStrings(&name, &variable_name);
  } else {
    name = ParseIdentifierOrStrictReservedWord(&is_strict_reserved,
                                               CHECK_OK_CUSTOM(NullStatement));
    variable_name = name;
  }

  ExpressionClassifier no_classifier(this);
  ExpressionT value = ParseClassLiteral(
      name, scanner()->location(), is_strict_reserved, class_token_pos, ambient,
      CHECK_OK_CUSTOM(NullStatement));
  // Return no class declaration in case of an ambient.
  if (ambient) return factory()->NewEmptyStatement(kNoSourcePosition);

  int end_pos = position();
  return impl()->DeclareClass(variable_name, value, names, class_token_pos,
                              end_pos, ok);
}

// Language extension which is only enabled for source files loaded
// through the API's extension mechanism.  A native function
// declaration is resolved by looking up the function through a
// callback provided by the extension.
template <typename Impl>
typename ParserBase<Impl>::StatementT ParserBase<Impl>::ParseNativeDeclaration(
    bool* ok) {
  int pos = peek_position();
  Expect(Token::FUNCTION, CHECK_OK_CUSTOM(NullStatement));
  // Allow "eval" or "arguments" for backward compatibility.
  IdentifierT name = ParseIdentifier(kAllowRestrictedIdentifiers,
                                     CHECK_OK_CUSTOM(NullStatement));
  Expect(Token::LPAREN, CHECK_OK_CUSTOM(NullStatement));
  if (peek() != Token::RPAREN) {
    do {
      ParseIdentifier(kAllowRestrictedIdentifiers,
                      CHECK_OK_CUSTOM(NullStatement));
    } while (Check(Token::COMMA));
  }
  Expect(Token::RPAREN, CHECK_OK_CUSTOM(NullStatement));
  Expect(Token::SEMICOLON, CHECK_OK_CUSTOM(NullStatement));
  return impl()->DeclareNative(name, pos, ok);
}

template <typename Impl>
typename ParserBase<Impl>::StatementT
ParserBase<Impl>::ParseAsyncFunctionDeclaration(
    ZoneList<const AstRawString*>* names, bool default_export, bool ambient,
    bool* ok) {
  // AsyncFunctionDeclaration ::
  //   async [no LineTerminator here] function BindingIdentifier[Await]
  //       ( FormalParameters[Await] ) { AsyncFunctionBody }
  DCHECK_EQ(scanner()->current_token(), Token::ASYNC);
  int pos = position();
  if (scanner()->HasAnyLineTerminatorBeforeNext()) {
    *ok = false;
    impl()->ReportUnexpectedToken(scanner()->current_token());
    return impl()->NullStatement();
  }
  Expect(Token::FUNCTION, CHECK_OK_CUSTOM(NullStatement));
  ParseFunctionFlags flags = ParseFunctionFlags::kIsAsync;
  return ParseHoistableDeclaration(pos, flags, names, default_export, ambient,
                                   ok);
}

template <typename Impl>
void ParserBase<Impl>::ParseFunctionBody(
    typename ParserBase<Impl>::StatementListT result, IdentifierT function_name,
    int pos, const FormalParametersT& parameters, FunctionKind kind,
    FunctionLiteral::FunctionType function_type, bool* ok) {
  static const int kFunctionNameAssignmentIndex = 0;
  if (function_type == FunctionLiteral::kNamedExpression) {
    DCHECK(!impl()->IsEmptyIdentifier(function_name));
    // If we have a named function expression, we add a local variable
    // declaration to the body of the function with the name of the
    // function and let it refer to the function itself (closure).
    // Not having parsed the function body, the language mode may still change,
    // so we reserve a spot and create the actual const assignment later.
    DCHECK_EQ(kFunctionNameAssignmentIndex, result->length());
    result->Add(impl()->NullStatement(), zone());
  }

  DeclarationScope* function_scope = scope()->AsDeclarationScope();
  DeclarationScope* inner_scope = function_scope;
  BlockT inner_block = impl()->NullBlock();

  StatementListT body = result;
  if (!parameters.is_simple) {
    inner_scope = NewVarblockScope();
    inner_scope->set_start_position(scanner()->location().beg_pos);
    inner_block = factory()->NewBlock(NULL, 8, true, kNoSourcePosition);
    inner_block->set_scope(inner_scope);
    body = inner_block->statements();
  }

  {
    BlockState block_state(&scope_, inner_scope);

    if (IsGeneratorFunction(kind)) {
      impl()->ParseAndRewriteGeneratorFunctionBody(pos, kind, body, ok);
    } else if (IsAsyncFunction(kind)) {
      const bool accept_IN = true;
      ParseAsyncFunctionBody(inner_scope, body, kind, FunctionBodyType::kNormal,
                             accept_IN, pos, CHECK_OK_VOID);
    } else {
      ParseStatementList(body, Token::RBRACE, CHECK_OK_VOID);
    }

    if (IsDerivedConstructor(kind)) {
      body->Add(factory()->NewReturnStatement(impl()->ThisExpression(),
                                              kNoSourcePosition),
                zone());
    }
  }

  Expect(Token::RBRACE, CHECK_OK_VOID);
  scope()->set_end_position(scanner()->location().end_pos);

  if (!parameters.is_simple) {
    DCHECK_NOT_NULL(inner_scope);
    DCHECK_EQ(function_scope, scope());
    DCHECK_EQ(function_scope, inner_scope->outer_scope());
    impl()->SetLanguageMode(function_scope, inner_scope->language_mode());
    if (inner_scope->typed()) function_scope->SetTyped();
    BlockT init_block =
        impl()->BuildParameterInitializationBlock(parameters, CHECK_OK_VOID);

    if (is_sloppy(inner_scope->language_mode())) {
      impl()->InsertSloppyBlockFunctionVarBindings(inner_scope);
    }

    // TODO(littledan): Merge the two rejection blocks into one
    if (IsAsyncFunction(kind) && !IsAsyncGeneratorFunction(kind)) {
      init_block = impl()->BuildRejectPromiseOnException(init_block);
    }

    inner_scope->set_end_position(scanner()->location().end_pos);
    if (inner_scope->FinalizeBlockScope() != nullptr) {
      impl()->CheckConflictingVarDeclarations(inner_scope, CHECK_OK_VOID);
      impl()->InsertShadowingVarBindingInitializers(inner_block);
    } else {
      inner_block->set_scope(nullptr);
    }
    inner_scope = nullptr;

    result->Add(init_block, zone());
    result->Add(inner_block, zone());
  } else {
    DCHECK_EQ(inner_scope, function_scope);
    if (is_sloppy(function_scope->language_mode())) {
      impl()->InsertSloppyBlockFunctionVarBindings(function_scope);
    }
  }

  if (!IsArrowFunction(kind)) {
    // Declare arguments after parsing the function since lexical 'arguments'
    // masks the arguments object. Declare arguments before declaring the
    // function var since the arguments object masks 'function arguments'.
    function_scope->DeclareArguments(ast_value_factory());
  }

  impl()->CreateFunctionNameAssignment(function_name, pos, function_type,
                                       function_scope, result,
                                       kFunctionNameAssignmentIndex);
  impl()->MarkCollectedTailCallExpressions();
}

template <typename Impl>
void ParserBase<Impl>::CheckArityRestrictions(int param_count,
                                              FunctionKind function_kind,
                                              bool has_rest,
                                              int formals_start_pos,
                                              int formals_end_pos, bool* ok) {
  if (IsGetterFunction(function_kind)) {
    if (param_count != 0) {
      impl()->ReportMessageAt(
          Scanner::Location(formals_start_pos, formals_end_pos),
          MessageTemplate::kBadGetterArity);
      *ok = false;
    }
  } else if (IsSetterFunction(function_kind)) {
    if (param_count != 1) {
      impl()->ReportMessageAt(
          Scanner::Location(formals_start_pos, formals_end_pos),
          MessageTemplate::kBadSetterArity);
      *ok = false;
    }
    if (has_rest) {
      impl()->ReportMessageAt(
          Scanner::Location(formals_start_pos, formals_end_pos),
          MessageTemplate::kBadSetterRestParameter);
      *ok = false;
    }
  }
}

template <typename Impl>
bool ParserBase<Impl>::IsNextLetKeyword() {
  DCHECK(peek() == Token::LET);
  Token::Value next_next = PeekAhead();
  switch (next_next) {
    case Token::LBRACE:
    case Token::LBRACK:
    case Token::IDENTIFIER:
    case Token::STATIC:
    case Token::LET:  // `let let;` is disallowed by static semantics, but the
                      // token must be first interpreted as a keyword in order
                      // for those semantics to apply. This ensures that ASI is
                      // not honored when a LineTerminator separates the
                      // tokens.
    case Token::ASYNC:
      return true;
    case Token::AWAIT:
      // In an async function, allow ASI between `let` and `yield`
      return !is_async_function() || !scanner_->HasAnyLineTerminatorAfterNext();
    case Token::YIELD:
      // In an generator, allow ASI between `let` and `yield`
      return !is_generator() || !scanner_->HasAnyLineTerminatorAfterNext();
    case Token::FUTURE_STRICT_RESERVED_WORD:
      return is_sloppy(language_mode());
    default:
      return false;
  }
}

template <typename Impl>
bool ParserBase<Impl>::IsTrivialExpression() {
  Token::Value peek_token = peek();
  if (peek_token == Token::SMI || peek_token == Token::NUMBER ||
      peek_token == Token::NULL_LITERAL || peek_token == Token::TRUE_LITERAL ||
      peek_token == Token::FALSE_LITERAL || peek_token == Token::STRING ||
      peek_token == Token::IDENTIFIER || peek_token == Token::THIS) {
    // PeekAhead() is expensive & may not always be called, so we only call it
    // after checking peek().
    Token::Value peek_ahead = PeekAhead();
    if (peek_ahead == Token::COMMA || peek_ahead == Token::RPAREN ||
        peek_ahead == Token::SEMICOLON || peek_ahead == Token::RBRACK) {
      return true;
    }
  }
  return false;
}

template <typename Impl>
typename ParserBase<Impl>::ExpressionT
ParserBase<Impl>::ParseArrowFunctionLiteral(
    bool accept_IN, const FormalParametersT& formal_parameters,
    int rewritable_length, bool* ok) {
  const RuntimeCallStats::CounterId counters[2][2] = {
      {&RuntimeCallStats::ParseBackgroundArrowFunctionLiteral,
       &RuntimeCallStats::ParseArrowFunctionLiteral},
      {&RuntimeCallStats::PreParseBackgroundArrowFunctionLiteral,
       &RuntimeCallStats::PreParseArrowFunctionLiteral}};
  RuntimeCallTimerScope runtime_timer(
      runtime_call_stats_,
      counters[Impl::IsPreParser()][parsing_on_main_thread_]);

  if (peek() == Token::ARROW && scanner_->HasAnyLineTerminatorBeforeNext()) {
    // ASI inserts `;` after arrow parameters if a line terminator is found.
    // `=> ...` is never a valid expression, so report as syntax error.
    // If next token is not `=>`, it's a syntax error anyways.
    ReportUnexpectedTokenAt(scanner_->peek_location(), Token::ARROW);
    *ok = false;
    return impl()->EmptyExpression();
  }

  StatementListT body = impl()->NullStatementList();
  int expected_property_count = -1;
  int function_literal_id = GetNextFunctionLiteralId();

  FunctionKind kind = formal_parameters.scope->function_kind();
  FunctionLiteral::EagerCompileHint eager_compile_hint =
      default_eager_compile_hint_;
  bool can_preparse = impl()->parse_lazily() &&
                      eager_compile_hint == FunctionLiteral::kShouldLazyCompile;
  // TODO(marja): consider lazy-parsing inner arrow functions too. is_this
  // handling in Scope::ResolveVariable needs to change.
  bool is_lazy_top_level_function =
      can_preparse && impl()->AllowsLazyParsingWithoutUnresolvedVariables();
  bool should_be_used_once_hint = false;
  bool has_braces = true;
  {
    FunctionState function_state(&function_state_, &scope_,
                                 formal_parameters.scope);

    Expect(Token::ARROW, CHECK_OK);

    if (peek() == Token::LBRACE) {
      // Multiple statement body
      DCHECK_EQ(scope(), formal_parameters.scope);
      if (is_lazy_top_level_function) {
        // FIXME(marja): Arrow function parameters will be parsed even if the
        // body is preparsed; move relevant parts of parameter handling to
        // simulate consistent parameter handling.
        Scanner::BookmarkScope bookmark(scanner());
        bookmark.Set();
        // For arrow functions, we don't need to retrieve data about function
        // parameters.
        int dummy_num_parameters = -1;
        DCHECK((kind & FunctionKind::kArrowFunction) != 0);
        LazyParsingResult result = impl()->SkipFunction(
            kind, formal_parameters.scope, &dummy_num_parameters, false,
            typesystem::kNormalTypes, true, CHECK_OK);
        DCHECK_NE(result, kLazyParsingSignature);
        formal_parameters.scope->ResetAfterPreparsing(
            ast_value_factory_, result == kLazyParsingAborted);

        if (result == kLazyParsingAborted) {
          bookmark.Apply();
          // Trigger eager (re-)parsing, just below this block.
          is_lazy_top_level_function = false;

          // This is probably an initialization function. Inform the compiler it
          // should also eager-compile this function, and that we expect it to
          // be used once.
          eager_compile_hint = FunctionLiteral::kShouldEagerCompile;
          should_be_used_once_hint = true;
        }
      }
      if (!is_lazy_top_level_function) {
        Consume(Token::LBRACE);
        body = impl()->NewStatementList(8);
        impl()->ParseFunctionBody(body, impl()->EmptyIdentifier(),
                                  kNoSourcePosition, formal_parameters, kind,
                                  FunctionLiteral::kAnonymousExpression,
                                  CHECK_OK);
        expected_property_count = function_state.expected_property_count();
      }
    } else {
      // Single-expression body
      has_braces = false;
      int pos = position();
      DCHECK(ReturnExprContext::kInsideValidBlock ==
             function_state_->return_expr_context());
      ReturnExprScope allow_tail_calls(
          function_state_, ReturnExprContext::kInsideValidReturnStatement);
      body = impl()->NewStatementList(1);
      impl()->AddParameterInitializationBlock(
          formal_parameters, body, kind == kAsyncArrowFunction, CHECK_OK);
      ExpressionClassifier classifier(this);
      if (kind == kAsyncArrowFunction) {
        ParseAsyncFunctionBody(scope(), body, kAsyncArrowFunction,
                               FunctionBodyType::kSingleExpression, accept_IN,
                               pos, CHECK_OK);
        impl()->RewriteNonPattern(CHECK_OK);
      } else {
        ExpressionT expression = ParseAssignmentExpression(
            accept_IN, typesystem::kNoCover, CHECK_OK);
        impl()->RewriteNonPattern(CHECK_OK);
        body->Add(BuildReturnStatement(expression, expression->position()),
                  zone());
        if (allow_tailcalls() && !is_sloppy(language_mode())) {
          // ES6 14.6.1 Static Semantics: IsInTailPosition
          impl()->MarkTailPosition(expression);
        }
      }
      expected_property_count = function_state.expected_property_count();
      impl()->MarkCollectedTailCallExpressions();
    }

    formal_parameters.scope->set_end_position(scanner()->location().end_pos);

    // Arrow function formal parameters are parsed as StrictFormalParameterList,
    // which is not the same as "parameters of a strict function"; it only means
    // that duplicates are not allowed.  Of course, the arrow function may
    // itself be strict as well.
    const bool allow_duplicate_parameters = false;
    ValidateFormalParameters(language_mode(), allow_duplicate_parameters,
                             CHECK_OK);

    // Validate strict mode.
    if (is_strict(language_mode())) {
      CheckStrictOctalLiteral(formal_parameters.scope->start_position(),
                              scanner()->location().end_pos, CHECK_OK);
    }
    impl()->CheckConflictingVarDeclarations(formal_parameters.scope, CHECK_OK);

    if (is_lazy_top_level_function) {
      FunctionState* parent_state = function_state.outer();
      DCHECK_NOT_NULL(parent_state);
      DCHECK_GE(parent_state->destructuring_assignments_to_rewrite().length(),
                rewritable_length);
      parent_state->RewindDestructuringAssignments(rewritable_length);
    }

    impl()->RewriteDestructuringAssignments();
  }

  if (FLAG_trace_preparse) {
    Scope* scope = formal_parameters.scope;
    PrintF("  [%s]: %i-%i (arrow function)\n",
           is_lazy_top_level_function ? "Preparse no-resolution" : "Full parse",
           scope->start_position(), scope->end_position());
  }
  FunctionLiteralT function_literal = factory()->NewFunctionLiteral(
      impl()->EmptyIdentifierString(), formal_parameters.scope, body,
      expected_property_count, formal_parameters.num_parameters(),
      formal_parameters.function_length,
      FunctionLiteral::kNoDuplicateParameters,
      FunctionLiteral::kAnonymousExpression, eager_compile_hint,
      formal_parameters.scope->start_position(), has_braces,
      function_literal_id);

  function_literal->set_function_token_position(
      formal_parameters.scope->start_position());
  if (should_be_used_once_hint) {
    function_literal->set_should_be_used_once_hint();
  }

  impl()->AddFunctionForNameInference(function_literal);

  return function_literal;
}

template <typename Impl>
typename ParserBase<Impl>::ExpressionT ParserBase<Impl>::ParseClassLiteral(
    IdentifierT name, Scanner::Location class_name_location,
<<<<<<< HEAD
    bool name_is_strict_reserved, int class_token_pos, bool ambient, bool* ok) {
=======
    bool name_is_strict_reserved, int class_token_pos, bool* ok) {
  bool is_anonymous = impl()->IsEmptyIdentifier(name);

>>>>>>> 6aaccd0f
  // All parts of a ClassDeclaration and ClassExpression are strict code.
  if (!is_anonymous) {
    if (name_is_strict_reserved) {
      impl()->ReportMessageAt(class_name_location,
                              MessageTemplate::kUnexpectedStrictReserved);
      *ok = false;
      return impl()->EmptyExpression();
    }
    if (impl()->IsEvalOrArguments(name)) {
      impl()->ReportMessageAt(class_name_location,
                              MessageTemplate::kStrictEvalArguments);
      *ok = false;
      return impl()->EmptyExpression();
    }
  }

  Scope* block_scope = NewScope(BLOCK_SCOPE);
  BlockState block_state(&scope_, block_scope);
  RaiseLanguageMode(STRICT);

  ClassInfo class_info(this);
  class_info.is_anonymous = is_anonymous;
  impl()->DeclareClassVariable(name, &class_info, class_token_pos, CHECK_OK);

  // Parse optional type parameters.
  typename TypeSystem::TypeParameters type_parameters =
      impl()->NullTypeParameters();
  if (typed() && peek() == Token::LT) {  // Braces required here.
    type_parameters = ParseTypeParameters(CHECK_OK);
  }
  USE(type_parameters);  // TODO(nikolaos): really use them!

  // Parse optional extends clause.
  scope()->set_start_position(scanner()->location().end_pos);
  if (Check(Token::EXTENDS)) {
    // TODO(nikolaos): If this remains an expression, we have to explicitly
    // allow type arguments.
    ExpressionClassifier extends_classifier(this);
    class_info.extends = ParseLeftHandSideExpression(CHECK_OK);
    impl()->RewriteNonPattern(CHECK_OK);
    AccumulateFormalParameterContainmentErrors();
  }

  // Parse optional implements clause.
  typename TypeSystem::TypeList implements = impl()->NullTypeList();
  if (typed() && CheckContextualKeyword(Token::IMPLEMENTS)) {
    implements = impl()->EmptyTypeList();
    do {
      typename TypeSystem::Type class_or_interface =
          ParseTypeReference(CHECK_OK);
      implements->Add(class_or_interface, zone());
    } while (Check(Token::COMMA));
  }
  USE(implements);  // TODO(nikolaos): really use it!

  ClassLiteralChecker checker(this);

  Expect(Token::LBRACE, CHECK_OK);

  const bool has_extends = !impl()->IsEmptyExpression(class_info.extends);
  while (peek() != Token::RBRACE) {
    if (Check(Token::SEMICOLON)) continue;
    FuncNameInferrer::State fni_state(fni_);
    bool is_computed_name = false;  // Classes do not care about computed
                                    // property names here.
    bool is_static;
    ClassLiteralProperty::Kind property_kind;
    ExpressionClassifier property_classifier(this);
    // If we haven't seen the constructor yet, it potentially is the next
    // property.
    bool is_constructor = !class_info.has_seen_constructor;
    ClassLiteralPropertyT property = ParseClassPropertyDefinition(
        &checker, has_extends, &is_computed_name,
        &class_info.has_seen_constructor, &property_kind, &is_static,
        &class_info.has_name_static_property, ambient, CHECK_OK);

    // Ignore member variable declarations, method signatures and members of
    // ambients in typed mode.
    if (impl()->IsEmptyClassLiteralProperty(property)) continue;

    if (!class_info.has_static_computed_names && is_static &&
        is_computed_name) {
      class_info.has_static_computed_names = true;
    }
    is_constructor &= class_info.has_seen_constructor;

    impl()->RewriteNonPattern(CHECK_OK);
    AccumulateFormalParameterContainmentErrors();

    impl()->DeclareClassProperty(name, property, property_kind, is_static,
                                 is_constructor, &class_info, CHECK_OK);
    impl()->InferFunctionName();
  }

  Expect(Token::RBRACE, CHECK_OK);
  int end_pos = scanner()->location().end_pos;
  block_scope->set_end_position(end_pos);
  return impl()->RewriteClassLiteral(block_scope, name, &class_info,
                                     class_token_pos, end_pos, ok);
}

template <typename Impl>
void ParserBase<Impl>::ParseAsyncFunctionBody(Scope* scope, StatementListT body,
                                              FunctionKind kind,
                                              FunctionBodyType body_type,
                                              bool accept_IN, int pos,
                                              bool* ok) {
  impl()->PrepareAsyncFunctionBody(body, kind, pos);

  BlockT block = factory()->NewBlock(nullptr, 8, true, kNoSourcePosition);

  ExpressionT return_value = impl()->EmptyExpression();
  if (body_type == FunctionBodyType::kNormal) {
    ParseStatementList(block->statements(), Token::RBRACE,
                       CHECK_OK_CUSTOM(Void));
    return_value = factory()->NewUndefinedLiteral(kNoSourcePosition);
  } else {
    return_value = ParseAssignmentExpression(accept_IN, typesystem::kNoCover,
                                             CHECK_OK_CUSTOM(Void));
    impl()->RewriteNonPattern(CHECK_OK_CUSTOM(Void));
  }

  impl()->RewriteAsyncFunctionBody(body, block, return_value,
                                   CHECK_OK_CUSTOM(Void));
  scope->set_end_position(scanner()->location().end_pos);
}

template <typename Impl>
typename ParserBase<Impl>::ExpressionT
ParserBase<Impl>::ParseAsyncFunctionLiteral(bool* ok) {
  // AsyncFunctionLiteral ::
  //   async [no LineTerminator here] function ( FormalParameters[Await] )
  //       { AsyncFunctionBody }
  //
  //   async [no LineTerminator here] function BindingIdentifier[Await]
  //       ( FormalParameters[Await] ) { AsyncFunctionBody }
  DCHECK_EQ(scanner()->current_token(), Token::ASYNC);
  int pos = position();
  Expect(Token::FUNCTION, CHECK_OK);
  bool is_strict_reserved = false;
  IdentifierT name = impl()->EmptyIdentifier();
  FunctionLiteral::FunctionType type = FunctionLiteral::kAnonymousExpression;

  bool is_generator = allow_harmony_async_iteration() && Check(Token::MUL);
  const bool kIsAsync = true;
  static const FunctionKind kind = FunctionKindFor(is_generator, kIsAsync);

  if (impl()->ParsingDynamicFunctionDeclaration()) {
    // We don't want dynamic functions to actually declare their name
    // "anonymous". We just want that name in the toString().
    if (stack_overflow()) {
      *ok = false;
      return impl()->EmptyExpression();
    }
    Consume(Token::IDENTIFIER);
    DCHECK(scanner()->CurrentMatchesContextual(Token::ANONYMOUS));
  } else if (peek_any_identifier()) {
    type = FunctionLiteral::kNamedExpression;
    name = ParseIdentifierOrStrictReservedWord(kind, &is_strict_reserved,
                                               CHECK_OK);
  }
  return impl()->ParseFunctionLiteral(name, scanner()->location(),
                                      is_strict_reserved
                                          ? kFunctionNameIsStrictReserved
                                          : kFunctionNameValidityUnknown,
                                      kind, pos, type, language_mode(), typed(),
                                      typesystem::kNormalTypes, CHECK_OK);
}

template <typename Impl>
typename ParserBase<Impl>::ExpressionT ParserBase<Impl>::ParseTemplateLiteral(
    ExpressionT tag, int start, bool tagged, bool* ok) {
  // A TemplateLiteral is made up of 0 or more TEMPLATE_SPAN tokens (literal
  // text followed by a substitution expression), finalized by a single
  // TEMPLATE_TAIL.
  //
  // In terms of draft language, TEMPLATE_SPAN may be either the TemplateHead or
  // TemplateMiddle productions, while TEMPLATE_TAIL is either TemplateTail, or
  // NoSubstitutionTemplate.
  //
  // When parsing a TemplateLiteral, we must have scanned either an initial
  // TEMPLATE_SPAN, or a TEMPLATE_TAIL.
  CHECK(peek() == Token::TEMPLATE_SPAN || peek() == Token::TEMPLATE_TAIL);

  bool forbid_illegal_escapes = !allow_harmony_template_escapes() || !tagged;

  // If we reach a TEMPLATE_TAIL first, we are parsing a NoSubstitutionTemplate.
  // In this case we may simply consume the token and build a template with a
  // single TEMPLATE_SPAN and no expressions.
  if (peek() == Token::TEMPLATE_TAIL) {
    Consume(Token::TEMPLATE_TAIL);
    int pos = position();
    typename Impl::TemplateLiteralState ts = impl()->OpenTemplateLiteral(pos);
    bool is_valid = CheckTemplateEscapes(forbid_illegal_escapes, CHECK_OK);
    impl()->AddTemplateSpan(&ts, is_valid, true);
    return impl()->CloseTemplateLiteral(&ts, start, tag);
  }

  Consume(Token::TEMPLATE_SPAN);
  int pos = position();
  typename Impl::TemplateLiteralState ts = impl()->OpenTemplateLiteral(pos);
  bool is_valid = CheckTemplateEscapes(forbid_illegal_escapes, CHECK_OK);
  impl()->AddTemplateSpan(&ts, is_valid, false);
  Token::Value next;

  // If we open with a TEMPLATE_SPAN, we must scan the subsequent expression,
  // and repeat if the following token is a TEMPLATE_SPAN as well (in this
  // case, representing a TemplateMiddle).

  do {
    next = peek();
    if (next == Token::EOS) {
      impl()->ReportMessageAt(Scanner::Location(start, peek_position()),
                              MessageTemplate::kUnterminatedTemplate);
      *ok = false;
      return impl()->EmptyExpression();
    } else if (next == Token::ILLEGAL) {
      impl()->ReportMessageAt(
          Scanner::Location(position() + 1, peek_position()),
          MessageTemplate::kUnexpectedToken, "ILLEGAL", kSyntaxError);
      *ok = false;
      return impl()->EmptyExpression();
    }

    int expr_pos = peek_position();
    ExpressionT expression =
        ParseExpressionCoverGrammar(true, typesystem::kNoCover, CHECK_OK);
    impl()->RewriteNonPattern(CHECK_OK);
    impl()->AddTemplateExpression(&ts, expression);

    if (peek() != Token::RBRACE) {
      impl()->ReportMessageAt(Scanner::Location(expr_pos, peek_position()),
                              MessageTemplate::kUnterminatedTemplateExpr);
      *ok = false;
      return impl()->EmptyExpression();
    }

    // If we didn't die parsing that expression, our next token should be a
    // TEMPLATE_SPAN or TEMPLATE_TAIL.
    next = scanner()->ScanTemplateContinuation();
    Next();
    pos = position();

    if (next == Token::EOS) {
      impl()->ReportMessageAt(Scanner::Location(start, pos),
                              MessageTemplate::kUnterminatedTemplate);
      *ok = false;
      return impl()->EmptyExpression();
    } else if (next == Token::ILLEGAL) {
      impl()->ReportMessageAt(
          Scanner::Location(position() + 1, peek_position()),
          MessageTemplate::kUnexpectedToken, "ILLEGAL", kSyntaxError);
      *ok = false;
      return impl()->EmptyExpression();
    }

    bool is_valid = CheckTemplateEscapes(forbid_illegal_escapes, CHECK_OK);
    impl()->AddTemplateSpan(&ts, is_valid, next == Token::TEMPLATE_TAIL);
  } while (next == Token::TEMPLATE_SPAN);

  DCHECK_EQ(next, Token::TEMPLATE_TAIL);
  // Once we've reached a TEMPLATE_TAIL, we can close the TemplateLiteral.
  return impl()->CloseTemplateLiteral(&ts, start, tag);
}

template <typename Impl>
typename ParserBase<Impl>::ExpressionT
ParserBase<Impl>::CheckAndRewriteReferenceExpression(
    ExpressionT expression, int beg_pos, int end_pos,
    MessageTemplate::Template message, bool* ok) {
  return CheckAndRewriteReferenceExpression(expression, beg_pos, end_pos,
                                            message, kReferenceError, ok);
}

template <typename Impl>
typename ParserBase<Impl>::ExpressionT
ParserBase<Impl>::CheckAndRewriteReferenceExpression(
    ExpressionT expression, int beg_pos, int end_pos,
    MessageTemplate::Template message, ParseErrorType type, bool* ok) {
  if (impl()->IsIdentifier(expression) && is_strict(language_mode()) &&
      impl()->IsEvalOrArguments(impl()->AsIdentifier(expression))) {
    ReportMessageAt(Scanner::Location(beg_pos, end_pos),
                    MessageTemplate::kStrictEvalArguments, kSyntaxError);
    *ok = false;
    return impl()->EmptyExpression();
  }
  if (expression->IsValidReferenceExpression()) {
    return expression;
  }
  if (expression->IsCall()) {
    // If it is a call, make it a runtime error for legacy web compatibility.
    // Bug: https://bugs.chromium.org/p/v8/issues/detail?id=4480
    // Rewrite `expr' to `expr[throw ReferenceError]'.
    impl()->CountUsage(
        is_strict(language_mode())
            ? v8::Isolate::kAssigmentExpressionLHSIsCallInStrict
            : v8::Isolate::kAssigmentExpressionLHSIsCallInSloppy);
    ExpressionT error = impl()->NewThrowReferenceError(message, beg_pos);
    return factory()->NewProperty(expression, error, beg_pos);
  }
  ReportMessageAt(Scanner::Location(beg_pos, end_pos), message, type);
  *ok = false;
  return impl()->EmptyExpression();
}

template <typename Impl>
bool ParserBase<Impl>::IsValidReferenceExpression(ExpressionT expression) {
  return IsAssignableIdentifier(expression) || expression->IsProperty();
}

template <typename Impl>
void ParserBase<Impl>::CheckDestructuringElement(ExpressionT expression,
                                                 int begin, int end) {
  if (!IsValidPattern(expression) && !expression->IsAssignment() &&
      !IsValidReferenceExpression(expression)) {
    classifier()->RecordAssignmentPatternError(
        Scanner::Location(begin, end),
        MessageTemplate::kInvalidDestructuringTarget);
  }
}

template <typename Impl>
typename ParserBase<Impl>::ExpressionT ParserBase<Impl>::ParseV8Intrinsic(
    bool* ok) {
  // CallRuntime ::
  //   '%' Identifier Arguments

  int pos = peek_position();
  Expect(Token::MOD, CHECK_OK);
  // Allow "eval" or "arguments" for backward compatibility.
  IdentifierT name = ParseIdentifier(kAllowRestrictedIdentifiers, CHECK_OK);
  Scanner::Location spread_pos;
  ExpressionClassifier classifier(this);
  ExpressionListT args = ParseArguments(&spread_pos, CHECK_OK);

  DCHECK(!spread_pos.IsValid());

  return impl()->NewV8Intrinsic(name, args, pos, ok);
}

template <typename Impl>
typename ParserBase<Impl>::ExpressionT ParserBase<Impl>::ParseDoExpression(
    bool* ok) {
  // AssignmentExpression ::
  //     do '{' StatementList '}'

  int pos = peek_position();
  Expect(Token::DO, CHECK_OK);
  BlockT block = ParseBlock(nullptr, CHECK_OK);
  return impl()->RewriteDoExpression(block, pos, ok);
}

// Redefinition of CHECK_OK for parsing statements.
#undef CHECK_OK
#define CHECK_OK CHECK_OK_CUSTOM(NullStatement)

template <typename Impl>
typename ParserBase<Impl>::LazyParsingResult
ParserBase<Impl>::ParseStatementList(StatementListT body, int end_token,
                                     bool may_abort, bool* ok) {
  // StatementList ::
  //   (StatementListItem)* <end_token>

  // Allocate a target stack to use for this set of source
  // elements. This way, all scripts and functions get their own
  // target stack thus avoiding illegal breaks and continues across
  // functions.
  typename Types::TargetScope target_scope(this);
  int count_statements = 0;

  DCHECK(!impl()->IsNullStatementList(body));
  bool directive_prologue = true;  // Parsing directive prologue.

  while (peek() != end_token) {
    if (directive_prologue && peek() != Token::STRING) {
      directive_prologue = false;
    }

    bool starts_with_identifier = peek() == Token::IDENTIFIER;
    Scanner::Location token_loc = scanner()->peek_location();
    StatementT stat =
        ParseStatementListItem(CHECK_OK_CUSTOM(Return, kLazyParsingComplete));

    if (impl()->IsNullStatement(stat) || impl()->IsEmptyStatement(stat)) {
      directive_prologue = false;  // End of directive prologue.
      continue;
    }

    if (directive_prologue) {
      // The length of the token is used to distinguish between strings literals
      // that evaluate equal to directives but contain either escape sequences
      // (e.g., "use \x73trict") or line continuations (e.g., "use \(newline)
      // strict").
      if (impl()->IsUseStrictDirective(stat) &&
          token_loc.end_pos - token_loc.beg_pos == sizeof("use strict") + 1) {
        // Directive "use strict" (ES5 14.1).
        RaiseLanguageMode(STRICT);
        if (!scope()->HasSimpleParameters()) {
          // TC39 deemed "use strict" directives to be an error when occurring
          // in the body of a function with non-simple parameter list, on
          // 29/7/2015. https://goo.gl/ueA7Ln
          impl()->ReportMessageAt(
              token_loc, MessageTemplate::kIllegalLanguageModeDirective,
              "use strict");
          *ok = false;
          return kLazyParsingComplete;
        }
      } else if (impl()->IsUseAsmDirective(stat) &&
                 token_loc.end_pos - token_loc.beg_pos ==
                     sizeof("use asm") + 1) {
        // Directive "use asm".
        impl()->SetAsmModule();
      } else if (allow_harmony_types() && impl()->IsUseTypesDirective(stat) &&
                 token_loc.end_pos - token_loc.beg_pos ==
                     sizeof("use types") + 1) {
        // Directive "use types".
        RaiseLanguageMode(STRICT);
        if (scope()->is_function_scope()) {
          impl()->ReportMessageAt(token_loc,
                                  MessageTemplate::kIllegalTypedModeDirective);
          *ok = false;
          return kLazyParsingComplete;
        }
        scope()->SetTyped();
      } else if (impl()->IsStringLiteral(stat)) {
        // Possibly an unknown directive.
        // Should not change mode, but will increment usage counters
        // as appropriate. Ditto usages below.
        RaiseLanguageMode(SLOPPY);
      } else {
        // End of the directive prologue.
        directive_prologue = false;
        RaiseLanguageMode(SLOPPY);
      }
    } else {
      RaiseLanguageMode(SLOPPY);
    }

    // If we're allowed to abort, we will do so when we see a "long and
    // trivial" function. Our current definition of "long and trivial" is:
    // - over kLazyParseTrialLimit statements
    // - all starting with an identifier (i.e., no if, for, while, etc.)
    if (may_abort) {
      if (!starts_with_identifier) {
        may_abort = false;
      } else if (++count_statements > kLazyParseTrialLimit) {
        return kLazyParsingAborted;
      }
    }

    body->Add(stat, zone());
  }
  return kLazyParsingComplete;
}

template <typename Impl>
typename ParserBase<Impl>::StatementT ParserBase<Impl>::ParseStatementListItem(
    bool* ok) {
  // ECMA 262 6th Edition
  // StatementListItem[Yield, Return] :
  //   Statement[?Yield, ?Return]
  //   Declaration[?Yield]
  //
  // Declaration[Yield] :
  //   HoistableDeclaration[?Yield]
  //   ClassDeclaration[?Yield]
  //   LexicalDeclaration[In, ?Yield]
  //
  // HoistableDeclaration[Yield, Default] :
  //   FunctionDeclaration[?Yield, ?Default]
  //   GeneratorDeclaration[?Yield, ?Default]
  //
  // LexicalDeclaration[In, Yield] :
  //   LetOrConst BindingList[?In, ?Yield] ;

  // Allow ambient variable, function, and class declarations.
  bool ambient = typed() && CheckContextualKeyword(Token::DECLARE);
  if (ambient && !scope()->is_toplevel_scope()) {
    *ok = false;
    ReportMessage(MessageTemplate::kIllegalDeclare);
    return impl()->NullStatement();
  }

  switch (peek()) {
    case Token::FUNCTION:
      return ParseHoistableDeclaration(nullptr, false, ambient, ok);
    case Token::CLASS:
      Consume(Token::CLASS);
      return ParseClassDeclaration(nullptr, false, ambient, ok);
    case Token::VAR:
    case Token::CONST:
      return ParseVariableStatement(kStatementListItem, nullptr, ambient, ok);
    case Token::LET:
      if (IsNextLetKeyword()) {
        return ParseVariableStatement(kStatementListItem, nullptr, ambient, ok);
      }
      break;
    case Token::IDENTIFIER:
    case Token::FUTURE_STRICT_RESERVED_WORD: {
      if (!typed() || ambient) break;
      int pos = peek_position();
      if (PeekContextualKeyword(Token::TYPE) &&
          PeekAhead() == Token::IDENTIFIER) {
        Consume(Token::IDENTIFIER);
        return ParseTypeAliasDeclaration(pos, ok);
      } else if (CheckContextualKeyword(Token::INTERFACE)) {
        return ParseInterfaceDeclaration(pos, ok);
      }
      break;
    }
    case Token::ASYNC:
      if (PeekAhead() == Token::FUNCTION &&
          !scanner()->HasAnyLineTerminatorAfterNext()) {
        Consume(Token::ASYNC);
        return ParseAsyncFunctionDeclaration(nullptr, false, ambient, ok);
      }
    /* falls through */
    default:
      break;
  }
  if (ambient) {
    *ok = false;
    impl()->ReportMessageAt(scanner()->peek_location(),
                            MessageTemplate::kBadAmbientDeclaration);
    return impl()->NullStatement();
  }
  return ParseStatement(nullptr, kAllowLabelledFunctionStatement, ok);
}

template <typename Impl>
typename ParserBase<Impl>::StatementT ParserBase<Impl>::ParseStatement(
    ZoneList<const AstRawString*>* labels,
    AllowLabelledFunctionStatement allow_function, bool* ok) {
  // Statement ::
  //   Block
  //   VariableStatement
  //   EmptyStatement
  //   ExpressionStatement
  //   IfStatement
  //   IterationStatement
  //   ContinueStatement
  //   BreakStatement
  //   ReturnStatement
  //   WithStatement
  //   LabelledStatement
  //   SwitchStatement
  //   ThrowStatement
  //   TryStatement
  //   DebuggerStatement

  // Note: Since labels can only be used by 'break' and 'continue'
  // statements, which themselves are only valid within blocks,
  // iterations or 'switch' statements (i.e., BreakableStatements),
  // labels can be simply ignored in all other cases; except for
  // trivial labeled break statements 'label: break label' which is
  // parsed into an empty statement.
  switch (peek()) {
    case Token::LBRACE:
      return ParseBlock(labels, ok);
    case Token::SEMICOLON:
      Next();
      return factory()->NewEmptyStatement(kNoSourcePosition);
    case Token::IF:
      return ParseIfStatement(labels, ok);
    case Token::DO:
      return ParseDoWhileStatement(labels, ok);
    case Token::WHILE:
      return ParseWhileStatement(labels, ok);
    case Token::FOR:
      if (V8_UNLIKELY(allow_harmony_async_iteration() && is_async_function() &&
                      PeekAhead() == Token::AWAIT)) {
        return ParseForAwaitStatement(labels, ok);
      }
      return ParseForStatement(labels, ok);
    case Token::CONTINUE:
    case Token::BREAK:
    case Token::RETURN:
    case Token::THROW:
    case Token::TRY: {
      // These statements must have their labels preserved in an enclosing
      // block, as the corresponding AST nodes do not currently store their
      // labels.
      // TODO(nikolaos, marja): Consider adding the labels to the AST nodes.
      if (labels == nullptr) {
        return ParseStatementAsUnlabelled(labels, ok);
      } else {
        BlockT result =
            factory()->NewBlock(labels, 1, false, kNoSourcePosition);
        typename Types::Target target(this, result);
        StatementT statement = ParseStatementAsUnlabelled(labels, CHECK_OK);
        result->statements()->Add(statement, zone());
        return result;
      }
    }
    case Token::WITH:
      return ParseWithStatement(labels, ok);
    case Token::SWITCH:
      return ParseSwitchStatement(labels, ok);
    case Token::FUNCTION:
      // FunctionDeclaration only allowed as a StatementListItem, not in
      // an arbitrary Statement position. Exceptions such as
      // ES#sec-functiondeclarations-in-ifstatement-statement-clauses
      // are handled by calling ParseScopedStatement rather than
      // ParseStatement directly.
      impl()->ReportMessageAt(scanner()->peek_location(),
                              is_strict(language_mode())
                                  ? MessageTemplate::kStrictFunction
                                  : MessageTemplate::kSloppyFunction);
      *ok = false;
      return impl()->NullStatement();
    case Token::DEBUGGER:
      return ParseDebuggerStatement(ok);
    case Token::VAR:
      return ParseVariableStatement(kStatement, nullptr, false, ok);
    default:
      return ParseExpressionOrLabelledStatement(labels, allow_function, ok);
  }
}

// This method parses a subset of statements (break, continue, return, throw,
// try) which are to be grouped because they all require their labeles to be
// preserved in an enclosing block.
template <typename Impl>
typename ParserBase<Impl>::StatementT
ParserBase<Impl>::ParseStatementAsUnlabelled(
    ZoneList<const AstRawString*>* labels, bool* ok) {
  switch (peek()) {
    case Token::CONTINUE:
      return ParseContinueStatement(ok);
    case Token::BREAK:
      return ParseBreakStatement(labels, ok);
    case Token::RETURN:
      return ParseReturnStatement(ok);
    case Token::THROW:
      return ParseThrowStatement(ok);
    case Token::TRY:
      return ParseTryStatement(ok);
    default:
      UNREACHABLE();
      return impl()->NullStatement();
  }
}

template <typename Impl>
typename ParserBase<Impl>::BlockT ParserBase<Impl>::ParseBlock(
    ZoneList<const AstRawString*>* labels, bool* ok) {
  // Block ::
  //   '{' StatementList '}'

  // Construct block expecting 16 statements.
  BlockT body = factory()->NewBlock(labels, 16, false, kNoSourcePosition);

  // Parse the statements and collect escaping labels.
  Expect(Token::LBRACE, CHECK_OK_CUSTOM(NullBlock));
  {
    BlockState block_state(zone(), &scope_);
    scope()->set_start_position(scanner()->location().beg_pos);
    typename Types::Target target(this, body);

    while (peek() != Token::RBRACE) {
      StatementT stat = ParseStatementListItem(CHECK_OK_CUSTOM(NullBlock));
      if (!impl()->IsNullStatement(stat) && !impl()->IsEmptyStatement(stat)) {
        body->statements()->Add(stat, zone());
      }
    }

    Expect(Token::RBRACE, CHECK_OK_CUSTOM(NullBlock));
    scope()->set_end_position(scanner()->location().end_pos);
    body->set_scope(scope()->FinalizeBlockScope());
  }
  return body;
}

template <typename Impl>
typename ParserBase<Impl>::StatementT ParserBase<Impl>::ParseScopedStatement(
    ZoneList<const AstRawString*>* labels, bool* ok) {
  if (is_strict(language_mode()) || peek() != Token::FUNCTION) {
    return ParseStatement(labels, ok);
  } else {
    // Make a block around the statement for a lexical binding
    // is introduced by a FunctionDeclaration.
    BlockState block_state(zone(), &scope_);
    scope()->set_start_position(scanner()->location().beg_pos);
    BlockT block = factory()->NewBlock(NULL, 1, false, kNoSourcePosition);
    StatementT body = ParseFunctionDeclaration(false, CHECK_OK);
    block->statements()->Add(body, zone());
    scope()->set_end_position(scanner()->location().end_pos);
    block->set_scope(scope()->FinalizeBlockScope());
    return block;
  }
}

template <typename Impl>
typename ParserBase<Impl>::StatementT ParserBase<Impl>::ParseVariableStatement(
    VariableDeclarationContext var_context,
    ZoneList<const AstRawString*>* names, bool ambient, bool* ok) {
  // VariableStatement ::
  //   VariableDeclarations ';'

  // The scope of a var declared variable anywhere inside a function
  // is the entire function (ECMA-262, 3rd, 10.1.3, and 12.2). Thus we can
  // transform a source-level var declaration into a (Function) Scope
  // declaration, and rewrite the source-level initialization into an assignment
  // statement. We use a block to collect multiple assignments.
  //
  // We mark the block as initializer block because we don't want the
  // rewriter to add a '.result' assignment to such a block (to get compliant
  // behavior for code such as print(eval('var x = 7')), and for cosmetic
  // reasons when pretty-printing. Also, unless an assignment (initialization)
  // is inside an initializer block, it is ignored.

  DeclarationParsingResult parsing_result;
  StatementT result = ParseVariableDeclarations(var_context, &parsing_result,
                                                names, ambient, CHECK_OK);
  ExpectSemicolon(CHECK_OK);
  return result;
}

template <typename Impl>
typename ParserBase<Impl>::StatementT ParserBase<Impl>::ParseDebuggerStatement(
    bool* ok) {
  // In ECMA-262 'debugger' is defined as a reserved keyword. In some browser
  // contexts this is used as a statement which invokes the debugger as i a
  // break point is present.
  // DebuggerStatement ::
  //   'debugger' ';'

  int pos = peek_position();
  Expect(Token::DEBUGGER, CHECK_OK);
  ExpectSemicolon(CHECK_OK);
  return factory()->NewDebuggerStatement(pos);
}

template <typename Impl>
typename ParserBase<Impl>::StatementT
ParserBase<Impl>::ParseExpressionOrLabelledStatement(
    ZoneList<const AstRawString*>* labels,
    AllowLabelledFunctionStatement allow_function, bool* ok) {
  // ExpressionStatement | LabelledStatement ::
  //   Expression ';'
  //   Identifier ':' Statement
  //
  // ExpressionStatement[Yield] :
  //   [lookahead notin {{, function, class, let [}] Expression[In, ?Yield] ;

  int pos = peek_position();

  switch (peek()) {
    case Token::FUNCTION:
    case Token::LBRACE:
      UNREACHABLE();  // Always handled by the callers.
    case Token::CLASS:
      ReportUnexpectedToken(Next());
      *ok = false;
      return impl()->NullStatement();
    case Token::LET: {
      Token::Value next_next = PeekAhead();
      // "let" followed by either "[", "{" or an identifier means a lexical
      // declaration, which should not appear here.
      if (next_next != Token::LBRACK && next_next != Token::LBRACE &&
          next_next != Token::IDENTIFIER) {
        break;
      }
      impl()->ReportMessageAt(scanner()->peek_location(),
                              MessageTemplate::kUnexpectedLexicalDeclaration);
      *ok = false;
      return impl()->NullStatement();
    }
    default:
      break;
  }

  bool starts_with_identifier = peek_any_identifier();
  ExpressionT expr = ParseExpression(true, typesystem::kNoCover, CHECK_OK);
  if (peek() == Token::COLON && starts_with_identifier &&
      impl()->IsIdentifier(expr)) {
    // The whole expression was a single identifier, and not, e.g.,
    // something starting with an identifier or a parenthesized identifier.
    labels = impl()->DeclareLabel(labels, impl()->AsIdentifierExpression(expr),
                                  CHECK_OK);
    Consume(Token::COLON);
    // ES#sec-labelled-function-declarations Labelled Function Declarations
    if (peek() == Token::FUNCTION && is_sloppy(language_mode()) &&
        allow_function == kAllowLabelledFunctionStatement) {
      return ParseFunctionDeclaration(false, ok);
    }
    return ParseStatement(labels, ok);
  }

  // If we have an extension, we allow a native function declaration.
  // A native function declaration starts with "native function" with
  // no line-terminator between the two words.
  if (extension_ != nullptr && peek() == Token::FUNCTION &&
      !scanner()->HasAnyLineTerminatorBeforeNext() && impl()->IsNative(expr) &&
      !scanner()->literal_contains_escapes()) {
    return ParseNativeDeclaration(ok);
  }

  // Parsed expression statement, followed by semicolon.
  ExpectSemicolon(CHECK_OK);
  return factory()->NewExpressionStatement(expr, pos);
}

template <typename Impl>
typename ParserBase<Impl>::StatementT ParserBase<Impl>::ParseIfStatement(
    ZoneList<const AstRawString*>* labels, bool* ok) {
  // IfStatement ::
  //   'if' '(' Expression ')' Statement ('else' Statement)?

  int pos = peek_position();
  Expect(Token::IF, CHECK_OK);
  Expect(Token::LPAREN, CHECK_OK);
  ExpressionT condition = ParseExpression(true, typesystem::kNoCover, CHECK_OK);
  Expect(Token::RPAREN, CHECK_OK);
  StatementT then_statement = ParseScopedStatement(labels, CHECK_OK);
  StatementT else_statement = impl()->NullStatement();
  if (Check(Token::ELSE)) {
    else_statement = ParseScopedStatement(labels, CHECK_OK);
  } else {
    else_statement = factory()->NewEmptyStatement(kNoSourcePosition);
  }
  return factory()->NewIfStatement(condition, then_statement, else_statement,
                                   pos);
}

template <typename Impl>
typename ParserBase<Impl>::StatementT ParserBase<Impl>::ParseContinueStatement(
    bool* ok) {
  // ContinueStatement ::
  //   'continue' Identifier? ';'

  int pos = peek_position();
  Expect(Token::CONTINUE, CHECK_OK);
  IdentifierT label = impl()->EmptyIdentifier();
  Token::Value tok = peek();
  if (!scanner()->HasAnyLineTerminatorBeforeNext() && tok != Token::SEMICOLON &&
      tok != Token::RBRACE && tok != Token::EOS) {
    // ECMA allows "eval" or "arguments" as labels even in strict mode.
    label = ParseIdentifier(kAllowRestrictedIdentifiers, CHECK_OK);
  }
  typename Types::IterationStatement target =
      impl()->LookupContinueTarget(label, CHECK_OK);
  if (impl()->IsNullStatement(target)) {
    // Illegal continue statement.
    MessageTemplate::Template message = MessageTemplate::kIllegalContinue;
    typename Types::BreakableStatement breakable_target =
        impl()->LookupBreakTarget(label, CHECK_OK);
    if (impl()->IsEmptyIdentifier(label)) {
      message = MessageTemplate::kNoIterationStatement;
    } else if (impl()->IsNullStatement(breakable_target)) {
      message = MessageTemplate::kUnknownLabel;
    }
    ReportMessage(message, label);
    *ok = false;
    return impl()->NullStatement();
  }
  ExpectSemicolon(CHECK_OK);
  return factory()->NewContinueStatement(target, pos);
}

template <typename Impl>
typename ParserBase<Impl>::StatementT ParserBase<Impl>::ParseBreakStatement(
    ZoneList<const AstRawString*>* labels, bool* ok) {
  // BreakStatement ::
  //   'break' Identifier? ';'

  int pos = peek_position();
  Expect(Token::BREAK, CHECK_OK);
  IdentifierT label = impl()->EmptyIdentifier();
  Token::Value tok = peek();
  if (!scanner()->HasAnyLineTerminatorBeforeNext() && tok != Token::SEMICOLON &&
      tok != Token::RBRACE && tok != Token::EOS) {
    // ECMA allows "eval" or "arguments" as labels even in strict mode.
    label = ParseIdentifier(kAllowRestrictedIdentifiers, CHECK_OK);
  }
  // Parse labeled break statements that target themselves into
  // empty statements, e.g. 'l1: l2: l3: break l2;'
  if (!impl()->IsEmptyIdentifier(label) &&
      impl()->ContainsLabel(labels, label)) {
    ExpectSemicolon(CHECK_OK);
    return factory()->NewEmptyStatement(pos);
  }
  typename Types::BreakableStatement target =
      impl()->LookupBreakTarget(label, CHECK_OK);
  if (impl()->IsNullStatement(target)) {
    // Illegal break statement.
    MessageTemplate::Template message = MessageTemplate::kIllegalBreak;
    if (!impl()->IsEmptyIdentifier(label)) {
      message = MessageTemplate::kUnknownLabel;
    }
    ReportMessage(message, label);
    *ok = false;
    return impl()->NullStatement();
  }
  ExpectSemicolon(CHECK_OK);
  return factory()->NewBreakStatement(target, pos);
}

template <typename Impl>
typename ParserBase<Impl>::StatementT ParserBase<Impl>::ParseReturnStatement(
    bool* ok) {
  // ReturnStatement ::
  //   'return' [no line terminator] Expression? ';'

  // Consume the return token. It is necessary to do that before
  // reporting any errors on it, because of the way errors are
  // reported (underlining).
  Expect(Token::RETURN, CHECK_OK);
  Scanner::Location loc = scanner()->location();

  switch (GetDeclarationScope()->scope_type()) {
    case SCRIPT_SCOPE:
    case EVAL_SCOPE:
    case MODULE_SCOPE:
      impl()->ReportMessageAt(loc, MessageTemplate::kIllegalReturn);
      *ok = false;
      return impl()->NullStatement();
    default:
      break;
  }

  Token::Value tok = peek();
  ExpressionT return_value = impl()->EmptyExpression();
  if (scanner()->HasAnyLineTerminatorBeforeNext() || tok == Token::SEMICOLON ||
      tok == Token::RBRACE || tok == Token::EOS) {
    if (IsDerivedConstructor(function_state_->kind())) {
      return_value = impl()->ThisExpression(loc.beg_pos);
    } else {
      return_value = impl()->GetLiteralUndefined(position());
    }
  } else {
    if (IsDerivedConstructor(function_state_->kind())) {
      // Because of the return code rewriting that happens in case of a subclass
      // constructor we don't want to accept tail calls, therefore we don't set
      // ReturnExprScope to kInsideValidReturnStatement here.
      return_value = ParseExpression(true, typesystem::kNoCover, CHECK_OK);
    } else {
      ReturnExprScope maybe_allow_tail_calls(
          function_state_, ReturnExprContext::kInsideValidReturnStatement);
      return_value = ParseExpression(true, typesystem::kNoCover, CHECK_OK);

      if (allow_tailcalls() && !is_sloppy(language_mode()) && !is_resumable()) {
        // ES6 14.6.1 Static Semantics: IsInTailPosition
        function_state_->AddImplicitTailCallExpression(return_value);
      }
    }
  }
  ExpectSemicolon(CHECK_OK);
  return_value = impl()->RewriteReturn(return_value, loc.beg_pos);
  return BuildReturnStatement(return_value, loc.beg_pos);
}

template <typename Impl>
typename ParserBase<Impl>::StatementT ParserBase<Impl>::ParseWithStatement(
    ZoneList<const AstRawString*>* labels, bool* ok) {
  // WithStatement ::
  //   'with' '(' Expression ')' Statement

  Expect(Token::WITH, CHECK_OK);
  int pos = position();

  if (is_strict(language_mode())) {
    ReportMessage(MessageTemplate::kStrictWith);
    *ok = false;
    return impl()->NullStatement();
  }

  Expect(Token::LPAREN, CHECK_OK);
  ExpressionT expr = ParseExpression(true, typesystem::kNoCover, CHECK_OK);
  Expect(Token::RPAREN, CHECK_OK);

  Scope* with_scope = NewScope(WITH_SCOPE);
  StatementT body = impl()->NullStatement();
  {
    BlockState block_state(&scope_, with_scope);
    with_scope->set_start_position(scanner()->peek_location().beg_pos);
    body = ParseStatement(labels, CHECK_OK);
    with_scope->set_end_position(scanner()->location().end_pos);
  }
  return factory()->NewWithStatement(with_scope, expr, body, pos);
}

template <typename Impl>
typename ParserBase<Impl>::StatementT ParserBase<Impl>::ParseDoWhileStatement(
    ZoneList<const AstRawString*>* labels, bool* ok) {
  // DoStatement ::
  //   'do' Statement 'while' '(' Expression ')' ';'

  auto loop = factory()->NewDoWhileStatement(labels, peek_position());
  typename Types::Target target(this, loop);

  Expect(Token::DO, CHECK_OK);
  StatementT body = ParseStatement(nullptr, CHECK_OK);
  Expect(Token::WHILE, CHECK_OK);
  Expect(Token::LPAREN, CHECK_OK);

  ExpressionT cond = ParseExpression(true, typesystem::kNoCover, CHECK_OK);
  Expect(Token::RPAREN, CHECK_OK);

  // Allow do-statements to be terminated with and without
  // semi-colons. This allows code such as 'do;while(0)return' to
  // parse, which would not be the case if we had used the
  // ExpectSemicolon() functionality here.
  Check(Token::SEMICOLON);

  loop->Initialize(cond, body);
  return loop;
}

template <typename Impl>
typename ParserBase<Impl>::StatementT ParserBase<Impl>::ParseWhileStatement(
    ZoneList<const AstRawString*>* labels, bool* ok) {
  // WhileStatement ::
  //   'while' '(' Expression ')' Statement

  auto loop = factory()->NewWhileStatement(labels, peek_position());
  typename Types::Target target(this, loop);

  Expect(Token::WHILE, CHECK_OK);
  Expect(Token::LPAREN, CHECK_OK);
  ExpressionT cond = ParseExpression(true, typesystem::kNoCover, CHECK_OK);
  Expect(Token::RPAREN, CHECK_OK);
  StatementT body = ParseStatement(nullptr, CHECK_OK);

  loop->Initialize(cond, body);
  return loop;
}

template <typename Impl>
typename ParserBase<Impl>::StatementT ParserBase<Impl>::ParseThrowStatement(
    bool* ok) {
  // ThrowStatement ::
  //   'throw' Expression ';'

  Expect(Token::THROW, CHECK_OK);
  int pos = position();
  if (scanner()->HasAnyLineTerminatorBeforeNext()) {
    ReportMessage(MessageTemplate::kNewlineAfterThrow);
    *ok = false;
    return impl()->NullStatement();
  }
  ExpressionT exception = ParseExpression(true, typesystem::kNoCover, CHECK_OK);
  ExpectSemicolon(CHECK_OK);

  return impl()->NewThrowStatement(exception, pos);
}

template <typename Impl>
typename ParserBase<Impl>::StatementT ParserBase<Impl>::ParseSwitchStatement(
    ZoneList<const AstRawString*>* labels, bool* ok) {
  // SwitchStatement ::
  //   'switch' '(' Expression ')' '{' CaseClause* '}'
  // CaseClause ::
  //   'case' Expression ':' StatementList
  //   'default' ':' StatementList

  int switch_pos = peek_position();

  Expect(Token::SWITCH, CHECK_OK);
  Expect(Token::LPAREN, CHECK_OK);
  ExpressionT tag = ParseExpression(true, typesystem::kNoCover, CHECK_OK);
  Expect(Token::RPAREN, CHECK_OK);

  auto switch_statement = factory()->NewSwitchStatement(labels, switch_pos);

  {
    BlockState cases_block_state(zone(), &scope_);
    scope()->set_start_position(switch_pos);
    scope()->SetNonlinear();
    typename Types::Target target(this, switch_statement);

    bool default_seen = false;
    auto cases = impl()->NewCaseClauseList(4);
    Expect(Token::LBRACE, CHECK_OK);
    while (peek() != Token::RBRACE) {
      // An empty label indicates the default case.
      ExpressionT label = impl()->EmptyExpression();
      if (Check(Token::CASE)) {
        label = ParseExpression(true, typesystem::kNoCover, CHECK_OK);
      } else {
        Expect(Token::DEFAULT, CHECK_OK);
        if (default_seen) {
          ReportMessage(MessageTemplate::kMultipleDefaultsInSwitch);
          *ok = false;
          return impl()->NullStatement();
        }
        default_seen = true;
      }
      Expect(Token::COLON, CHECK_OK);
      int clause_pos = position();
      StatementListT statements = impl()->NewStatementList(5);
      while (peek() != Token::CASE && peek() != Token::DEFAULT &&
             peek() != Token::RBRACE) {
        StatementT stat = ParseStatementListItem(CHECK_OK);
        statements->Add(stat, zone());
      }
      auto clause = factory()->NewCaseClause(label, statements, clause_pos);
      cases->Add(clause, zone());
    }
    Expect(Token::RBRACE, CHECK_OK);

    scope()->set_end_position(scanner()->location().end_pos);
    return impl()->RewriteSwitchStatement(tag, switch_statement, cases,
                                          scope()->FinalizeBlockScope());
  }
}

template <typename Impl>
typename ParserBase<Impl>::StatementT ParserBase<Impl>::ParseTryStatement(
    bool* ok) {
  // TryStatement ::
  //   'try' Block Catch
  //   'try' Block Finally
  //   'try' Block Catch Finally
  //
  // Catch ::
  //   'catch' '(' Identifier ')' Block
  //
  // Finally ::
  //   'finally' Block

  Expect(Token::TRY, CHECK_OK);
  int pos = position();

  BlockT try_block = impl()->NullBlock();
  {
    ReturnExprScope no_tail_calls(function_state_,
                                  ReturnExprContext::kInsideTryBlock);
    try_block = ParseBlock(nullptr, CHECK_OK);
  }

  CatchInfo catch_info(this);

  if (peek() != Token::CATCH && peek() != Token::FINALLY) {
    ReportMessage(MessageTemplate::kNoCatchOrFinally);
    *ok = false;
    return impl()->NullStatement();
  }

  BlockT catch_block = impl()->NullBlock();
  if (Check(Token::CATCH)) {
    Expect(Token::LPAREN, CHECK_OK);
    catch_info.scope = NewScope(CATCH_SCOPE);
    catch_info.scope->set_start_position(scanner()->location().beg_pos);

    {
      CollectExpressionsInTailPositionToListScope
          collect_tail_call_expressions_scope(
              function_state_, &catch_info.tail_call_expressions);
      BlockState catch_block_state(&scope_, catch_info.scope);

      catch_block = factory()->NewBlock(nullptr, 16, false, kNoSourcePosition);

      // Create a block scope to hold any lexical declarations created
      // as part of destructuring the catch parameter.
      {
        BlockState catch_variable_block_state(zone(), &scope_);
        scope()->set_start_position(scanner()->location().beg_pos);
        typename Types::Target target(this, catch_block);

        // This does not simply call ParsePrimaryExpression to avoid
        // ExpressionFromIdentifier from being called in the first
        // branch, which would introduce an unresolved symbol and mess
        // with arrow function names.
        if (peek_any_identifier()) {
          catch_info.name =
              ParseIdentifier(kDontAllowRestrictedIdentifiers, CHECK_OK);
        } else {
          ExpressionClassifier pattern_classifier(this);
          catch_info.pattern = ParsePrimaryExpression(CHECK_OK);
          ValidateBindingPattern(CHECK_OK);
        }

        Expect(Token::RPAREN, CHECK_OK);
        impl()->RewriteCatchPattern(&catch_info, CHECK_OK);
        if (!impl()->IsNullStatement(catch_info.init_block)) {
          catch_block->statements()->Add(catch_info.init_block, zone());
        }

        catch_info.inner_block = ParseBlock(nullptr, CHECK_OK);
        catch_block->statements()->Add(catch_info.inner_block, zone());
        impl()->ValidateCatchBlock(catch_info, CHECK_OK);
        scope()->set_end_position(scanner()->location().end_pos);
        catch_block->set_scope(scope()->FinalizeBlockScope());
      }
    }

    catch_info.scope->set_end_position(scanner()->location().end_pos);
  }

  BlockT finally_block = impl()->NullBlock();
  DCHECK(peek() == Token::FINALLY || !impl()->IsNullStatement(catch_block));
  if (Check(Token::FINALLY)) {
    finally_block = ParseBlock(nullptr, CHECK_OK);
  }

  return impl()->RewriteTryStatement(try_block, catch_block, finally_block,
                                     catch_info, pos);
}

template <typename Impl>
typename ParserBase<Impl>::StatementT ParserBase<Impl>::ParseForStatement(
    ZoneList<const AstRawString*>* labels, bool* ok) {
  typename FunctionState::FunctionOrEvalRecordingScope recording_scope(
      function_state_);
  int stmt_pos = peek_position();
  ForInfo for_info(this);
  bool bound_names_are_lexical = false;

  // Create an in-between scope for let-bound iteration variables.
  BlockState for_state(zone(), &scope_);
  Expect(Token::FOR, CHECK_OK);
  Expect(Token::LPAREN, CHECK_OK);
  scope()->set_start_position(scanner()->location().beg_pos);

  StatementT init = impl()->NullStatement();

  if (peek() == Token::VAR || peek() == Token::CONST ||
      (peek() == Token::LET && IsNextLetKeyword())) {
    // The initializer contains declarations.
    ParseVariableDeclarations(kForStatement, &for_info.parsing_result, nullptr,
                              false, CHECK_OK);
    bound_names_are_lexical =
        IsLexicalVariableMode(for_info.parsing_result.descriptor.mode);
    for_info.position = scanner()->location().beg_pos;

    if (CheckInOrOf(&for_info.mode)) {
      return ParseForEachStatementWithDeclarations(stmt_pos, &for_info, labels,
                                                   ok);
    }

    // One or more declaration not followed by in/of.
    init = impl()->BuildInitializationBlock(
        &for_info.parsing_result,
        bound_names_are_lexical ? &for_info.bound_names : nullptr, CHECK_OK);
  } else if (peek() != Token::SEMICOLON) {
    // The initializer does not contain declarations.
    int lhs_beg_pos = peek_position();
    ExpressionClassifier classifier(this);
    ExpressionT expression =
        ParseExpressionCoverGrammar(false, typesystem::kNoCover, CHECK_OK);
    int lhs_end_pos = scanner()->location().end_pos;

    bool is_for_each = CheckInOrOf(&for_info.mode);
    bool is_destructuring = is_for_each && (expression->IsArrayLiteral() ||
                                            expression->IsObjectLiteral());

    if (is_destructuring) {
      ValidateAssignmentPattern(CHECK_OK);
    } else {
      impl()->RewriteNonPattern(CHECK_OK);
    }

    if (is_for_each) {
      return ParseForEachStatementWithoutDeclarations(stmt_pos, expression,
                                                      lhs_beg_pos, lhs_end_pos,
                                                      &for_info, labels, ok);
    }
    // Initializer is just an expression.
    init = factory()->NewExpressionStatement(expression, lhs_beg_pos);
  }

  // Standard 'for' loop, we have parsed the initializer at this point.
  return ParseStandardForLoop(stmt_pos, init, bound_names_are_lexical,
                              &for_info, &for_state, labels, ok);
}

template <typename Impl>
typename ParserBase<Impl>::StatementT
ParserBase<Impl>::ParseForEachStatementWithDeclarations(
    int stmt_pos, ForInfo* for_info, ZoneList<const AstRawString*>* labels,
    bool* ok) {
  scope()->set_is_hidden();
  // Just one declaration followed by in/of.
  if (for_info->parsing_result.declarations.length() != 1) {
    impl()->ReportMessageAt(for_info->parsing_result.bindings_loc,
                            MessageTemplate::kForInOfLoopMultiBindings,
                            ForEachStatement::VisitModeString(for_info->mode));
    *ok = false;
    return impl()->NullStatement();
  }
  if (for_info->parsing_result.first_initializer_loc.IsValid() &&
      (is_strict(language_mode()) ||
       for_info->mode == ForEachStatement::ITERATE ||
       IsLexicalVariableMode(for_info->parsing_result.descriptor.mode) ||
       !impl()->IsIdentifier(
           for_info->parsing_result.declarations[0].pattern))) {
    impl()->ReportMessageAt(for_info->parsing_result.first_initializer_loc,
                            MessageTemplate::kForInOfLoopInitializer,
                            ForEachStatement::VisitModeString(for_info->mode));
    *ok = false;
    return impl()->NullStatement();
  }

  BlockT init_block = impl()->RewriteForVarInLegacy(*for_info);

  auto loop = factory()->NewForEachStatement(for_info->mode, labels, stmt_pos);
  typename Types::Target target(this, loop);

  int each_keyword_pos = scanner()->location().beg_pos;

  ExpressionT enumerable = impl()->EmptyExpression();
  if (for_info->mode == ForEachStatement::ITERATE) {
    ExpressionClassifier classifier(this);
    enumerable =
        ParseAssignmentExpression(true, typesystem::kNoCover, CHECK_OK);
    impl()->RewriteNonPattern(CHECK_OK);
  } else {
    enumerable = ParseExpression(true, typesystem::kNoCover, CHECK_OK);
  }

  Expect(Token::RPAREN, CHECK_OK);

  StatementT final_loop = impl()->NullStatement();
  {
    ReturnExprScope no_tail_calls(function_state_,
                                  ReturnExprContext::kInsideForInOfBody);
    BlockState block_state(zone(), &scope_);
    scope()->set_start_position(scanner()->location().beg_pos);

    StatementT body = ParseStatement(nullptr, CHECK_OK);

    BlockT body_block = impl()->NullBlock();
    ExpressionT each_variable = impl()->EmptyExpression();
    impl()->DesugarBindingInForEachStatement(for_info, &body_block,
                                             &each_variable, CHECK_OK);
    body_block->statements()->Add(body, zone());
    final_loop = impl()->InitializeForEachStatement(
        loop, each_variable, enumerable, body_block, each_keyword_pos);

    scope()->set_end_position(scanner()->location().end_pos);
    body_block->set_scope(scope()->FinalizeBlockScope());
  }

  init_block = impl()->CreateForEachStatementTDZ(init_block, *for_info, ok);

  scope()->set_end_position(scanner()->location().end_pos);
  Scope* for_scope = scope()->FinalizeBlockScope();
  // Parsed for-in loop w/ variable declarations.
  if (!impl()->IsNullStatement(init_block)) {
    init_block->statements()->Add(final_loop, zone());
    init_block->set_scope(for_scope);
    return init_block;
  }

  DCHECK_NULL(for_scope);
  return final_loop;
}

template <typename Impl>
typename ParserBase<Impl>::StatementT
ParserBase<Impl>::ParseForEachStatementWithoutDeclarations(
    int stmt_pos, ExpressionT expression, int lhs_beg_pos, int lhs_end_pos,
    ForInfo* for_info, ZoneList<const AstRawString*>* labels, bool* ok) {
  scope()->set_is_hidden();
  // Initializer is reference followed by in/of.
  if (!expression->IsArrayLiteral() && !expression->IsObjectLiteral()) {
    expression = impl()->CheckAndRewriteReferenceExpression(
        expression, lhs_beg_pos, lhs_end_pos, MessageTemplate::kInvalidLhsInFor,
        kSyntaxError, CHECK_OK);
  }

  auto loop = factory()->NewForEachStatement(for_info->mode, labels, stmt_pos);
  typename Types::Target target(this, loop);

  int each_keyword_pos = scanner()->location().beg_pos;

  ExpressionT enumerable = impl()->EmptyExpression();
  if (for_info->mode == ForEachStatement::ITERATE) {
    ExpressionClassifier classifier(this);
    enumerable =
        ParseAssignmentExpression(true, typesystem::kNoCover, CHECK_OK);
    impl()->RewriteNonPattern(CHECK_OK);
  } else {
    enumerable = ParseExpression(true, typesystem::kNoCover, CHECK_OK);
  }

  Expect(Token::RPAREN, CHECK_OK);
  Scope* for_scope = scope();

  {
    ReturnExprScope no_tail_calls(function_state_,
                                  ReturnExprContext::kInsideForInOfBody);
    BlockState block_state(zone(), &scope_);
    scope()->set_start_position(scanner()->location().beg_pos);

    StatementT body = ParseStatement(nullptr, CHECK_OK);
    scope()->set_end_position(scanner()->location().end_pos);
    StatementT final_loop = impl()->InitializeForEachStatement(
        loop, expression, enumerable, body, each_keyword_pos);

    for_scope = for_scope->FinalizeBlockScope();
    USE(for_scope);
    DCHECK_NULL(for_scope);
    Scope* block_scope = scope()->FinalizeBlockScope();
    USE(block_scope);
    DCHECK_NULL(block_scope);
    return final_loop;
  }
}

template <typename Impl>
typename ParserBase<Impl>::StatementT ParserBase<Impl>::ParseStandardForLoop(
    int stmt_pos, StatementT init, bool bound_names_are_lexical,
    ForInfo* for_info, BlockState* for_state,
    ZoneList<const AstRawString*>* labels, bool* ok) {
  auto loop = factory()->NewForStatement(labels, stmt_pos);
  typename Types::Target target(this, loop);

  Expect(Token::SEMICOLON, CHECK_OK);

  ExpressionT cond = impl()->EmptyExpression();
  StatementT next = impl()->NullStatement();
  StatementT body = impl()->NullStatement();

  // If there are let bindings, then condition and the next statement of the
  // for loop must be parsed in a new scope.
  Scope* inner_scope = scope();
  if (bound_names_are_lexical && for_info->bound_names.length() > 0) {
    inner_scope = NewScopeWithParent(inner_scope, BLOCK_SCOPE);
    inner_scope->set_start_position(scanner()->location().beg_pos);
  }
  {
    BlockState block_state(&scope_, inner_scope);

    if (peek() != Token::SEMICOLON) {
      cond = ParseExpression(true, typesystem::kNoCover, CHECK_OK);
    }
    Expect(Token::SEMICOLON, CHECK_OK);

    if (peek() != Token::RPAREN) {
      ExpressionT exp = ParseExpression(true, typesystem::kNoCover, CHECK_OK);
      next = factory()->NewExpressionStatement(exp, exp->position());
    }
    Expect(Token::RPAREN, CHECK_OK);

    body = ParseStatement(nullptr, CHECK_OK);
  }

  scope()->set_end_position(scanner()->location().end_pos);
  inner_scope->set_end_position(scanner()->location().end_pos);
  if (bound_names_are_lexical && for_info->bound_names.length() > 0 &&
      (is_resumable() || function_state_->contains_function_or_eval())) {
    scope()->set_is_hidden();
    return impl()->DesugarLexicalBindingsInForStatement(
        loop, init, cond, next, body, inner_scope, *for_info, CHECK_OK);
  }

  Scope* for_scope = scope()->FinalizeBlockScope();
  if (for_scope != nullptr) {
    // Rewrite a for statement of the form
    //   for (const x = i; c; n) b
    //
    // into
    //
    //   {
    //     const x = i;
    //     for (; c; n) b
    //   }
    //
    // or, desugar
    //   for (; c; n) b
    // into
    //   {
    //     for (; c; n) b
    //   }
    // just in case b introduces a lexical binding some other way, e.g., if b
    // is a FunctionDeclaration.
    BlockT block = factory()->NewBlock(nullptr, 2, false, kNoSourcePosition);
    if (!impl()->IsNullStatement(init)) {
      block->statements()->Add(init, zone());
      init = impl()->NullStatement();
    }
    block->statements()->Add(loop, zone());
    block->set_scope(for_scope);
    loop->Initialize(init, cond, next, body);
    return block;
  }

  loop->Initialize(init, cond, next, body);
  return loop;
}

template <typename Impl>
void ParserBase<Impl>::MarkLoopVariableAsAssigned(Scope* scope, Variable* var) {
  if (!IsLexicalVariableMode(var->mode()) && !scope->is_function_scope()) {
    var->set_maybe_assigned();
  }
}

template <typename Impl>
typename ParserBase<Impl>::StatementT ParserBase<Impl>::ParseForAwaitStatement(
    ZoneList<const AstRawString*>* labels, bool* ok) {
  // for await '(' ForDeclaration of AssignmentExpression ')'
  DCHECK(is_async_function());
  DCHECK(allow_harmony_async_iteration());

  int stmt_pos = peek_position();

  ForInfo for_info(this);
  for_info.mode = ForEachStatement::ITERATE;

  // Create an in-between scope for let-bound iteration variables.
  BlockState for_state(zone(), &scope_);
  Expect(Token::FOR, CHECK_OK);
  Expect(Token::AWAIT, CHECK_OK);
  Expect(Token::LPAREN, CHECK_OK);
  scope()->set_start_position(scanner()->location().beg_pos);
  scope()->set_is_hidden();

  auto loop = factory()->NewForOfStatement(labels, stmt_pos);
  typename Types::Target target(this, loop);

  ExpressionT each_variable = impl()->EmptyExpression();

  bool has_declarations = false;

  if (peek() == Token::VAR || peek() == Token::CONST ||
      (peek() == Token::LET && IsNextLetKeyword())) {
    // The initializer contains declarations
    // 'for' 'await' '(' ForDeclaration 'of' AssignmentExpression ')'
    //     Statement
    // 'for' 'await' '(' 'var' ForBinding 'of' AssignmentExpression ')'
    //     Statement
    has_declarations = true;
    ParseVariableDeclarations(kForStatement, &for_info.parsing_result, nullptr,
                              false, CHECK_OK);
    for_info.position = scanner()->location().beg_pos;

    // Only a single declaration is allowed in for-await-of loops
    if (for_info.parsing_result.declarations.length() != 1) {
      impl()->ReportMessageAt(for_info.parsing_result.bindings_loc,
                              MessageTemplate::kForInOfLoopMultiBindings,
                              "for-await-of");
      *ok = false;
      return impl()->NullStatement();
    }

    // for-await-of's declarations do not permit initializers.
    if (for_info.parsing_result.first_initializer_loc.IsValid()) {
      impl()->ReportMessageAt(for_info.parsing_result.first_initializer_loc,
                              MessageTemplate::kForInOfLoopInitializer,
                              "for-await-of");
      *ok = false;
      return impl()->NullStatement();
    }
  } else {
    // The initializer does not contain declarations.
    // 'for' 'await' '(' LeftHandSideExpression 'of' AssignmentExpression ')'
    //     Statement
    int lhs_beg_pos = peek_position();
    ExpressionClassifier classifier(this);
    ExpressionT lhs = each_variable = ParseLeftHandSideExpression(CHECK_OK);
    int lhs_end_pos = scanner()->location().end_pos;

    if (lhs->IsArrayLiteral() || lhs->IsObjectLiteral()) {
      ValidateAssignmentPattern(CHECK_OK);
    } else {
      impl()->RewriteNonPattern(CHECK_OK);
      each_variable = impl()->CheckAndRewriteReferenceExpression(
          lhs, lhs_beg_pos, lhs_end_pos, MessageTemplate::kInvalidLhsInFor,
          kSyntaxError, CHECK_OK);
    }
  }

  ExpectContextualKeyword(Token::OF, CHECK_OK);
  int each_keyword_pos = scanner()->location().beg_pos;

  const bool kAllowIn = true;
  ExpressionT iterable = impl()->EmptyExpression();

  {
    ExpressionClassifier classifier(this);
    iterable =
        ParseAssignmentExpression(kAllowIn, typesystem::kNoCover, CHECK_OK);
    impl()->RewriteNonPattern(CHECK_OK);
  }

  Expect(Token::RPAREN, CHECK_OK);

  StatementT final_loop = impl()->NullStatement();
  Scope* for_scope = scope();
  {
    ReturnExprScope no_tail_calls(function_state_,
                                  ReturnExprContext::kInsideForInOfBody);
    BlockState block_state(zone(), &scope_);
    scope()->set_start_position(scanner()->location().beg_pos);

    StatementT body = ParseStatement(nullptr, CHECK_OK);
    scope()->set_end_position(scanner()->location().end_pos);

    if (has_declarations) {
      BlockT body_block = impl()->NullBlock();
      impl()->DesugarBindingInForEachStatement(&for_info, &body_block,
                                               &each_variable, CHECK_OK);
      body_block->statements()->Add(body, zone());
      body_block->set_scope(scope()->FinalizeBlockScope());

      const bool finalize = true;
      final_loop = impl()->InitializeForOfStatement(
          loop, each_variable, iterable, body_block, finalize,
          IteratorType::kAsync, each_keyword_pos);
    } else {
      const bool finalize = true;
      final_loop = impl()->InitializeForOfStatement(
          loop, each_variable, iterable, body, finalize, IteratorType::kAsync,
          each_keyword_pos);

      for_scope = for_scope->FinalizeBlockScope();
      DCHECK_NULL(for_scope);
      USE(for_scope);
      Scope* block_scope = scope()->FinalizeBlockScope();
      DCHECK_NULL(block_scope);
      USE(block_scope);
      return final_loop;
    }
  }

  DCHECK(has_declarations);
  BlockT init_block =
      impl()->CreateForEachStatementTDZ(impl()->NullBlock(), for_info, ok);

  for_scope->set_end_position(scanner()->location().end_pos);
  for_scope = for_scope->FinalizeBlockScope();
  // Parsed for-in loop w/ variable declarations.
  if (!impl()->IsNullStatement(init_block)) {
    init_block->statements()->Add(final_loop, zone());
    init_block->set_scope(for_scope);
    return init_block;
  }
  DCHECK_NULL(for_scope);
  return final_loop;
}

template <typename Impl>
void ParserBase<Impl>::ObjectLiteralChecker::CheckDuplicateProto(
    Token::Value property) {
  if (property == Token::SMI || property == Token::NUMBER) return;

  if (IsProto()) {
    if (has_seen_proto_) {
      this->parser()->classifier()->RecordExpressionError(
          this->scanner()->location(), MessageTemplate::kDuplicateProto);
      return;
    }
    has_seen_proto_ = true;
  }
}

template <typename Impl>
void ParserBase<Impl>::ClassLiteralChecker::CheckClassMethodName(
    Token::Value property, PropertyKind type, bool is_generator, bool is_async,
    bool is_static, bool* ok) {
  DCHECK(type == PropertyKind::kMethodProperty ||
         type == PropertyKind::kAccessorProperty);

  if (property == Token::SMI || property == Token::NUMBER) return;

  if (is_static) {
    if (IsPrototype()) {
      this->parser()->ReportMessage(MessageTemplate::kStaticPrototype);
      *ok = false;
      return;
    }
  } else if (IsConstructor()) {
    if (is_generator || is_async || type == PropertyKind::kAccessorProperty) {
      MessageTemplate::Template msg =
          is_generator ? MessageTemplate::kConstructorIsGenerator
                       : is_async ? MessageTemplate::kConstructorIsAsync
                                  : MessageTemplate::kConstructorIsAccessor;
      this->parser()->ReportMessage(msg);
      *ok = false;
      return;
    }
    if (has_seen_constructor_) {
      this->parser()->ReportMessage(MessageTemplate::kDuplicateConstructor);
      *ok = false;
      return;
    }
    has_seen_constructor_ = true;
    return;
  }
}

template <typename Impl>
typename ParserBase<Impl>::TypeSystem::Type ParserBase<Impl>::ParseValidType(
    bool* ok) {
  Scanner::Location type_location = scanner()->peek_location();
  typename TypeSystem::Type type = ParseType(CHECK_OK_TYPE);
  type = ValidateType(type, type_location, CHECK_OK_TYPE);
  return type;
}

template <typename Impl>
typename ParserBase<Impl>::TypeSystem::Type
ParserBase<Impl>::ParseValidTypeOrStringLiteral(bool* ok) {
  Scanner::Location type_location = scanner()->peek_location();
  typename TypeSystem::Type type = ParseType(CHECK_OK_TYPE);
  type = ValidateTypeOrStringLiteral(type, type_location, CHECK_OK_TYPE);
  return type;
}

template <typename Impl>
typename ParserBase<Impl>::TypeSystem::Type ParserBase<Impl>::ParseType(
    bool* ok) {
  // Type ::
  //   UnionOrIntersectionOrPrimaryType
  //   FunctionType
  //   ConstructorType
  //
  // FunctionType ::
  //   [ TypeParameters ] '(' [ ParameterList ] ')' '=>' Type
  //
  // ConstructorType ::
  //   'new' [ TypeParameters ] '(' [ ParameterList ] ')' '=>' Type

  int pos = peek_position();
  // Parse optional 'new' and type parameters.
  bool has_new = Check(Token::NEW);
  typename TypeSystem::TypeParameters type_parameters =
      impl()->NullTypeParameters();
  if (peek() == Token::LT) {  // Braces required here.
    type_parameters = ParseTypeParameters(CHECK_OK_TYPE);
  }
  // If any of those were present, then only allow a parenthesized primary
  // type or a parameter list), else also allow unions and intersections.
  typename TypeSystem::Type type =
      (has_new || !impl()->IsNullTypeParameters(type_parameters))
          ? ParsePrimaryTypeOrParameterList(ok)
          : ParseUnionOrIntersectionOrPrimaryType(ok);
  if (!*ok) return impl()->EmptyType();
  // Parse function and constructor types.
  if (peek() == Token::ARROW) {
    typename TypeSystem::FormalParameters parameters =
        type->AsValidParameterList(zone_, ok);
    if (!*ok) {
      // If we don't have a valid list of parameters and we haven't seen
      // type parameters or 'new', we assume that the arrow is not part
      // of the type and return.  Otherwise, type annotations in the result
      // of arrow functions will not work.
      if (!has_new && impl()->IsNullTypeParameters(type_parameters)) {
        *ok = true;
        return type;
      }
      Consume(Token::ARROW);
      ReportUnexpectedToken(Token::ARROW);
      return impl()->EmptyType();
    }
    Consume(Token::ARROW);
    typename TypeSystem::Type result_type = ParseValidType(CHECK_OK_TYPE);
    return factory()->NewFunctionType(type_parameters, parameters, result_type,
                                      pos, has_new);
  }
  // Report invalid function or constructor type.
  if (has_new || !impl()->IsNullTypeParameters(type_parameters)) {
    Scanner::Location next_location = scanner()->peek_location();
    impl()->ReportMessageAt(next_location,
                            MessageTemplate::kBadFunctionOrConstructorType);
    *ok = false;
    return impl()->EmptyType();
  }
  // Just return the union, intersection, or primary type.
  return type;
}

template <typename Impl>
typename ParserBase<Impl>::TypeSystem::TypeParameters
ParserBase<Impl>::ParseTypeParameters(bool* ok) {
  Expect(Token::LT, CHECK_OK_CUSTOM(NullTypeParameters));
  typename TypeSystem::TypeParameters parameters =
      impl()->EmptyTypeParameters();
  do {
    int pos = peek_position();
    IdentifierT name = ParseIdentifierName(CHECK_OK_CUSTOM(NullTypeParameters));
    typename TypeSystem::Type extends = impl()->EmptyType();
    if (Check(Token::EXTENDS)) {  // Braces required here.
      extends = ParseValidType(CHECK_OK_CUSTOM(NullTypeParameters));
    }
    parameters->Add(factory()->NewTypeParameter(name, extends, pos), zone());
  } while (Check(Token::COMMA));
  Expect(Token::GT, CHECK_OK_CUSTOM(NullTypeParameters));
  return parameters;
}

template <typename Impl>
typename ParserBase<Impl>::TypeSystem::TypeList
ParserBase<Impl>::ParseTypeArguments(bool* ok) {
  Expect(Token::LT, CHECK_OK_CUSTOM(NullTypeList));
  typename TypeSystem::TypeList arguments = impl()->EmptyTypeList();
  do {
    typename TypeSystem::Type type =
        ParseValidType(CHECK_OK_CUSTOM(NullTypeList));
    arguments->Add(type, zone());
  } while (Check(Token::COMMA));
  Expect(Token::GT, CHECK_OK_CUSTOM(NullTypeList));
  return arguments;
}


// This parses a cover grammar that encompasses type assertions and type
// arguments for arrow functions.
// TODO(nikolaos): Eventually, it should return AST for this.
//
// TypeAssertionOrParameters ::=
//   < Type [ extends Type ] ( , Identifier extends Type )* >
template <typename Impl>
void ParserBase<Impl>::ParseTypeAssertionOrParameters(bool* ok) {
  Expect(Token::LT, ok);
  if (!*ok) return;
  int pos = peek_position();
  typename TypeSystem::Type type = ParseValidType(ok);
  if (!*ok) return;
  if (type->IsValidBindingIdentifier()) {
    if (peek() != Token::GT)
      classifier()->RecordExpressionError(
          scanner()->peek_location(), MessageTemplate::kInvalidTypeAssertion);
    if (Check(Token::EXTENDS)) {
      ParseValidType(ok);
      if (!*ok) return;
    }
    while (Check(Token::COMMA)) {
      ParseIdentifierName(ok);
      if (!*ok) return;
      if (Check(Token::EXTENDS)) {
        ParseValidType(ok);
        if (!*ok) return;
      }
    }
  } else {
    classifier()->RecordArrowFormalParametersError(
        Scanner::Location(pos, scanner()->location().end_pos),
        MessageTemplate::kInvalidTypeParameter);
  }
  Expect(Token::GT, ok);
}

template <typename Impl>
typename ParserBase<Impl>::TypeSystem::Type
ParserBase<Impl>::ParseUnionOrIntersectionOrPrimaryType(bool* ok) {
  Scanner::Location type_location = scanner()->peek_location();
  typename TypeSystem::Type type =
      ParseIntersectionOrPrimaryType(CHECK_OK_TYPE);
  if (peek() == Token::BIT_OR) {  // Braces required here
    type = ValidateType(type, type_location, CHECK_OK_TYPE);
  }
  while (Check(Token::BIT_OR)) {
    Scanner::Location rhs_location = scanner()->peek_location();
    typename TypeSystem::Type rhs =
        ParseIntersectionOrPrimaryType(CHECK_OK_TYPE);
    rhs = ValidateType(rhs, rhs_location, CHECK_OK_TYPE);
    type = factory()->NewUnionType(type, rhs, rhs_location.beg_pos);
  }
  return type;
}

template <typename Impl>
typename ParserBase<Impl>::TypeSystem::Type
ParserBase<Impl>::ParseIntersectionOrPrimaryType(bool* ok) {
  Scanner::Location type_location = scanner()->peek_location();
  typename TypeSystem::Type type =
      ParsePrimaryTypeOrParameterList(CHECK_OK_TYPE);
  if (peek() == Token::BIT_AND) {  // Braces required here
    type = ValidateType(type, type_location, CHECK_OK_TYPE);
  }
  while (Check(Token::BIT_AND)) {
    Scanner::Location rhs_location = scanner()->peek_location();
    typename TypeSystem::Type rhs =
        ParsePrimaryTypeOrParameterList(CHECK_OK_TYPE);
    rhs = ValidateType(rhs, rhs_location, CHECK_OK_TYPE);
    type = factory()->NewIntersectionType(type, rhs, rhs_location.beg_pos);
  }
  return type;
}

template <typename Impl>
typename ParserBase<Impl>::TypeSystem::Type
ParserBase<Impl>::ParsePrimaryTypeOrParameterList(bool* ok) {
  Scanner::Location type_location = scanner()->peek_location();
  int pos = type_location.beg_pos;
  typename TypeSystem::Type type = impl()->EmptyType();
  switch (peek()) {
    case Token::LPAREN: {
      Consume(Token::LPAREN);
      typename TypeSystem::FormalParameters parameters =
          impl()->EmptyFormalParameters();
      if (peek() != Token::RPAREN) {
        do {
          Scanner::Location parameter_location = scanner()->peek_location();
          if (Check(Token::ELLIPSIS)) {
            int name_pos = peek_position();
            IdentifierT name = ParseIdentifierName(CHECK_OK_TYPE);
            if (Check(Token::COLON)) {  // Braces required here.
              type = ParseValidType(CHECK_OK_TYPE);
            } else {
              type = impl()->EmptyType();
            }
            parameters->Add(factory()->NewFormalParameter(
                                factory()->NewTypeReference(
                                    name, impl()->NullTypeList(), name_pos),
                                false, true, type, parameter_location.beg_pos),
                            zone());
            break;
          }
          type = ParseType(CHECK_OK_TYPE);
          if (peek() == Token::CONDITIONAL || peek() == Token::COLON) {
            if (!type->IsValidBindingIdentifierOrPattern()) {
              ReportUnexpectedToken(Next());
              *ok = false;
              return impl()->EmptyType();
            }
            bool optional = Check(Token::CONDITIONAL);
            typename TypeSystem::Type of_type = impl()->EmptyType();
            if (Check(Token::COLON)) {  // Braces required here.
              type = ParseValidTypeOrStringLiteral(CHECK_OK_TYPE);
            }
            parameters->Add(
                factory()->NewFormalParameter(type, optional, false, of_type,
                                              parameter_location.beg_pos),
                zone());
          } else {
            type = ValidateType(type, parameter_location, CHECK_OK_TYPE);
            parameters->Add(
                factory()->NewFormalParameter(type, parameter_location.beg_pos),
                zone());
          }
        } while (Check(Token::COMMA));
      }
      Expect(Token::RPAREN, CHECK_OK_TYPE);
      type = factory()->NewTypeOrParameters(parameters, pos);
      break;
    }
    case Token::IDENTIFIER: {
      if (CheckContextualKeyword(Token::ANY)) {
        type = factory()->NewPredefinedType(
            typesystem::PredefinedType::kAnyType, pos);
      } else if (CheckContextualKeyword(Token::BOOLEAN)) {
        type = factory()->NewPredefinedType(
            typesystem::PredefinedType::kBooleanType, pos);
      } else if (CheckContextualKeyword(Token::NUMBER_TYPE)) {
        type = factory()->NewPredefinedType(
            typesystem::PredefinedType::kNumberType, pos);
      } else if (CheckContextualKeyword(Token::STRING_TYPE)) {
        type = factory()->NewPredefinedType(
            typesystem::PredefinedType::kStringType, pos);
      } else if (CheckContextualKeyword(Token::SYMBOL)) {
        type = factory()->NewPredefinedType(
            typesystem::PredefinedType::kSymbolType, pos);
      } else {  // Braces required here.
        type = ParseTypeReference(CHECK_OK_TYPE);
      }
      break;
    }
    case Token::LBRACK: {
      Consume(Token::LBRACK);
      typename TypeSystem::TypeList elements = impl()->EmptyTypeList();
      bool valid_type = false, valid_binder = true, spread = false;
      bool trailing_comma = false;
      if (peek() != Token::RBRACK) {
        valid_type = true;
        do {
          if (Check(Token::COMMA)) {
            typename TypeSystem::Type type_element = impl()->HoleTypeElement();
            elements->Add(type_element, zone());
            valid_type = false;
            trailing_comma = true;
            continue;
          } else {
            trailing_comma = false;
          }
          if (Check(Token::ELLIPSIS)) {
            typename TypeSystem::Type type_element = ParseType(CHECK_OK_TYPE);
            elements->Add(type_element, zone());
            valid_type = false;
            spread = true;
            break;
          }
          typename TypeSystem::Type type_element = ParseType(CHECK_OK_TYPE);
          elements->Add(type_element, zone());
          if (!type_element->IsValidType()) valid_type = false;
          if (!type_element->IsValidBindingIdentifierOrPattern())
            valid_binder = false;
          if (peek() != Token::RBRACK) {
            Expect(Token::COMMA, CHECK_OK_TYPE);
            trailing_comma = true;
          }
        } while (peek() != Token::RBRACK);
      }
      Consume(Token::RBRACK);
      type = factory()->NewTupleType(elements, valid_type && !trailing_comma,
                                     valid_binder, spread, pos);
      break;
    }
    case Token::LBRACE: {
      type = ParseObjectType(CHECK_OK_TYPE);
      break;
    }
    case Token::TYPEOF: {
      Consume(Token::TYPEOF);
      IdentifierT name = ParseIdentifierName(CHECK_OK_TYPE);
      IdentifierListT property_names = impl()->NullIdentifierList();
      if (peek() == Token::PERIOD) {  // Braces required here.
        property_names = ParsePropertyNameList(CHECK_OK_TYPE);
      }
      type = factory()->NewQueryType(name, property_names, pos);
      break;
    }
    case Token::VOID: {
      Consume(Token::VOID);
      type = factory()->NewPredefinedType(typesystem::PredefinedType::kVoidType,
                                          pos);
      break;
    }
    case Token::THIS: {
      Consume(Token::THIS);
      type = factory()->NewThisType(pos);
      break;
    }
    case Token::STRING: {
      Consume(Token::STRING);
      IdentifierT str = impl()->GetSymbol();
      type = factory()->NewStringLiteralType(str, pos);
      break;
    }
    default:
      ReportUnexpectedToken(Next());
      *ok = false;
      return type;
  }

  if (!scanner()->HasAnyLineTerminatorBeforeNext()) {
    if (peek() == Token::LBRACK) {  // Braces required here
      type = ValidateType(type, type_location, CHECK_OK_TYPE);
    }
    while (!scanner()->HasAnyLineTerminatorBeforeNext() &&
           Check(Token::LBRACK)) {
      Expect(Token::RBRACK, CHECK_OK_TYPE);
      type = factory()->NewArrayType(type, pos);
    }
  }

  return type;
}

template <typename Impl>
typename ParserBase<Impl>::TypeSystem::Type
ParserBase<Impl>::ParseTypeReference(bool* ok) {
  int pos = peek_position();
  IdentifierT name = ParseIdentifierName(CHECK_OK_TYPE);
  typename TypeSystem::TypeList type_arguments = impl()->NullTypeList();
  if (peek() == Token::LT) {  // Braces required here.
    type_arguments = ParseTypeArguments(CHECK_OK_TYPE);
  }
  return factory()->NewTypeReference(name, type_arguments, pos);
}

template <typename Impl>
typename ParserBase<Impl>::IdentifierListT
ParserBase<Impl>::ParsePropertyNameList(bool* ok) {
  Expect(Token::PERIOD, CHECK_OK_CUSTOM(NullIdentifierList));
  IdentifierListT property_names = impl()->EmptyIdentifierList();
  do {
    IdentifierT property_name =
        ParseIdentifierName(CHECK_OK_CUSTOM(NullIdentifierList));
    property_names->Add(property_name, zone());
  } while (Check(Token::PERIOD));
  return property_names;
}

template <typename Impl>
typename ParserBase<Impl>::TypeSystem::Type ParserBase<Impl>::ParseObjectType(
    bool* ok) {
  int pos = peek_position();
  Expect(Token::LBRACE, CHECK_OK_TYPE);
  typename TypeSystem::TypeMembers members = impl()->EmptyTypeMembers();
  bool valid_type = true, valid_binder = true;
  while (peek() != Token::RBRACE) {
    typename TypeSystem::TypeMember type_member =
        ParseTypeMember(CHECK_OK_TYPE);
    members->Add(type_member, zone());
    if (!type_member->IsValidType()) valid_type = false;
    if (!type_member->IsValidBindingIdentifierOrPattern()) valid_binder = false;
    if (peek() != Token::RBRACE && !Check(Token::COMMA)) {
      ExpectSemicolon(CHECK_OK_TYPE);
      valid_binder = false;  // Semicolons not allowed in valid binders.
    }
  }
  Consume(Token::RBRACE);
  return factory()->NewObjectType(members, valid_type, valid_binder, pos);
}

template <typename Impl>
typename ParserBase<Impl>::TypeSystem::TypeMember
ParserBase<Impl>::ParseTypeMember(bool* ok) {
  int pos = peek_position();
  bool valid_type = true, valid_binder = false;
  // Parse index signature.
  if (Check(Token::LBRACK)) {
    int property_pos = peek_position();
    IdentifierT property_name =
        ParseIdentifierName(CHECK_OK_CUSTOM(EmptyTypeMember));
    ExpressionT property =
        factory()->NewStringLiteral(property_name, property_pos);
    Expect(Token::COLON, CHECK_OK_CUSTOM(EmptyTypeMember));
    typesystem::TypeMember::IndexType index_type;
    if (CheckContextualKeyword(Token::NUMBER_TYPE)) {
      index_type = typesystem::TypeMember::kNumberIndexType;
    } else if (CheckContextualKeyword(Token::STRING_TYPE)) {
      index_type = typesystem::TypeMember::kStringIndexType;
    } else {
      Scanner::Location next_location = scanner()->peek_location();
      impl()->ReportMessageAt(next_location, MessageTemplate::kBadIndexType);
      *ok = false;
      return impl()->EmptyTypeMember();
    }
    Expect(Token::RBRACK, CHECK_OK_CUSTOM(EmptyTypeMember));
    // Parse optional result type
    typename TypeSystem::Type type = impl()->EmptyType();
    if (Check(Token::COLON)) {  // Braces required here.
      type = ParseValidType(CHECK_OK_CUSTOM(EmptyTypeMember));
    }
    return factory()->NewTypeMember(property, index_type, type, pos);
  }
  // Parse property, method, call or constructor signatures.
  ExpressionT property = impl()->EmptyExpression();
  bool has_property = false;
  bool optional = false;
  bool has_new = Check(Token::NEW);
  if (!has_new && peek() != Token::LT && peek() != Token::LPAREN) {
    // Parse property name.
    property = ParsePropertyNameInType(CHECK_OK_CUSTOM(EmptyTypeMember));
    has_property = true;
    optional = Check(Token::CONDITIONAL);
    valid_binder = !optional;
  }
  // Parse optional type parameters.
  typename TypeSystem::TypeParameters type_parameters =
      impl()->NullTypeParameters();
  if (peek() == Token::LT) {  // Braces required here.
    type_parameters = ParseTypeParameters(CHECK_OK_CUSTOM(EmptyTypeMember));
    valid_binder = false;
  }
  // Require formal parameters if type parameters are present
  // or if no property was specified.
  if ((!has_property || !impl()->IsNullTypeParameters(type_parameters)) &&
      peek() != Token::LPAREN) {
    Expect(Token::LPAREN, CHECK_OK_CUSTOM(EmptyTypeMember));
    UNREACHABLE();
  }
  // Parse optional formal parameters.
  typename TypeSystem::FormalParameters parameters =
      impl()->NullFormalParameters();
  if (peek() == Token::LPAREN) {
    typename TypeSystem::Type type_params =
        ParsePrimaryTypeOrParameterList(CHECK_OK_CUSTOM(EmptyTypeMember));
    parameters = type_params->AsValidParameterList(
        zone_, CHECK_OK_CUSTOM(EmptyTypeMember));
    valid_binder = false;
  }
  // Parse optional property or result type or covered binding pattern.
  typename TypeSystem::Type type = impl()->EmptyType();
  if (Check(Token::COLON)) {
    type = ParseType(CHECK_OK_CUSTOM(EmptyTypeMember));
    if (!type->IsValidType()) valid_type = false;
    if (!type->IsValidBindingIdentifierOrPattern()) valid_binder = false;
  }
  return factory()->NewTypeMember(property, optional, type_parameters,
                                  parameters, type, valid_type, valid_binder,
                                  pos, has_new);
}

template <typename Impl>
typename ParserBase<Impl>::StatementT
ParserBase<Impl>::ParseTypeAliasDeclaration(int pos, bool* ok) {
  // TypeAliasDeclaration ::
  //   'type' BindingIdentifier [ TypeParameters ] '=' Type ';'
  typename ParserBase<Impl>::StatementT empty =
      factory()->NewEmptyStatement(pos);
  IdentifierT name = ParseIdentifierName(ok);
  if (!*ok) return empty;
  // Parse optional type parameters.
  typename TypeSystem::TypeParameters type_parameters =
      impl()->NullTypeParameters();
  if (peek() == Token::LT) {
    type_parameters = ParseTypeParameters(ok);
    if (!*ok) return empty;
  }
  Expect(Token::ASSIGN, ok);
  if (!*ok) return empty;
  typename TypeSystem::Type type = ParseValidType(ok);
  if (!*ok) return empty;
  ExpectSemicolon(ok);
  if (!*ok) return empty;
  USE(name);  // TODO(nikolaos): really use them!
  USE(type_parameters);
  USE(type);
  return empty;
}

template <typename Impl>
typename ParserBase<Impl>::StatementT
ParserBase<Impl>::ParseInterfaceDeclaration(int pos, bool* ok) {
  // InterfaceDeclaration ::
  //   'interface' BindingIdentifier [ TypeParameters ]
  //      [ InterfaceExtendsClause ] ObjectType ';'
  // InterfaceExtendsClause ::
  //   'extends' (TypeReference // ',')+
  typename ParserBase<Impl>::StatementT empty =
      factory()->NewEmptyStatement(pos);
  IdentifierT name = ParseIdentifierName(ok);
  if (!*ok) return empty;
  // Parse optional type parameters.
  typename TypeSystem::TypeParameters type_parameters =
      impl()->NullTypeParameters();
  if (peek() == Token::LT) {
    type_parameters = ParseTypeParameters(ok);
    if (!*ok) return empty;
  }
  // Parse optional extends clause.
  typename TypeSystem::TypeList extends = impl()->NullTypeList();
  if (Check(Token::EXTENDS)) {
    extends = impl()->EmptyTypeList();
    do {
      typename TypeSystem::Type class_or_interface = ParseTypeReference(ok);
      if (!*ok) return empty;
      extends->Add(class_or_interface, zone());
    } while (Check(Token::COMMA));
  }
  // Parse object type.
  Scanner::Location type_location = scanner()->peek_location();
  typename TypeSystem::Type type = ParseObjectType(ok);
  if (!*ok) return empty;
  type = ValidateType(type, type_location, ok);
  if (!*ok) return empty;
  USE(name);  // TODO(nikolaos): really use them!
  USE(type_parameters);
  USE(extends);
  USE(type);
  return empty;
}

#undef CHECK_OK
#undef CHECK_OK_CUSTOM
#undef CHECK_OK_VOID

}  // namespace internal
}  // namespace v8

#endif  // V8_PARSING_PARSER_BASE_H<|MERGE_RESOLUTION|>--- conflicted
+++ resolved
@@ -4041,16 +4041,12 @@
   USE(type);  // TODO(nikolaos): really use it!
 
   ExpressionT initializer = impl()->EmptyExpression();
-<<<<<<< HEAD
-  if (!is_rest && !optional && Check(Token::ASSIGN)) {
-=======
-  if (Check(Token::ASSIGN)) {
+  if (!optional && Check(Token::ASSIGN)) {
     if (is_rest) {
       ReportMessage(MessageTemplate::kRestDefaultInitializer);
       *ok = false;
       return;
     }
->>>>>>> 6aaccd0f
     ExpressionClassifier init_classifier(this);
     initializer = ParseAssignmentExpression(true, typesystem::kNoCover,
                                             CHECK_OK_CUSTOM(Void));
@@ -4812,13 +4808,9 @@
 template <typename Impl>
 typename ParserBase<Impl>::ExpressionT ParserBase<Impl>::ParseClassLiteral(
     IdentifierT name, Scanner::Location class_name_location,
-<<<<<<< HEAD
     bool name_is_strict_reserved, int class_token_pos, bool ambient, bool* ok) {
-=======
-    bool name_is_strict_reserved, int class_token_pos, bool* ok) {
   bool is_anonymous = impl()->IsEmptyIdentifier(name);
 
->>>>>>> 6aaccd0f
   // All parts of a ClassDeclaration and ClassExpression are strict code.
   if (!is_anonymous) {
     if (name_is_strict_reserved) {
