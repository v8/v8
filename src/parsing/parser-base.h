--- conflicted
+++ resolved
@@ -236,11 +236,8 @@
         allow_harmony_function_sent_(false),
         allow_harmony_async_await_(false),
         allow_harmony_restrictive_generators_(false),
-<<<<<<< HEAD
+        allow_harmony_trailing_commas_(false),
         allow_harmony_types_(false) {}
-=======
-        allow_harmony_trailing_commas_(false) {}
->>>>>>> f4234422
 
 #define ALLOW_ACCESSORS(name)                           \
   bool allow_##name() const { return allow_##name##_; } \
@@ -261,11 +258,8 @@
   ALLOW_ACCESSORS(harmony_function_sent);
   ALLOW_ACCESSORS(harmony_async_await);
   ALLOW_ACCESSORS(harmony_restrictive_generators);
-<<<<<<< HEAD
+  ALLOW_ACCESSORS(harmony_trailing_commas);
   ALLOW_ACCESSORS(harmony_types);
-=======
-  ALLOW_ACCESSORS(harmony_trailing_commas);
->>>>>>> f4234422
   SCANNER_ACCESSORS(harmony_exponentiation_operator);
 
 #undef SCANNER_ACCESSORS
@@ -1292,11 +1286,8 @@
   bool allow_harmony_function_sent_;
   bool allow_harmony_async_await_;
   bool allow_harmony_restrictive_generators_;
-<<<<<<< HEAD
+  bool allow_harmony_trailing_commas_;
   bool allow_harmony_types_;
-=======
-  bool allow_harmony_trailing_commas_;
->>>>>>> f4234422
 };
 
 template <class Traits>
@@ -1704,16 +1695,11 @@
                                           MessageTemplate::kUnexpectedToken,
                                           Token::String(Token::ELLIPSIS));
         classifier->RecordNonSimpleParameter();
-<<<<<<< HEAD
-        ExpressionT expr = this->ParseAssignmentExpression(
-            true, typesystem::kAllowType, classifier, CHECK_OK);
-=======
         ExpressionClassifier binding_classifier(this);
         ExpressionT expr = this->ParseAssignmentExpression(
-            true, &binding_classifier, CHECK_OK);
+            true, typesystem::kAllowType, &binding_classifier, CHECK_OK);
         classifier->Accumulate(&binding_classifier,
                                ExpressionClassifier::AllProductions);
->>>>>>> f4234422
         if (!this->IsIdentifier(expr) && !IsValidPattern(expr)) {
           classifier->RecordArrowFormalParametersError(
               Scanner::Location(ellipsis_pos, scanner()->location().end_pos),
@@ -1802,22 +1788,14 @@
   //   AssignmentExpression
   //   Expression ',' AssignmentExpression
 
-<<<<<<< HEAD
-  ExpressionClassifier binding_classifier(this);
-  ExpressionT result = this->ParseAssignmentExpression(
-      accept_IN, cover, &binding_classifier, CHECK_OK);
-  classifier->Accumulate(&binding_classifier,
-                         ExpressionClassifier::AllProductions);
-=======
   ExpressionT result = this->EmptyExpression();
   {
     ExpressionClassifier binding_classifier(this);
-    result = this->ParseAssignmentExpression(accept_IN, &binding_classifier,
-                                             CHECK_OK);
+    result = this->ParseAssignmentExpression(accept_IN, cover,
+                                             &binding_classifier, CHECK_OK);
     classifier->Accumulate(&binding_classifier,
                            ExpressionClassifier::AllProductions);
   }
->>>>>>> f4234422
   bool is_simple_parameter_list = this->IsIdentifier(result);
   bool seen_rest = false;
   while (peek() == Token::COMMA) {
@@ -2258,10 +2236,8 @@
 
     value = this->ParseFunctionLiteral(
         *name, scanner()->location(), kSkipFunctionNameCheck, kind,
-<<<<<<< HEAD
-        RelocInfo::kNoPosition, FunctionLiteral::kAccessorOrMethod,
-        language_mode(), typed(), type_flags,
-        CHECK_OK_CUSTOM(EmptyObjectLiteralProperty));
+        kNoSourcePosition, FunctionLiteral::kAccessorOrMethod, language_mode(),
+        typed(), type_flags, CHECK_OK_CUSTOM(EmptyObjectLiteralProperty));
 
     // Return no property definition if just the signature was given.
     if (this->IsEmptyExpression(value)) {
@@ -2272,10 +2248,6 @@
       }
       return this->EmptyObjectLiteralProperty();
     }
-=======
-        kNoSourcePosition, FunctionLiteral::kAccessorOrMethod, language_mode(),
-        CHECK_OK_CUSTOM(EmptyObjectLiteralProperty));
->>>>>>> f4234422
 
     return factory()->NewObjectLiteralProperty(name_expression, value,
                                                ObjectLiteralProperty::COMPUTED,
@@ -2319,12 +2291,8 @@
     typename Traits::Type::FunctionLiteral value = this->ParseFunctionLiteral(
         *name, scanner()->location(), kSkipFunctionNameCheck,
         is_get ? FunctionKind::kGetterFunction : FunctionKind::kSetterFunction,
-<<<<<<< HEAD
-        RelocInfo::kNoPosition, FunctionLiteral::kAccessorOrMethod,
-        language_mode(), typed(), typesystem::kDisallowTypeParameters,
-=======
         kNoSourcePosition, FunctionLiteral::kAccessorOrMethod, language_mode(),
->>>>>>> f4234422
+        typed(), typesystem::kDisallowTypeParameters,
         CHECK_OK_CUSTOM(EmptyObjectLiteralProperty));
 
     // Make sure the name expression is a string since we need a Name for
@@ -2533,18 +2501,11 @@
   ExpressionClassifier arrow_formals_classifier(this,
                                                 classifier->duplicate_finder());
   bool is_async = allow_harmony_async_await() && peek() == Token::ASYNC &&
-<<<<<<< HEAD
-                  !scanner()->HasAnyLineTerminatorAfterNext();
+                  !scanner()->HasAnyLineTerminatorAfterNext() &&
+                  IsValidArrowFormalParametersStart(PeekAhead());
   bool maybe_arrow_formals =
       peek() == Token::LPAREN || (scope_->typed() && peek() == Token::LT);
   if (!is_async && !maybe_arrow_formals) {
-=======
-                  !scanner()->HasAnyLineTerminatorAfterNext() &&
-                  IsValidArrowFormalParametersStart(PeekAhead());
-
-  bool parenthesized_formals = peek() == Token::LPAREN;
-  if (!is_async && !parenthesized_formals) {
->>>>>>> f4234422
     ArrowFormalParametersUnexpectedToken(&arrow_formals_classifier);
   }
   ExpressionT expression = this->ParseConditionalExpression(
@@ -3631,14 +3592,9 @@
 
 template <class Traits>
 void ParserBase<Traits>::ParseFormalParameterList(
-<<<<<<< HEAD
     FormalParametersT* parameters, bool allow_optional,
     ExpressionClassifier* classifier, bool* ok) {
-  // FormalParameters[Yield,GeneratorParameter] :
-=======
-    FormalParametersT* parameters, ExpressionClassifier* classifier, bool* ok) {
   // FormalParameters[Yield] :
->>>>>>> f4234422
   //   [empty]
   //   FunctionRestParameter[?Yield]
   //   FormalParameterList[?Yield]
