--- conflicted
+++ resolved
@@ -1844,13 +1844,7 @@
 
     FunctionKind kind = is_generator ? FunctionKind::kConciseGeneratorMethod
                                      : FunctionKind::kConciseMethod;
-<<<<<<< HEAD
     typesystem::TypeFlags type_flags = typesystem::kNormalTypes;
-=======
-    typesystem::TypeFlags type_flags = (is_get || is_set)
-                                           ? typesystem::kDisallowTypeParameters
-                                           : typesystem::kNormalTypes;
->>>>>>> 6c72390c
 
     if (in_class && !is_static && this->IsConstructor(*name)) {
       *has_seen_constructor = true;
@@ -1860,19 +1854,12 @@
     }
     // Allow signatures when in a class.
     if (in_class) type_flags |= typesystem::kAllowSignature;
-<<<<<<< HEAD
-=======
     if (ambient) type_flags |= typesystem::kAmbient;
->>>>>>> 6c72390c
 
     value = this->ParseFunctionLiteral(
         *name, scanner()->location(), kSkipFunctionNameCheck, kind,
         RelocInfo::kNoPosition, FunctionLiteral::kAccessorOrMethod,
-<<<<<<< HEAD
         language_mode(), typed(), type_flags,
-=======
-        language_mode(), type_flags,
->>>>>>> 6c72390c
         CHECK_OK_CUSTOM(EmptyObjectLiteralProperty));
 
     // Return no property definition if just the signature was given.
@@ -1929,11 +1916,7 @@
         *name, scanner()->location(), kSkipFunctionNameCheck,
         is_get ? FunctionKind::kGetterFunction : FunctionKind::kSetterFunction,
         RelocInfo::kNoPosition, FunctionLiteral::kAccessorOrMethod,
-<<<<<<< HEAD
         language_mode(), typed(), typesystem::kDisallowTypeParameters,
-=======
-        language_mode(), typesystem::kDisallowTypeParameters,
->>>>>>> 6c72390c
         CHECK_OK_CUSTOM(EmptyObjectLiteralProperty));
 
     // Make sure the name expression is a string since we need a Name for
@@ -1959,11 +1942,7 @@
     }
     USE(type);  // TODO(nikolaos): really use it!
     // Parse optional initializer.
-<<<<<<< HEAD
-    if (Check(Token::ASSIGN)) {
-=======
     if (!ambient && Check(Token::ASSIGN)) {
->>>>>>> 6c72390c
       ExpressionClassifier rhs_classifier(this);
       ExpressionT rhs = this->ParseAssignmentExpression(
           true, &rhs_classifier, CHECK_OK_CUSTOM(EmptyObjectLiteralProperty));
@@ -2745,11 +2724,7 @@
                                 : kFunctionNameValidityUnknown,
         is_generator ? FunctionKind::kGeneratorFunction
                      : FunctionKind::kNormalFunction,
-<<<<<<< HEAD
         function_token_position, function_type, language_mode(), typed(),
-=======
-        function_token_position, function_type, language_mode(),
->>>>>>> 6c72390c
         typesystem::kNormalTypes, CHECK_OK);
   } else if (peek() == Token::SUPER) {
     const bool is_new = false;
@@ -2923,11 +2898,7 @@
 
   // Parse optional question mark.
   bool optional = false;
-<<<<<<< HEAD
   if (scope_->typed() && allow_optional) optional = Check(Token::CONDITIONAL);
-=======
-  if (scope_->typed()) optional = Check(Token::CONDITIONAL);
->>>>>>> 6c72390c
 
   // Parse optional type annotation.
   typename TypeSystem::Type type = this->EmptyType();
@@ -3741,15 +3712,10 @@
     type_parameters = ParseTypeParameters(CHECK_OK_CUSTOM(EmptyTypeMember));
     valid_binder = false;
   }
-<<<<<<< HEAD
   // Require formal parameters if type parameters are present
   // or if no property was specified.
   if ((!has_property || !this->IsNullTypeParameters(type_parameters)) &&
       peek() != Token::LPAREN) {
-=======
-  // Require formal parameters if no property was specified.
-  if (!has_property && peek() != Token::LPAREN) {
->>>>>>> 6c72390c
     Expect(Token::LPAREN, CHECK_OK_CUSTOM(EmptyTypeMember));
     UNREACHABLE();
   }
