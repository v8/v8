// Copyright 2012 the V8 project authors. All rights reserved.
// Use of this source code is governed by a BSD-style license that can be
// found in the LICENSE file.

#include "src/parsing/parser.h"

#include "src/api.h"
#include "src/ast/ast.h"
#include "src/ast/ast-expression-rewriter.h"
#include "src/ast/ast-expression-visitor.h"
#include "src/ast/ast-literal-reindexer.h"
#include "src/ast/scopeinfo.h"
#include "src/bailout-reason.h"
#include "src/base/platform/platform.h"
#include "src/bootstrapper.h"
#include "src/char-predicates-inl.h"
#include "src/codegen.h"
#include "src/compiler.h"
#include "src/messages.h"
#include "src/parsing/parameter-initializer-rewriter.h"
#include "src/parsing/parser-base.h"
#include "src/parsing/rewriter.h"
#include "src/parsing/scanner-character-streams.h"
#include "src/runtime/runtime.h"
#include "src/string-stream.h"
#include "src/tracing/trace-event.h"

namespace v8 {
namespace internal {

ScriptData::ScriptData(const byte* data, int length)
    : owns_data_(false), rejected_(false), data_(data), length_(length) {
  if (!IsAligned(reinterpret_cast<intptr_t>(data), kPointerAlignment)) {
    byte* copy = NewArray<byte>(length);
    DCHECK(IsAligned(reinterpret_cast<intptr_t>(copy), kPointerAlignment));
    CopyBytes(copy, data, length);
    data_ = copy;
    AcquireDataOwnership();
  }
}


ParseInfo::ParseInfo(Zone* zone)
    : zone_(zone),
      flags_(0),
      source_stream_(nullptr),
      source_stream_encoding_(ScriptCompiler::StreamedSource::ONE_BYTE),
      extension_(nullptr),
      compile_options_(ScriptCompiler::kNoCompileOptions),
      script_scope_(nullptr),
      unicode_cache_(nullptr),
      stack_limit_(0),
      hash_seed_(0),
      cached_data_(nullptr),
      ast_value_factory_(nullptr),
      literal_(nullptr),
      scope_(nullptr) {}


ParseInfo::ParseInfo(Zone* zone, Handle<JSFunction> function)
    : ParseInfo(zone, Handle<SharedFunctionInfo>(function->shared())) {
  set_closure(function);
  set_context(Handle<Context>(function->context()));
}


ParseInfo::ParseInfo(Zone* zone, Handle<SharedFunctionInfo> shared)
    : ParseInfo(zone) {
  isolate_ = shared->GetIsolate();

  set_lazy();
  set_hash_seed(isolate_->heap()->HashSeed());
  set_stack_limit(isolate_->stack_guard()->real_climit());
  set_unicode_cache(isolate_->unicode_cache());
  set_language_mode(shared->language_mode());
  set_shared_info(shared);

  Handle<Script> script(Script::cast(shared->script()));
  set_script(script);
  if (!script.is_null() && script->type() == Script::TYPE_NATIVE) {
    set_native();
  }
}


ParseInfo::ParseInfo(Zone* zone, Handle<Script> script) : ParseInfo(zone) {
  isolate_ = script->GetIsolate();

  set_hash_seed(isolate_->heap()->HashSeed());
  set_stack_limit(isolate_->stack_guard()->real_climit());
  set_unicode_cache(isolate_->unicode_cache());
  set_script(script);

  if (script->type() == Script::TYPE_NATIVE) {
    set_native();
  }
}


FunctionEntry ParseData::GetFunctionEntry(int start) {
  // The current pre-data entry must be a FunctionEntry with the given
  // start position.
  if ((function_index_ + FunctionEntry::kSize <= Length()) &&
      (static_cast<int>(Data()[function_index_]) == start)) {
    int index = function_index_;
    function_index_ += FunctionEntry::kSize;
    Vector<unsigned> subvector(&(Data()[index]), FunctionEntry::kSize);
    return FunctionEntry(subvector);
  }
  return FunctionEntry();
}


int ParseData::FunctionCount() {
  int functions_size = FunctionsSize();
  if (functions_size < 0) return 0;
  if (functions_size % FunctionEntry::kSize != 0) return 0;
  return functions_size / FunctionEntry::kSize;
}


bool ParseData::IsSane() {
  if (!IsAligned(script_data_->length(), sizeof(unsigned))) return false;
  // Check that the header data is valid and doesn't specify
  // point to positions outside the store.
  int data_length = Length();
  if (data_length < PreparseDataConstants::kHeaderSize) return false;
  if (Magic() != PreparseDataConstants::kMagicNumber) return false;
  if (Version() != PreparseDataConstants::kCurrentVersion) return false;
  if (HasError()) return false;
  // Check that the space allocated for function entries is sane.
  int functions_size = FunctionsSize();
  if (functions_size < 0) return false;
  if (functions_size % FunctionEntry::kSize != 0) return false;
  // Check that the total size has room for header and function entries.
  int minimum_size =
      PreparseDataConstants::kHeaderSize + functions_size;
  if (data_length < minimum_size) return false;
  return true;
}


void ParseData::Initialize() {
  // Prepares state for use.
  int data_length = Length();
  if (data_length >= PreparseDataConstants::kHeaderSize) {
    function_index_ = PreparseDataConstants::kHeaderSize;
  }
}


bool ParseData::HasError() {
  return Data()[PreparseDataConstants::kHasErrorOffset];
}


unsigned ParseData::Magic() {
  return Data()[PreparseDataConstants::kMagicOffset];
}


unsigned ParseData::Version() {
  return Data()[PreparseDataConstants::kVersionOffset];
}


int ParseData::FunctionsSize() {
  return static_cast<int>(Data()[PreparseDataConstants::kFunctionsSizeOffset]);
}


void Parser::SetCachedData(ParseInfo* info) {
  if (compile_options_ == ScriptCompiler::kNoCompileOptions) {
    cached_parse_data_ = NULL;
  } else {
    DCHECK(info->cached_data() != NULL);
    if (compile_options_ == ScriptCompiler::kConsumeParserCache) {
      cached_parse_data_ = ParseData::FromCachedData(*info->cached_data());
    }
  }
}

FunctionLiteral* Parser::DefaultConstructor(const AstRawString* name,
                                            bool call_super, Scope* scope,
                                            int pos, int end_pos,
                                            LanguageMode language_mode) {
  int materialized_literal_count = -1;
  int expected_property_count = -1;
  int parameter_count = 0;
  if (name == nullptr) name = ast_value_factory()->empty_string();

  FunctionKind kind = call_super ? FunctionKind::kDefaultSubclassConstructor
                                 : FunctionKind::kDefaultBaseConstructor;
  Scope* function_scope = NewScope(scope, FUNCTION_SCOPE, kind);
  SetLanguageMode(function_scope,
                  static_cast<LanguageMode>(language_mode | STRICT));
  // Set start and end position to the same value
  function_scope->set_start_position(pos);
  function_scope->set_end_position(pos);
  ZoneList<Statement*>* body = NULL;

  {
    AstNodeFactory function_factory(ast_value_factory());
    FunctionState function_state(&function_state_, &scope_, function_scope,
                                 kind, &function_factory);

    body = new (zone()) ZoneList<Statement*>(call_super ? 2 : 1, zone());
    if (call_super) {
      // $super_constructor = %_GetSuperConstructor(<this-function>)
      // %reflect_construct($super_constructor, arguments, new.target)
      ZoneList<Expression*>* args =
          new (zone()) ZoneList<Expression*>(2, zone());
      VariableProxy* this_function_proxy = scope_->NewUnresolved(
          factory(), ast_value_factory()->this_function_string(),
          Variable::NORMAL, pos);
      ZoneList<Expression*>* tmp =
          new (zone()) ZoneList<Expression*>(1, zone());
      tmp->Add(this_function_proxy, zone());
      Expression* super_constructor = factory()->NewCallRuntime(
          Runtime::kInlineGetSuperConstructor, tmp, pos);
      args->Add(super_constructor, zone());
      VariableProxy* arguments_proxy = scope_->NewUnresolved(
          factory(), ast_value_factory()->arguments_string(), Variable::NORMAL,
          pos);
      args->Add(arguments_proxy, zone());
      VariableProxy* new_target_proxy = scope_->NewUnresolved(
          factory(), ast_value_factory()->new_target_string(), Variable::NORMAL,
          pos);
      args->Add(new_target_proxy, zone());
      CallRuntime* call = factory()->NewCallRuntime(
          Context::REFLECT_CONSTRUCT_INDEX, args, pos);
      body->Add(factory()->NewReturnStatement(call, pos), zone());
    }

    materialized_literal_count = function_state.materialized_literal_count();
    expected_property_count = function_state.expected_property_count();
  }

  FunctionLiteral* function_literal = factory()->NewFunctionLiteral(
      name, function_scope, body, materialized_literal_count,
      expected_property_count, parameter_count,
      FunctionLiteral::kNoDuplicateParameters,
      FunctionLiteral::kAnonymousExpression,
      FunctionLiteral::kShouldLazyCompile, kind, pos);

  return function_literal;
}


// ----------------------------------------------------------------------------
// Target is a support class to facilitate manipulation of the
// Parser's target_stack_ (the stack of potential 'break' and
// 'continue' statement targets). Upon construction, a new target is
// added; it is removed upon destruction.

class Target BASE_EMBEDDED {
 public:
  Target(Target** variable, BreakableStatement* statement)
      : variable_(variable), statement_(statement), previous_(*variable) {
    *variable = this;
  }

  ~Target() {
    *variable_ = previous_;
  }

  Target* previous() { return previous_; }
  BreakableStatement* statement() { return statement_; }

 private:
  Target** variable_;
  BreakableStatement* statement_;
  Target* previous_;
};


class TargetScope BASE_EMBEDDED {
 public:
  explicit TargetScope(Target** variable)
      : variable_(variable), previous_(*variable) {
    *variable = NULL;
  }

  ~TargetScope() {
    *variable_ = previous_;
  }

 private:
  Target** variable_;
  Target* previous_;
};


// ----------------------------------------------------------------------------
// The CHECK_OK macro is a convenient macro to enforce error
// handling for functions that may fail (by returning !*ok).
//
// CAUTION: This macro appends extra statements after a call,
// thus it must never be used where only a single statement
// is correct (e.g. an if statement branch w/o braces)!

#define CHECK_OK  ok);   \
  if (!*ok) return NULL; \
  ((void)0
#define DUMMY )  // to make indentation work
#undef DUMMY

#define CHECK_FAILED  /**/);   \
  if (failed_) return NULL; \
  ((void)0
#define DUMMY )  // to make indentation work
#undef DUMMY

// ----------------------------------------------------------------------------
// Implementation of Parser

bool ParserTraits::IsEval(const AstRawString* identifier) const {
  return identifier == parser_->ast_value_factory()->eval_string();
}


bool ParserTraits::IsArguments(const AstRawString* identifier) const {
  return identifier == parser_->ast_value_factory()->arguments_string();
}


bool ParserTraits::IsEvalOrArguments(const AstRawString* identifier) const {
  return IsEval(identifier) || IsArguments(identifier);
}

bool ParserTraits::IsUndefined(const AstRawString* identifier) const {
  return identifier == parser_->ast_value_factory()->undefined_string();
}

bool ParserTraits::IsPrototype(const AstRawString* identifier) const {
  return identifier == parser_->ast_value_factory()->prototype_string();
}


bool ParserTraits::IsConstructor(const AstRawString* identifier) const {
  return identifier == parser_->ast_value_factory()->constructor_string();
}


bool ParserTraits::IsThisProperty(Expression* expression) {
  DCHECK(expression != NULL);
  Property* property = expression->AsProperty();
  return property != NULL && property->obj()->IsVariableProxy() &&
         property->obj()->AsVariableProxy()->is_this();
}


bool ParserTraits::IsIdentifier(Expression* expression) {
  VariableProxy* operand = expression->AsVariableProxy();
  return operand != NULL && !operand->is_this();
}


void ParserTraits::PushPropertyName(FuncNameInferrer* fni,
                                    Expression* expression) {
  if (expression->IsPropertyName()) {
    fni->PushLiteralName(expression->AsLiteral()->AsRawPropertyName());
  } else {
    fni->PushLiteralName(
        parser_->ast_value_factory()->anonymous_function_string());
  }
}


void ParserTraits::CheckAssigningFunctionLiteralToProperty(Expression* left,
                                                           Expression* right) {
  DCHECK(left != NULL);
  if (left->IsProperty() && right->IsFunctionLiteral()) {
    right->AsFunctionLiteral()->set_pretenure();
  }
}


Expression* ParserTraits::MarkExpressionAsAssigned(Expression* expression) {
  VariableProxy* proxy =
      expression != NULL ? expression->AsVariableProxy() : NULL;
  if (proxy != NULL) proxy->set_is_assigned();
  return expression;
}


bool ParserTraits::ShortcutNumericLiteralBinaryExpression(
    Expression** x, Expression* y, Token::Value op, int pos,
    AstNodeFactory* factory) {
  if ((*x)->AsLiteral() && (*x)->AsLiteral()->raw_value()->IsNumber() &&
      y->AsLiteral() && y->AsLiteral()->raw_value()->IsNumber()) {
    double x_val = (*x)->AsLiteral()->raw_value()->AsNumber();
    double y_val = y->AsLiteral()->raw_value()->AsNumber();
    bool x_has_dot = (*x)->AsLiteral()->raw_value()->ContainsDot();
    bool y_has_dot = y->AsLiteral()->raw_value()->ContainsDot();
    bool has_dot = x_has_dot || y_has_dot;
    switch (op) {
      case Token::ADD:
        *x = factory->NewNumberLiteral(x_val + y_val, pos, has_dot);
        return true;
      case Token::SUB:
        *x = factory->NewNumberLiteral(x_val - y_val, pos, has_dot);
        return true;
      case Token::MUL:
        *x = factory->NewNumberLiteral(x_val * y_val, pos, has_dot);
        return true;
      case Token::DIV:
        *x = factory->NewNumberLiteral(x_val / y_val, pos, has_dot);
        return true;
      case Token::BIT_OR: {
        int value = DoubleToInt32(x_val) | DoubleToInt32(y_val);
        *x = factory->NewNumberLiteral(value, pos, has_dot);
        return true;
      }
      case Token::BIT_AND: {
        int value = DoubleToInt32(x_val) & DoubleToInt32(y_val);
        *x = factory->NewNumberLiteral(value, pos, has_dot);
        return true;
      }
      case Token::BIT_XOR: {
        int value = DoubleToInt32(x_val) ^ DoubleToInt32(y_val);
        *x = factory->NewNumberLiteral(value, pos, has_dot);
        return true;
      }
      case Token::SHL: {
        int value = DoubleToInt32(x_val) << (DoubleToInt32(y_val) & 0x1f);
        *x = factory->NewNumberLiteral(value, pos, has_dot);
        return true;
      }
      case Token::SHR: {
        uint32_t shift = DoubleToInt32(y_val) & 0x1f;
        uint32_t value = DoubleToUint32(x_val) >> shift;
        *x = factory->NewNumberLiteral(value, pos, has_dot);
        return true;
      }
      case Token::SAR: {
        uint32_t shift = DoubleToInt32(y_val) & 0x1f;
        int value = ArithmeticShiftRight(DoubleToInt32(x_val), shift);
        *x = factory->NewNumberLiteral(value, pos, has_dot);
        return true;
      }
      case Token::EXP: {
        double value = std::pow(x_val, y_val);
        int int_value = static_cast<int>(value);
        *x = factory->NewNumberLiteral(
            int_value == value && value != -0.0 ? int_value : value, pos,
            has_dot);
        return true;
      }
      default:
        break;
    }
  }
  return false;
}


Expression* ParserTraits::BuildUnaryExpression(Expression* expression,
                                               Token::Value op, int pos,
                                               AstNodeFactory* factory) {
  DCHECK(expression != NULL);
  if (expression->IsLiteral()) {
    const AstValue* literal = expression->AsLiteral()->raw_value();
    if (op == Token::NOT) {
      // Convert the literal to a boolean condition and negate it.
      bool condition = literal->BooleanValue();
      return factory->NewBooleanLiteral(!condition, pos);
    } else if (literal->IsNumber()) {
      // Compute some expressions involving only number literals.
      double value = literal->AsNumber();
      bool has_dot = literal->ContainsDot();
      switch (op) {
        case Token::ADD:
          return expression;
        case Token::SUB:
          return factory->NewNumberLiteral(-value, pos, has_dot);
        case Token::BIT_NOT:
          return factory->NewNumberLiteral(~DoubleToInt32(value), pos, has_dot);
        default:
          break;
      }
    }
  }
  // Desugar '+foo' => 'foo*1'
  if (op == Token::ADD) {
    return factory->NewBinaryOperation(
        Token::MUL, expression, factory->NewNumberLiteral(1, pos, true), pos);
  }
  // The same idea for '-foo' => 'foo*(-1)'.
  if (op == Token::SUB) {
    return factory->NewBinaryOperation(
        Token::MUL, expression, factory->NewNumberLiteral(-1, pos), pos);
  }
  // ...and one more time for '~foo' => 'foo^(~0)'.
  if (op == Token::BIT_NOT) {
    return factory->NewBinaryOperation(
        Token::BIT_XOR, expression, factory->NewNumberLiteral(~0, pos), pos);
  }
  return factory->NewUnaryOperation(op, expression, pos);
}

Expression* ParserTraits::BuildIteratorResult(Expression* value, bool done) {
  int pos = RelocInfo::kNoPosition;
  AstNodeFactory* factory = parser_->factory();
  Zone* zone = parser_->zone();

  if (value == nullptr) value = factory->NewUndefinedLiteral(pos);

  auto args = new (zone) ZoneList<Expression*>(2, zone);
  args->Add(value, zone);
  args->Add(factory->NewBooleanLiteral(done, pos), zone);

  return factory->NewCallRuntime(Runtime::kInlineCreateIterResultObject, args,
                                 pos);
}

Expression* ParserTraits::NewThrowReferenceError(
    MessageTemplate::Template message, int pos) {
  return NewThrowError(Runtime::kNewReferenceError, message,
                       parser_->ast_value_factory()->empty_string(), pos);
}


Expression* ParserTraits::NewThrowSyntaxError(MessageTemplate::Template message,
                                              const AstRawString* arg,
                                              int pos) {
  return NewThrowError(Runtime::kNewSyntaxError, message, arg, pos);
}


Expression* ParserTraits::NewThrowTypeError(MessageTemplate::Template message,
                                            const AstRawString* arg, int pos) {
  return NewThrowError(Runtime::kNewTypeError, message, arg, pos);
}


Expression* ParserTraits::NewThrowError(Runtime::FunctionId id,
                                        MessageTemplate::Template message,
                                        const AstRawString* arg, int pos) {
  Zone* zone = parser_->zone();
  ZoneList<Expression*>* args = new (zone) ZoneList<Expression*>(2, zone);
  args->Add(parser_->factory()->NewSmiLiteral(message, pos), zone);
  args->Add(parser_->factory()->NewStringLiteral(arg, pos), zone);
  CallRuntime* call_constructor =
      parser_->factory()->NewCallRuntime(id, args, pos);
  return parser_->factory()->NewThrow(call_constructor, pos);
}


void ParserTraits::ReportMessageAt(Scanner::Location source_location,
                                   MessageTemplate::Template message,
                                   const char* arg, ParseErrorType error_type) {
  if (parser_->stack_overflow()) {
    // Suppress the error message (syntax error or such) in the presence of a
    // stack overflow. The isolate allows only one pending exception at at time
    // and we want to report the stack overflow later.
    return;
  }
  parser_->pending_error_handler_.ReportMessageAt(source_location.beg_pos,
                                                  source_location.end_pos,
                                                  message, arg, error_type);
}


void ParserTraits::ReportMessage(MessageTemplate::Template message,
                                 const char* arg, ParseErrorType error_type) {
  Scanner::Location source_location = parser_->scanner()->location();
  ReportMessageAt(source_location, message, arg, error_type);
}


void ParserTraits::ReportMessage(MessageTemplate::Template message,
                                 const AstRawString* arg,
                                 ParseErrorType error_type) {
  Scanner::Location source_location = parser_->scanner()->location();
  ReportMessageAt(source_location, message, arg, error_type);
}


void ParserTraits::ReportMessageAt(Scanner::Location source_location,
                                   MessageTemplate::Template message,
                                   const AstRawString* arg,
                                   ParseErrorType error_type) {
  if (parser_->stack_overflow()) {
    // Suppress the error message (syntax error or such) in the presence of a
    // stack overflow. The isolate allows only one pending exception at at time
    // and we want to report the stack overflow later.
    return;
  }
  parser_->pending_error_handler_.ReportMessageAt(source_location.beg_pos,
                                                  source_location.end_pos,
                                                  message, arg, error_type);
}


const AstRawString* ParserTraits::GetSymbol(Scanner* scanner) {
  const AstRawString* result =
      parser_->scanner()->CurrentSymbol(parser_->ast_value_factory());
  DCHECK(result != NULL);
  return result;
}


const AstRawString* ParserTraits::GetNumberAsSymbol(Scanner* scanner) {
  double double_value = parser_->scanner()->DoubleValue();
  char array[100];
  const char* string =
      DoubleToCString(double_value, Vector<char>(array, arraysize(array)));
  return parser_->ast_value_factory()->GetOneByteString(string);
}


const AstRawString* ParserTraits::GetNextSymbol(Scanner* scanner) {
  return parser_->scanner()->NextSymbol(parser_->ast_value_factory());
}


Expression* ParserTraits::ThisExpression(Scope* scope, AstNodeFactory* factory,
                                         int pos) {
  return scope->NewUnresolved(factory,
                              parser_->ast_value_factory()->this_string(),
                              Variable::THIS, pos, pos + 4);
}


Expression* ParserTraits::SuperPropertyReference(Scope* scope,
                                                 AstNodeFactory* factory,
                                                 int pos) {
  // this_function[home_object_symbol]
  VariableProxy* this_function_proxy = scope->NewUnresolved(
      factory, parser_->ast_value_factory()->this_function_string(),
      Variable::NORMAL, pos);
  Expression* home_object_symbol_literal =
      factory->NewSymbolLiteral("home_object_symbol", RelocInfo::kNoPosition);
  Expression* home_object = factory->NewProperty(
      this_function_proxy, home_object_symbol_literal, pos);
  return factory->NewSuperPropertyReference(
      ThisExpression(scope, factory, pos)->AsVariableProxy(), home_object, pos);
}


Expression* ParserTraits::SuperCallReference(Scope* scope,
                                             AstNodeFactory* factory, int pos) {
  VariableProxy* new_target_proxy = scope->NewUnresolved(
      factory, parser_->ast_value_factory()->new_target_string(),
      Variable::NORMAL, pos);
  VariableProxy* this_function_proxy = scope->NewUnresolved(
      factory, parser_->ast_value_factory()->this_function_string(),
      Variable::NORMAL, pos);
  return factory->NewSuperCallReference(
      ThisExpression(scope, factory, pos)->AsVariableProxy(), new_target_proxy,
      this_function_proxy, pos);
}


Expression* ParserTraits::NewTargetExpression(Scope* scope,
                                              AstNodeFactory* factory,
                                              int pos) {
  static const int kNewTargetStringLength = 10;
  auto proxy = scope->NewUnresolved(
      factory, parser_->ast_value_factory()->new_target_string(),
      Variable::NORMAL, pos, pos + kNewTargetStringLength);
  proxy->set_is_new_target();
  return proxy;
}


Expression* ParserTraits::FunctionSentExpression(Scope* scope,
                                                 AstNodeFactory* factory,
                                                 int pos) {
  // We desugar function.sent into %GeneratorGetInput(generator).
  Zone* zone = parser_->zone();
  ZoneList<Expression*>* args = new (zone) ZoneList<Expression*>(1, zone);
  VariableProxy* generator = factory->NewVariableProxy(
      parser_->function_state_->generator_object_variable());
  args->Add(generator, zone);
  return factory->NewCallRuntime(Runtime::kGeneratorGetInput, args, pos);
}


Literal* ParserTraits::ExpressionFromLiteral(Token::Value token, int pos,
                                             Scanner* scanner,
                                             AstNodeFactory* factory) {
  switch (token) {
    case Token::NULL_LITERAL:
      return factory->NewNullLiteral(pos);
    case Token::TRUE_LITERAL:
      return factory->NewBooleanLiteral(true, pos);
    case Token::FALSE_LITERAL:
      return factory->NewBooleanLiteral(false, pos);
    case Token::SMI: {
      int value = scanner->smi_value();
      return factory->NewSmiLiteral(value, pos);
    }
    case Token::NUMBER: {
      bool has_dot = scanner->ContainsDot();
      double value = scanner->DoubleValue();
      return factory->NewNumberLiteral(value, pos, has_dot);
    }
    default:
      DCHECK(false);
  }
  return NULL;
}


Expression* ParserTraits::ExpressionFromIdentifier(const AstRawString* name,
                                                   int start_position,
                                                   int end_position,
                                                   Scope* scope,
                                                   AstNodeFactory* factory) {
  if (parser_->fni_ != NULL) parser_->fni_->PushVariableName(name);
  return scope->NewUnresolved(factory, name, Variable::NORMAL, start_position,
                              end_position);
}


Expression* ParserTraits::ExpressionFromString(int pos, Scanner* scanner,
                                               AstNodeFactory* factory) {
  const AstRawString* symbol = GetSymbol(scanner);
  if (parser_->fni_ != NULL) parser_->fni_->PushLiteralName(symbol);
  return factory->NewStringLiteral(symbol, pos);
}


Expression* ParserTraits::GetIterator(Expression* iterable,
                                      AstNodeFactory* factory, int pos) {
  Expression* iterator_symbol_literal =
      factory->NewSymbolLiteral("iterator_symbol", RelocInfo::kNoPosition);
  Expression* prop =
      factory->NewProperty(iterable, iterator_symbol_literal, pos);
  Zone* zone = parser_->zone();
  ZoneList<Expression*>* args = new (zone) ZoneList<Expression*>(0, zone);
  return factory->NewCall(prop, args, pos);
}


Literal* ParserTraits::GetLiteralTheHole(int position,
                                         AstNodeFactory* factory) {
  return factory->NewTheHoleLiteral(RelocInfo::kNoPosition);
}


Expression* ParserTraits::ParseV8Intrinsic(bool* ok) {
  return parser_->ParseV8Intrinsic(ok);
}


FunctionLiteral* ParserTraits::ParseFunctionLiteral(
    const AstRawString* name, Scanner::Location function_name_location,
    FunctionNameValidity function_name_validity, FunctionKind kind,
    int function_token_position, FunctionLiteral::FunctionType type,
    LanguageMode language_mode, bool is_typed, typesystem::TypeFlags type_flags,
    bool* ok) {
  return parser_->ParseFunctionLiteral(
      name, function_name_location, function_name_validity, kind,
      function_token_position, type, language_mode, is_typed, type_flags, ok);
}


ClassLiteral* ParserTraits::ParseClassLiteral(
    const AstRawString* name, Scanner::Location class_name_location,
    bool name_is_strict_reserved, int pos, bool ambient, bool* ok) {
  return parser_->ParseClassLiteral(name, class_name_location,
                                    name_is_strict_reserved, pos, ambient, ok);
}


Parser::Parser(ParseInfo* info)
    : ParserBase<ParserTraits>(info->zone(), &scanner_, info->stack_limit(),
                               info->extension(), info->ast_value_factory(),
                               NULL, this),
      scanner_(info->unicode_cache()),
      reusable_preparser_(NULL),
      original_scope_(NULL),
      target_stack_(NULL),
      compile_options_(info->compile_options()),
      cached_parse_data_(NULL),
      total_preparse_skipped_(0),
      pre_parse_timer_(NULL),
      parsing_on_main_thread_(true) {
  // Even though we were passed ParseInfo, we should not store it in
  // Parser - this makes sure that Isolate is not accidentally accessed via
  // ParseInfo during background parsing.
  DCHECK(!info->script().is_null() || info->source_stream() != NULL);
  set_allow_lazy(info->allow_lazy_parsing());
  set_allow_natives(FLAG_allow_natives_syntax || info->is_native());
  set_allow_tailcalls(FLAG_harmony_tailcalls && !info->is_native());
  set_allow_harmony_sloppy(FLAG_harmony_sloppy);
  set_allow_harmony_sloppy_function(FLAG_harmony_sloppy_function);
  set_allow_harmony_sloppy_let(FLAG_harmony_sloppy_let);
  set_allow_harmony_do_expressions(FLAG_harmony_do_expressions);
  set_allow_harmony_function_name(FLAG_harmony_function_name);
  set_allow_harmony_function_sent(FLAG_harmony_function_sent);
  set_allow_harmony_restrictive_declarations(
      FLAG_harmony_restrictive_declarations);
  set_allow_harmony_exponentiation_operator(
      FLAG_harmony_exponentiation_operator);
  set_allow_harmony_types(FLAG_harmony_types);
  for (int feature = 0; feature < v8::Isolate::kUseCounterFeatureCount;
       ++feature) {
    use_counts_[feature] = 0;
  }
  if (info->ast_value_factory() == NULL) {
    // info takes ownership of AstValueFactory.
    info->set_ast_value_factory(new AstValueFactory(zone(), info->hash_seed()));
    info->set_ast_value_factory_owned();
    ast_value_factory_ = info->ast_value_factory();
  }
}


FunctionLiteral* Parser::ParseProgram(Isolate* isolate, ParseInfo* info) {
  // TODO(bmeurer): We temporarily need to pass allow_nesting = true here,
  // see comment for HistogramTimerScope class.

  // It's OK to use the Isolate & counters here, since this function is only
  // called in the main thread.
  DCHECK(parsing_on_main_thread_);

  HistogramTimerScope timer_scope(isolate->counters()->parse(), true);
  TRACE_EVENT0("v8", "V8.Parse");
  Handle<String> source(String::cast(info->script()->source()));
  isolate->counters()->total_parse_size()->Increment(source->length());
  base::ElapsedTimer timer;
  if (FLAG_trace_parse) {
    timer.Start();
  }
  fni_ = new (zone()) FuncNameInferrer(ast_value_factory(), zone());

  // Initialize parser state.
  CompleteParserRecorder recorder;

  if (produce_cached_parse_data()) {
    log_ = &recorder;
  } else if (consume_cached_parse_data()) {
    cached_parse_data_->Initialize();
  }

  source = String::Flatten(source);
  FunctionLiteral* result;

  if (source->IsExternalTwoByteString()) {
    // Notice that the stream is destroyed at the end of the branch block.
    // The last line of the blocks can't be moved outside, even though they're
    // identical calls.
    ExternalTwoByteStringUtf16CharacterStream stream(
        Handle<ExternalTwoByteString>::cast(source), 0, source->length());
    scanner_.Initialize(&stream);
    result = DoParseProgram(info);
  } else {
    GenericStringUtf16CharacterStream stream(source, 0, source->length());
    scanner_.Initialize(&stream);
    result = DoParseProgram(info);
  }
  if (result != NULL) {
    DCHECK_EQ(scanner_.peek_location().beg_pos, source->length());
  }
  HandleSourceURLComments(isolate, info->script());

  if (FLAG_trace_parse && result != NULL) {
    double ms = timer.Elapsed().InMillisecondsF();
    if (info->is_eval()) {
      PrintF("[parsing eval");
    } else if (info->script()->name()->IsString()) {
      String* name = String::cast(info->script()->name());
      base::SmartArrayPointer<char> name_chars = name->ToCString();
      PrintF("[parsing script: %s", name_chars.get());
    } else {
      PrintF("[parsing script");
    }
    PrintF(" - took %0.3f ms]\n", ms);
  }
  if (produce_cached_parse_data()) {
    if (result != NULL) *info->cached_data() = recorder.GetScriptData();
    log_ = NULL;
  }
  return result;
}


FunctionLiteral* Parser::DoParseProgram(ParseInfo* info) {
  // Note that this function can be called from the main thread or from a
  // background thread. We should not access anything Isolate / heap dependent
  // via ParseInfo, and also not pass it forward.
  DCHECK(scope_ == NULL);
  DCHECK(target_stack_ == NULL);

  Mode parsing_mode = FLAG_lazy && allow_lazy() ? PARSE_LAZILY : PARSE_EAGERLY;
  if (allow_natives() || extension_ != NULL) parsing_mode = PARSE_EAGERLY;

  FunctionLiteral* result = NULL;
  {
    // TODO(wingo): Add an outer SCRIPT_SCOPE corresponding to the native
    // context, which will have the "this" binding for script scopes.
    Scope* scope = NewScope(scope_, SCRIPT_SCOPE);
    info->set_script_scope(scope);
    if (!info->context().is_null() && !info->context()->IsNativeContext()) {
      scope = Scope::DeserializeScopeChain(info->isolate(), zone(),
                                           *info->context(), scope);
      // The Scope is backed up by ScopeInfo (which is in the V8 heap); this
      // means the Parser cannot operate independent of the V8 heap. Tell the
      // string table to internalize strings and values right after they're
      // created. This kind of parsing can only be done in the main thread.
      DCHECK(parsing_on_main_thread_);
      ast_value_factory()->Internalize(info->isolate());
    }
    original_scope_ = scope;
    if (info->is_eval()) {
      if (!scope->is_script_scope() || is_strict(info->language_mode())) {
        parsing_mode = PARSE_EAGERLY;
      }
      scope = NewScope(scope, EVAL_SCOPE);
    } else if (info->is_module()) {
      scope = NewScope(scope, MODULE_SCOPE);
    }

    scope->set_start_position(0);

    // Enter 'scope' with the given parsing mode.
    ParsingModeScope parsing_mode_scope(this, parsing_mode);
    AstNodeFactory function_factory(ast_value_factory());
    FunctionState function_state(&function_state_, &scope_, scope,
                                 kNormalFunction, &function_factory);

    // Don't count the mode in the use counters--give the program a chance
    // to enable script/module-wide strict mode below.
    scope_->SetLanguageMode(info->language_mode());
    if (info->is_typed()) scope_->SetTyped();
    ZoneList<Statement*>* body = new(zone()) ZoneList<Statement*>(16, zone());
    bool ok = true;
    int beg_pos = scanner()->location().beg_pos;
    if (info->is_module()) {
      ParseModuleItemList(body, &ok);
    } else {
      ParseStatementList(body, Token::EOS, true, &ok);
    }

    // The parser will peek but not consume EOS.  Our scope logically goes all
    // the way to the EOS, though.
    scope->set_end_position(scanner()->peek_location().beg_pos);

    if (ok && is_strict(language_mode())) {
      CheckStrictOctalLiteral(beg_pos, scanner()->location().end_pos, &ok);
    }
    if (ok && is_sloppy(language_mode()) && allow_harmony_sloppy_function()) {
      // TODO(littledan): Function bindings on the global object that modify
      // pre-existing bindings should be made writable, enumerable and
      // nonconfigurable if possible, whereas this code will leave attributes
      // unchanged if the property already exists.
      InsertSloppyBlockFunctionVarBindings(scope, &ok);
    }
    if (ok) {
      CheckConflictingVarDeclarations(scope_, &ok);
    }

    if (ok && info->parse_restriction() == ONLY_SINGLE_FUNCTION_LITERAL) {
      if (body->length() != 1 ||
          !body->at(0)->IsExpressionStatement() ||
          !body->at(0)->AsExpressionStatement()->
              expression()->IsFunctionLiteral()) {
        ReportMessage(MessageTemplate::kSingleFunctionLiteral);
        ok = false;
      }
    }

    if (ok) {
      ParserTraits::RewriteDestructuringAssignments();
      result = factory()->NewScriptOrEvalFunctionLiteral(
          scope_, body, function_state.materialized_literal_count(),
          function_state.expected_property_count());
    }
  }

  // Make sure the target stack is empty.
  DCHECK(target_stack_ == NULL);

  return result;
}


FunctionLiteral* Parser::ParseLazy(Isolate* isolate, ParseInfo* info) {
  // It's OK to use the Isolate & counters here, since this function is only
  // called in the main thread.
  DCHECK(parsing_on_main_thread_);
  HistogramTimerScope timer_scope(isolate->counters()->parse_lazy());
  TRACE_EVENT0("v8", "V8.ParseLazy");
  Handle<String> source(String::cast(info->script()->source()));
  isolate->counters()->total_parse_size()->Increment(source->length());
  base::ElapsedTimer timer;
  if (FLAG_trace_parse) {
    timer.Start();
  }
  Handle<SharedFunctionInfo> shared_info = info->shared_info();

  // Initialize parser state.
  source = String::Flatten(source);
  FunctionLiteral* result;
  if (source->IsExternalTwoByteString()) {
    ExternalTwoByteStringUtf16CharacterStream stream(
        Handle<ExternalTwoByteString>::cast(source),
        shared_info->start_position(),
        shared_info->end_position());
    result = ParseLazy(isolate, info, &stream);
  } else {
    GenericStringUtf16CharacterStream stream(source,
                                             shared_info->start_position(),
                                             shared_info->end_position());
    result = ParseLazy(isolate, info, &stream);
  }

  if (FLAG_trace_parse && result != NULL) {
    double ms = timer.Elapsed().InMillisecondsF();
    base::SmartArrayPointer<char> name_chars =
        result->debug_name()->ToCString();
    PrintF("[parsing function: %s - took %0.3f ms]\n", name_chars.get(), ms);
  }
  return result;
}

static FunctionLiteral::FunctionType ComputeFunctionType(
    Handle<SharedFunctionInfo> shared_info) {
  if (shared_info->is_declaration()) {
    return FunctionLiteral::kDeclaration;
  } else if (shared_info->is_named_expression()) {
    return FunctionLiteral::kNamedExpression;
  } else if (IsConciseMethod(shared_info->kind()) ||
             IsAccessorFunction(shared_info->kind())) {
    return FunctionLiteral::kAccessorOrMethod;
  }
  return FunctionLiteral::kAnonymousExpression;
}

FunctionLiteral* Parser::ParseLazy(Isolate* isolate, ParseInfo* info,
                                   Utf16CharacterStream* source) {
  Handle<SharedFunctionInfo> shared_info = info->shared_info();
  scanner_.Initialize(source);
  DCHECK(scope_ == NULL);
  DCHECK(target_stack_ == NULL);

  Handle<String> name(String::cast(shared_info->name()));
  DCHECK(ast_value_factory());
  fni_ = new (zone()) FuncNameInferrer(ast_value_factory(), zone());
  const AstRawString* raw_name = ast_value_factory()->GetString(name);
  fni_->PushEnclosingName(raw_name);

  ParsingModeScope parsing_mode(this, PARSE_EAGERLY);

  // Place holder for the result.
  FunctionLiteral* result = NULL;

  {
    // Parse the function literal.
    Scope* scope = NewScope(scope_, SCRIPT_SCOPE);
    info->set_script_scope(scope);
    if (!info->closure().is_null()) {
      // Ok to use Isolate here, since lazy function parsing is only done in the
      // main thread.
      DCHECK(parsing_on_main_thread_);
      scope = Scope::DeserializeScopeChain(isolate, zone(),
                                           info->closure()->context(), scope);
    }
    original_scope_ = scope;
    AstNodeFactory function_factory(ast_value_factory());
    FunctionState function_state(&function_state_, &scope_, scope,
                                 shared_info->kind(), &function_factory);
    DCHECK(is_sloppy(scope->language_mode()) ||
           is_strict(info->language_mode()));
    DCHECK(info->language_mode() == shared_info->language_mode());
    FunctionLiteral::FunctionType function_type =
        ComputeFunctionType(shared_info);
    bool ok = true;

    if (shared_info->is_arrow()) {
      // TODO(adamk): We should construct this scope from the ScopeInfo.
      Scope* scope =
          NewScope(scope_, FUNCTION_SCOPE, FunctionKind::kArrowFunction);

      // These two bits only need to be explicitly set because we're
      // not passing the ScopeInfo to the Scope constructor.
      // TODO(adamk): Remove these calls once the above NewScope call
      // passes the ScopeInfo.
      if (shared_info->scope_info()->CallsEval()) {
        scope->RecordEvalCall();
      }
      SetLanguageMode(scope, shared_info->language_mode());
      if (shared_info->typed()) scope->SetTyped();

      scope->set_start_position(shared_info->start_position());
      ExpressionClassifier formals_classifier(this);
      ParserFormalParameters formals(scope);
      Checkpoint checkpoint(this);
      {
        // Parsing patterns as variable reference expression creates
        // NewUnresolved references in current scope. Entrer arrow function
        // scope for formal parameter parsing.
        BlockState block_state(&scope_, scope);
        if (peek() == Token::LPAREN ||
            (scope_->typed() && peek() == Token::LT)) {
          if (scope_->typed() && peek() == Token::LT) ParseTypeParameters(&ok);
          // '(' StrictFormalParameters ')'
<<<<<<< HEAD
          ParseFormalParameterList(&formals, true, &formals_classifier, &ok);
=======
          if (ok) Expect(Token::LPAREN, &ok);
          if (ok) ParseFormalParameterList(&formals, &formals_classifier, &ok);
>>>>>>> 46293320
          if (ok) ok = Check(Token::RPAREN);
          // Parse optional type annotation in typed mode.
          if (ok && scope_->typed() && Check(Token::COLON)) ParseValidType(&ok);
        } else {
          // BindingIdentifier
          ParseFormalParameter(&formals, false, &formals_classifier, &ok);
          if (ok) {
            DeclareFormalParameter(formals.scope, formals.at(0),
                                   &formals_classifier);
          }
        }
      }

      if (ok) {
        checkpoint.Restore(&formals.materialized_literals_count);
        // Pass `accept_IN=true` to ParseArrowFunctionLiteral --- This should
        // not be observable, or else the preparser would have failed.
        Expression* expression =
            ParseArrowFunctionLiteral(true, formals, formals_classifier, &ok);
        if (ok) {
          // Scanning must end at the same position that was recorded
          // previously. If not, parsing has been interrupted due to a stack
          // overflow, at which point the partially parsed arrow function
          // concise body happens to be a valid expression. This is a problem
          // only for arrow functions with single expression bodies, since there
          // is no end token such as "}" for normal functions.
          if (scanner()->location().end_pos == shared_info->end_position()) {
            // The pre-parser saw an arrow function here, so the full parser
            // must produce a FunctionLiteral.
            DCHECK(expression->IsFunctionLiteral());
            result = expression->AsFunctionLiteral();
          } else {
            ok = false;
          }
        }
      }
    } else if (shared_info->is_default_constructor()) {
      result = DefaultConstructor(
          raw_name, IsSubclassConstructor(shared_info->kind()), scope,
          shared_info->start_position(), shared_info->end_position(),
          shared_info->language_mode());
    } else {
      result = ParseFunctionLiteral(
          raw_name, Scanner::Location::invalid(), kSkipFunctionNameCheck,
          shared_info->kind(), RelocInfo::kNoPosition, function_type,
          shared_info->language_mode(), shared_info->typed(),
          typesystem::kNormalTypes, &ok);
    }
    // Make sure the results agree.
    DCHECK(ok == (result != NULL));
  }

  // Make sure the target stack is empty.
  DCHECK(target_stack_ == NULL);

  if (result != NULL) {
    Handle<String> inferred_name(shared_info->inferred_name());
    result->set_inferred_name(inferred_name);
  }
  return result;
}


void* Parser::ParseStatementList(ZoneList<Statement*>* body, int end_token,
                                 bool top_level, bool* ok) {
  // StatementList ::
  //   (StatementListItem)* <end_token>

  // Allocate a target stack to use for this set of source
  // elements. This way, all scripts and functions get their own
  // target stack thus avoiding illegal breaks and continues across
  // functions.
  TargetScope scope(&this->target_stack_);

  DCHECK(body != NULL);
  bool directive_prologue = true;     // Parsing directive prologue.

  while (peek() != end_token) {
    if (directive_prologue && peek() != Token::STRING) {
      directive_prologue = false;
    }

    Scanner::Location token_loc = scanner()->peek_location();
    Statement* stat = ParseStatementListItem(top_level, CHECK_OK);
    if (stat == NULL || stat->IsEmpty()) {
      directive_prologue = false;   // End of directive prologue.
      continue;
    }

    if (directive_prologue) {
      // A shot at a directive.
      ExpressionStatement* e_stat;
      Literal* literal;
      // Still processing directive prologue?
      if ((e_stat = stat->AsExpressionStatement()) != NULL &&
          (literal = e_stat->expression()->AsLiteral()) != NULL &&
          literal->raw_value()->IsString()) {
        // Check "use strict" directive (ES5 14.1), "use asm" directive.
        bool use_strict_found =
            literal->raw_value()->AsString() ==
                ast_value_factory()->use_strict_string() &&
            token_loc.end_pos - token_loc.beg_pos ==
                ast_value_factory()->use_strict_string()->length() + 2;
        bool use_types_found =
            allow_harmony_types() &&
            literal->raw_value()->AsString() ==
                ast_value_factory()->use_types_string() &&
            token_loc.end_pos - token_loc.beg_pos ==
                ast_value_factory()->use_types_string()->length() + 2;
        if (use_strict_found || use_types_found) {
          // Typed mode implies strict mode. If there are several
          // "use strict" / "use types" directives, do the strict
          // mode changes only once.
          if (is_sloppy(scope_->language_mode())) {
            RaiseLanguageMode(STRICT);
          }

          if (use_types_found) {
            // We do not allow "use types" directives in function scopes.
            if (scope_->is_function_scope()) {
              ParserTraits::ReportMessageAt(
                  token_loc, MessageTemplate::kIllegalTypedModeDirective);
              *ok = false;
              return nullptr;
            }
            scope_->SetTyped();
          }

          if (!scope_->HasSimpleParameters()) {
            // TC39 deemed "use strict" directives to be an error when occurring
            // in the body of a function with non-simple parameter list, on
            // 29/7/2015. https://goo.gl/ueA7Ln
            const AstRawString* string = literal->raw_value()->AsString();
            ParserTraits::ReportMessageAt(
                token_loc, MessageTemplate::kIllegalLanguageModeDirective,
                string);
            *ok = false;
            return nullptr;
          }
          // Because declarations in strict eval code don't leak into the scope
          // of the eval call, it is likely that functions declared in strict
          // eval code will be used within the eval code, so lazy parsing is
          // probably not a win.
          if (scope_->is_eval_scope()) mode_ = PARSE_EAGERLY;
        } else if (literal->raw_value()->AsString() ==
                       ast_value_factory()->use_asm_string() &&
                   token_loc.end_pos - token_loc.beg_pos ==
                       ast_value_factory()->use_asm_string()->length() + 2) {
          // Store the usage count; The actual use counter on the isolate is
          // incremented after parsing is done.
          ++use_counts_[v8::Isolate::kUseAsm];
          scope_->SetAsmModule();
        } else {
          // Should not change mode, but will increment UseCounter
          // if appropriate. Ditto usages below.
          RaiseLanguageMode(SLOPPY);
        }
      } else {
        // End of the directive prologue.
        directive_prologue = false;
        RaiseLanguageMode(SLOPPY);
      }
    } else {
      RaiseLanguageMode(SLOPPY);
    }

    body->Add(stat, zone());
  }

  return 0;
}


Statement* Parser::ParseStatementListItem(bool top_level, bool* ok) {
  // (Ecma 262 6th Edition, 13.1):
  // StatementListItem:
  //    Statement
  //    Declaration

  // Allow ambient variable, function, and class declarations.
  bool ambient =
      scope_->typed() && CheckContextualKeyword(CStrVector("declare"));
<<<<<<< HEAD
  if (ambient && !scope_->is_toplevel_scope()) {
=======
  if (ambient && !top_level) {
>>>>>>> 46293320
    *ok = false;
    ReportMessage(MessageTemplate::kIllegalDeclare);
    return nullptr;
  }
  switch (peek()) {
    case Token::FUNCTION:
      return ParseFunctionDeclaration(NULL, ambient, ok);
    case Token::CLASS:
      Consume(Token::CLASS);
      return ParseClassDeclaration(NULL, ambient, ok);
    case Token::CONST:
      if (allow_const()) {
        return ParseVariableStatement(kStatementListItem, NULL, ambient, ok);
      }
      break;
    case Token::VAR:
      return ParseVariableStatement(kStatementListItem, NULL, ambient, ok);
    case Token::LET:
      if (IsNextLetKeyword()) {
        return ParseVariableStatement(kStatementListItem, NULL, ambient, ok);
      }
      break;
    case Token::IDENTIFIER:
    case Token::FUTURE_STRICT_RESERVED_WORD: {
      if (!scope_->typed() || ambient) break;
      int pos = peek_position();
<<<<<<< HEAD
      if (PeekContextualKeyword(CStrVector("type")) &&
          PeekAhead() == Token::IDENTIFIER) {
        Consume(Token::IDENTIFIER);
=======
      if (CheckContextualKeyword(CStrVector("type"))) {
>>>>>>> 46293320
        return ParseTypeAliasDeclaration(pos, ok);
      } else if (CheckContextualKeyword(CStrVector("interface"))) {
        return ParseInterfaceDeclaration(pos, ok);
      }
      break;
    }
    default:
      break;
  }
  if (ambient) {
    *ok = false;
    ReportMessageAt(scanner()->peek_location(),
                    MessageTemplate::kBadAmbientDeclaration);
    return nullptr;
  }
  return ParseStatement(NULL, kAllowLabelledFunctionStatement, ok);
}


Statement* Parser::ParseModuleItem(bool* ok) {
  // (Ecma 262 6th Edition, 15.2):
  // ModuleItem :
  //    ImportDeclaration
  //    ExportDeclaration
  //    StatementListItem

  switch (peek()) {
    case Token::IMPORT:
      return ParseImportDeclaration(ok);
    case Token::EXPORT:
      return ParseExportDeclaration(ok);
    default:
      return ParseStatementListItem(true, ok);
  }
}


void* Parser::ParseModuleItemList(ZoneList<Statement*>* body, bool* ok) {
  // (Ecma 262 6th Edition, 15.2):
  // Module :
  //    ModuleBody?
  //
  // ModuleBody :
  //    ModuleItem*

  DCHECK(scope_->is_module_scope());
  RaiseLanguageMode(STRICT);

  bool directive_prologue = true;  // Parsing directive prologue.

  while (peek() != Token::EOS) {
    if (directive_prologue && peek() != Token::STRING) {
      directive_prologue = false;
    }

    Scanner::Location token_loc = scanner()->peek_location();
    Statement* stat = ParseModuleItem(CHECK_OK);
    if (stat == NULL || stat->IsEmpty()) {
      directive_prologue = false;  // End of directive prologue.
      continue;
    }

    if (directive_prologue) {
      // A shot at a directive.
      ExpressionStatement* e_stat;
      Literal* literal;
      // Still processing directive prologue?
      if ((e_stat = stat->AsExpressionStatement()) != NULL &&
          (literal = e_stat->expression()->AsLiteral()) != NULL &&
          literal->raw_value()->IsString()) {
        // Ignore "use strict" directive in a module, check "use asm".
        if (literal->raw_value()->AsString() ==
                ast_value_factory()->use_asm_string() &&
            token_loc.end_pos - token_loc.beg_pos ==
                ast_value_factory()->use_asm_string()->length() + 2) {
          // Store the usage count; The actual use counter on the isolate is
          // incremented after parsing is done.
          ++use_counts_[v8::Isolate::kUseAsm];
          scope_->SetAsmModule();
        // Check "use types".
        } else if (allow_harmony_types() &&
                   literal->raw_value()->AsString() ==
                       ast_value_factory()->use_types_string() &&
                   token_loc.end_pos - token_loc.beg_pos ==
                       ast_value_factory()->use_types_string()->length() + 2) {
          scope_->SetTyped();
        }
      } else {
        // End of the directive prologue.
        directive_prologue = false;
      }
    }

    body->Add(stat, zone());
  }

  // Check that all exports are bound.
  ModuleDescriptor* descriptor = scope_->module();
  for (ModuleDescriptor::Iterator it = descriptor->iterator(); !it.done();
       it.Advance()) {
    if (scope_->LookupLocal(it.local_name()) == NULL) {
      // TODO(adamk): Pass both local_name and export_name once ParserTraits
      // supports multiple arg error messages.
      // Also try to report this at a better location.
      ParserTraits::ReportMessage(MessageTemplate::kModuleExportUndefined,
                                  it.local_name());
      *ok = false;
      return NULL;
    }
  }

  return NULL;
}


const AstRawString* Parser::ParseModuleSpecifier(bool* ok) {
  // ModuleSpecifier :
  //    StringLiteral

  Expect(Token::STRING, CHECK_OK);
  return GetSymbol(scanner());
}


void* Parser::ParseExportClause(ZoneList<const AstRawString*>* export_names,
                                ZoneList<Scanner::Location>* export_locations,
                                ZoneList<const AstRawString*>* local_names,
                                Scanner::Location* reserved_loc, bool* ok) {
  // ExportClause :
  //   '{' '}'
  //   '{' ExportsList '}'
  //   '{' ExportsList ',' '}'
  //
  // ExportsList :
  //   ExportSpecifier
  //   ExportsList ',' ExportSpecifier
  //
  // ExportSpecifier :
  //   IdentifierName
  //   IdentifierName 'as' IdentifierName

  Expect(Token::LBRACE, CHECK_OK);

  Token::Value name_tok;
  while ((name_tok = peek()) != Token::RBRACE) {
    // Keep track of the first reserved word encountered in case our
    // caller needs to report an error.
    if (!reserved_loc->IsValid() &&
        !Token::IsIdentifier(name_tok, STRICT, false)) {
      *reserved_loc = scanner()->location();
    }
    const AstRawString* local_name = ParseIdentifierName(CHECK_OK);
    const AstRawString* export_name = NULL;
    if (CheckContextualKeyword(CStrVector("as"))) {
      export_name = ParseIdentifierName(CHECK_OK);
    }
    if (export_name == NULL) {
      export_name = local_name;
    }
    export_names->Add(export_name, zone());
    local_names->Add(local_name, zone());
    export_locations->Add(scanner()->location(), zone());
    if (peek() == Token::RBRACE) break;
    Expect(Token::COMMA, CHECK_OK);
  }

  Expect(Token::RBRACE, CHECK_OK);

  return 0;
}


ZoneList<ImportDeclaration*>* Parser::ParseNamedImports(int pos, bool* ok) {
  // NamedImports :
  //   '{' '}'
  //   '{' ImportsList '}'
  //   '{' ImportsList ',' '}'
  //
  // ImportsList :
  //   ImportSpecifier
  //   ImportsList ',' ImportSpecifier
  //
  // ImportSpecifier :
  //   BindingIdentifier
  //   IdentifierName 'as' BindingIdentifier

  Expect(Token::LBRACE, CHECK_OK);

  ZoneList<ImportDeclaration*>* result =
      new (zone()) ZoneList<ImportDeclaration*>(1, zone());
  while (peek() != Token::RBRACE) {
    const AstRawString* import_name = ParseIdentifierName(CHECK_OK);
    const AstRawString* local_name = import_name;
    // In the presence of 'as', the left-side of the 'as' can
    // be any IdentifierName. But without 'as', it must be a valid
    // BindingIdentifier.
    if (CheckContextualKeyword(CStrVector("as"))) {
      local_name = ParseIdentifierName(CHECK_OK);
    }
    if (!Token::IsIdentifier(scanner()->current_token(), STRICT, false)) {
      *ok = false;
      ReportMessage(MessageTemplate::kUnexpectedReserved);
      return NULL;
    } else if (IsEvalOrArguments(local_name)) {
      *ok = false;
      ReportMessage(MessageTemplate::kStrictEvalArguments);
      return NULL;
    }
    VariableProxy* proxy = NewUnresolved(local_name, IMPORT);
    ImportDeclaration* declaration =
        factory()->NewImportDeclaration(proxy, import_name, NULL, scope_, pos);
    Declare(declaration, DeclarationDescriptor::NORMAL, true, CHECK_OK);
    result->Add(declaration, zone());
    if (peek() == Token::RBRACE) break;
    Expect(Token::COMMA, CHECK_OK);
  }

  Expect(Token::RBRACE, CHECK_OK);

  return result;
}


Statement* Parser::ParseImportDeclaration(bool* ok) {
  // ImportDeclaration :
  //   'import' ImportClause 'from' ModuleSpecifier ';'
  //   'import' ModuleSpecifier ';'
  //
  // ImportClause :
  //   NameSpaceImport
  //   NamedImports
  //   ImportedDefaultBinding
  //   ImportedDefaultBinding ',' NameSpaceImport
  //   ImportedDefaultBinding ',' NamedImports
  //
  // NameSpaceImport :
  //   '*' 'as' ImportedBinding

  int pos = peek_position();
  Expect(Token::IMPORT, CHECK_OK);

  Token::Value tok = peek();

  // 'import' ModuleSpecifier ';'
  if (tok == Token::STRING) {
    const AstRawString* module_specifier = ParseModuleSpecifier(CHECK_OK);
    scope_->module()->AddModuleRequest(module_specifier, zone());
    ExpectSemicolon(CHECK_OK);
    return factory()->NewEmptyStatement(pos);
  }

  // Parse ImportedDefaultBinding if present.
  ImportDeclaration* import_default_declaration = NULL;
  if (tok != Token::MUL && tok != Token::LBRACE) {
    const AstRawString* local_name =
        ParseIdentifier(kDontAllowRestrictedIdentifiers, CHECK_OK);
    VariableProxy* proxy = NewUnresolved(local_name, IMPORT);
    import_default_declaration = factory()->NewImportDeclaration(
        proxy, ast_value_factory()->default_string(), NULL, scope_, pos);
    Declare(import_default_declaration, DeclarationDescriptor::NORMAL, true,
            CHECK_OK);
  }

  const AstRawString* module_instance_binding = NULL;
  ZoneList<ImportDeclaration*>* named_declarations = NULL;
  if (import_default_declaration == NULL || Check(Token::COMMA)) {
    switch (peek()) {
      case Token::MUL: {
        Consume(Token::MUL);
        ExpectContextualKeyword(CStrVector("as"), CHECK_OK);
        module_instance_binding =
            ParseIdentifier(kDontAllowRestrictedIdentifiers, CHECK_OK);
        // TODO(ES6): Add an appropriate declaration.
        break;
      }

      case Token::LBRACE:
        named_declarations = ParseNamedImports(pos, CHECK_OK);
        break;

      default:
        *ok = false;
        ReportUnexpectedToken(scanner()->current_token());
        return NULL;
    }
  }

  ExpectContextualKeyword(CStrVector("from"), CHECK_OK);
  const AstRawString* module_specifier = ParseModuleSpecifier(CHECK_OK);
  scope_->module()->AddModuleRequest(module_specifier, zone());

  if (module_instance_binding != NULL) {
    // TODO(ES6): Set the module specifier for the module namespace binding.
  }

  if (import_default_declaration != NULL) {
    import_default_declaration->set_module_specifier(module_specifier);
  }

  if (named_declarations != NULL) {
    for (int i = 0; i < named_declarations->length(); ++i) {
      named_declarations->at(i)->set_module_specifier(module_specifier);
    }
  }

  ExpectSemicolon(CHECK_OK);
  return factory()->NewEmptyStatement(pos);
}


Statement* Parser::ParseExportDefault(bool* ok) {
  //  Supports the following productions, starting after the 'default' token:
  //    'export' 'default' FunctionDeclaration
  //    'export' 'default' ClassDeclaration
  //    'export' 'default' AssignmentExpression[In] ';'

  Expect(Token::DEFAULT, CHECK_OK);
  Scanner::Location default_loc = scanner()->location();

  const AstRawString* default_string = ast_value_factory()->default_string();
  ZoneList<const AstRawString*> names(1, zone());
  Statement* result = nullptr;
  Expression* default_export = nullptr;

  // Allow ambient function and class declarations to be exported as default.
  int ambient_pos = peek_position();
  bool ambient =
      scope_->typed() && CheckContextualKeyword(CStrVector("declare"));

  switch (peek()) {
    case Token::FUNCTION: {
      Consume(Token::FUNCTION);
      int pos = position();
      bool is_generator = Check(Token::MUL);
      if (peek() == Token::LPAREN || (scope_->typed() && peek() == Token::LT)) {
        // FunctionDeclaration[+Default] ::
        //   'function' '(' FormalParameters ')' '{' FunctionBody '}'
        //
        // GeneratorDeclaration[+Default] ::
        //   'function' '*' '(' FormalParameters ')' '{' FunctionBody '}'
        typesystem::TypeFlags type_flags =
            ambient ? typesystem::kAmbient : typesystem::kAllowSignature;
        default_export = ParseFunctionLiteral(
            default_string, Scanner::Location::invalid(),
            kSkipFunctionNameCheck,
            is_generator ? FunctionKind::kGeneratorFunction
                         : FunctionKind::kNormalFunction,
            pos, FunctionLiteral::kDeclaration, language_mode(), typed(),
            type_flags, CHECK_OK);
        result = factory()->NewEmptyStatement(RelocInfo::kNoPosition);
      } else {
        result = ParseFunctionDeclaration(pos, is_generator, &names, ambient,
                                          CHECK_OK);
      }
      break;
    }

    case Token::CLASS:
      Consume(Token::CLASS);
      if (peek() == Token::EXTENDS || peek() == Token::LBRACE) {
        // ClassDeclaration[+Default] ::
        //   'class' ('extends' LeftHandExpression)? '{' ClassBody '}'
        default_export =
            ParseClassLiteral(default_string, Scanner::Location::invalid(),
                              false, position(), ambient, CHECK_OK);
        result = factory()->NewEmptyStatement(RelocInfo::kNoPosition);
      } else {
        result = ParseClassDeclaration(&names, ambient, CHECK_OK);
      }
      break;

    default: {
      if (ambient) {
        *ok = false;
        ReportMessageAt(scanner()->peek_location(),
                        MessageTemplate::kBadAmbientDeclaration);
        return nullptr;
      }

      int pos = peek_position();
      ExpressionClassifier classifier(this);
      Expression* expr = ParseAssignmentExpression(true, typesystem::kNoCover,
                                                   &classifier, CHECK_OK);
      RewriteNonPattern(&classifier, CHECK_OK);

      ExpectSemicolon(CHECK_OK);
      result = factory()->NewExpressionStatement(expr, pos);
      break;
    }
  }

  // Exported ambients are not checked.
  if (ambient) return factory()->NewEmptyStatement(ambient_pos);

  DCHECK_LE(names.length(), 1);
  if (names.length() == 1) {
    scope_->module()->AddLocalExport(default_string, names.first(), zone(), ok);
    if (!*ok) {
      ParserTraits::ReportMessageAt(
          default_loc, MessageTemplate::kDuplicateExport, default_string);
      return nullptr;
    }
  } else {
    // TODO(ES6): Assign result to a const binding with the name "*default*"
    // and add an export entry with "*default*" as the local name.
    USE(default_export);
  }

  return result;
}


Statement* Parser::ParseExportDeclaration(bool* ok) {
  // ExportDeclaration:
  //    'export' '*' 'from' ModuleSpecifier ';'
  //    'export' ExportClause ('from' ModuleSpecifier)? ';'
  //    'export' VariableStatement
  //    'export' Declaration
  //    'export' 'default' ... (handled in ParseExportDefault)

  int pos = peek_position();
  Expect(Token::EXPORT, CHECK_OK);

  // Allow exported ambient variable, function, and class declarations.
  bool ambient =
      scope_->typed() && CheckContextualKeyword(CStrVector("declare"));

  Statement* result = NULL;
  ZoneList<const AstRawString*> names(1, zone());
  if (ambient && (peek() == Token::DEFAULT || peek() == Token::MUL ||
                  peek() == Token::LBRACE)) {
    *ok = false;
    ReportMessageAt(scanner()->peek_location(),
                    MessageTemplate::kBadAmbientDeclaration);
    return nullptr;
  }
  switch (peek()) {
    case Token::DEFAULT:
      return ParseExportDefault(ok);

    case Token::MUL: {
      Consume(Token::MUL);
      ExpectContextualKeyword(CStrVector("from"), CHECK_OK);
      const AstRawString* module_specifier = ParseModuleSpecifier(CHECK_OK);
      scope_->module()->AddModuleRequest(module_specifier, zone());
      // TODO(ES6): scope_->module()->AddStarExport(...)
      ExpectSemicolon(CHECK_OK);
      return factory()->NewEmptyStatement(pos);
    }

    case Token::LBRACE: {
      // There are two cases here:
      //
      // 'export' ExportClause ';'
      // and
      // 'export' ExportClause FromClause ';'
      //
      // In the first case, the exported identifiers in ExportClause must
      // not be reserved words, while in the latter they may be. We
      // pass in a location that gets filled with the first reserved word
      // encountered, and then throw a SyntaxError if we are in the
      // non-FromClause case.
      Scanner::Location reserved_loc = Scanner::Location::invalid();
      ZoneList<const AstRawString*> export_names(1, zone());
      ZoneList<Scanner::Location> export_locations(1, zone());
      ZoneList<const AstRawString*> local_names(1, zone());
      ParseExportClause(&export_names, &export_locations, &local_names,
                        &reserved_loc, CHECK_OK);
      const AstRawString* indirect_export_module_specifier = NULL;
      if (CheckContextualKeyword(CStrVector("from"))) {
        indirect_export_module_specifier = ParseModuleSpecifier(CHECK_OK);
      } else if (reserved_loc.IsValid()) {
        // No FromClause, so reserved words are invalid in ExportClause.
        *ok = false;
        ReportMessageAt(reserved_loc, MessageTemplate::kUnexpectedReserved);
        return NULL;
      }
      ExpectSemicolon(CHECK_OK);
      const int length = export_names.length();
      DCHECK_EQ(length, local_names.length());
      DCHECK_EQ(length, export_locations.length());
      if (indirect_export_module_specifier == NULL) {
        for (int i = 0; i < length; ++i) {
          scope_->module()->AddLocalExport(export_names[i], local_names[i],
                                           zone(), ok);
          if (!*ok) {
            ParserTraits::ReportMessageAt(export_locations[i],
                                          MessageTemplate::kDuplicateExport,
                                          export_names[i]);
            return NULL;
          }
        }
      } else {
        scope_->module()->AddModuleRequest(indirect_export_module_specifier,
                                           zone());
        for (int i = 0; i < length; ++i) {
          // TODO(ES6): scope_->module()->AddIndirectExport(...);(
        }
      }
      return factory()->NewEmptyStatement(pos);
    }

    case Token::FUNCTION:
      result = ParseFunctionDeclaration(&names, ambient, CHECK_OK);
      break;

    case Token::CLASS:
      Consume(Token::CLASS);
      result = ParseClassDeclaration(&names, ambient, CHECK_OK);
      break;

    case Token::VAR:
    case Token::LET:
    case Token::CONST:
      result =
          ParseVariableStatement(kStatementListItem, &names, ambient, CHECK_OK);
      break;

    default:
      *ok = false;
      ReportUnexpectedToken(scanner()->current_token());
      return NULL;
  }

  // Exported ambients are not checked.
  if (ambient) return factory()->NewEmptyStatement(pos);

  // Extract declared names into export declarations.
  ModuleDescriptor* descriptor = scope_->module();
  for (int i = 0; i < names.length(); ++i) {
    descriptor->AddLocalExport(names[i], names[i], zone(), ok);
    if (!*ok) {
      // TODO(adamk): Possibly report this error at the right place.
      ParserTraits::ReportMessage(MessageTemplate::kDuplicateExport, names[i]);
      return NULL;
    }
  }

  DCHECK_NOT_NULL(result);
  return result;
}

Statement* Parser::ParseStatement(ZoneList<const AstRawString*>* labels,
                                  AllowLabelledFunctionStatement allow_function,
                                  bool* ok) {
  // Statement ::
  //   EmptyStatement
  //   ...

  if (peek() == Token::SEMICOLON) {
    Next();
    return factory()->NewEmptyStatement(RelocInfo::kNoPosition);
  }
  return ParseSubStatement(labels, allow_function, ok);
}

Statement* Parser::ParseSubStatement(
    ZoneList<const AstRawString*>* labels,
    AllowLabelledFunctionStatement allow_function, bool* ok) {
  // Statement ::
  //   Block
  //   VariableStatement
  //   EmptyStatement
  //   ExpressionStatement
  //   IfStatement
  //   IterationStatement
  //   ContinueStatement
  //   BreakStatement
  //   ReturnStatement
  //   WithStatement
  //   LabelledStatement
  //   SwitchStatement
  //   ThrowStatement
  //   TryStatement
  //   DebuggerStatement

  // Note: Since labels can only be used by 'break' and 'continue'
  // statements, which themselves are only valid within blocks,
  // iterations or 'switch' statements (i.e., BreakableStatements),
  // labels can be simply ignored in all other cases; except for
  // trivial labeled break statements 'label: break label' which is
  // parsed into an empty statement.
  switch (peek()) {
    case Token::LBRACE:
      return ParseBlock(labels, ok);

    case Token::SEMICOLON:
      Next();
      return factory()->NewEmptyStatement(RelocInfo::kNoPosition);

    case Token::IF:
      return ParseIfStatement(labels, ok);

    case Token::DO:
      return ParseDoWhileStatement(labels, ok);

    case Token::WHILE:
      return ParseWhileStatement(labels, ok);

    case Token::FOR:
      return ParseForStatement(labels, ok);

    case Token::CONTINUE:
    case Token::BREAK:
    case Token::RETURN:
    case Token::THROW:
    case Token::TRY: {
      // These statements must have their labels preserved in an enclosing
      // block
      if (labels == NULL) {
        return ParseStatementAsUnlabelled(labels, ok);
      } else {
        Block* result =
            factory()->NewBlock(labels, 1, false, RelocInfo::kNoPosition);
        Target target(&this->target_stack_, result);
        Statement* statement = ParseStatementAsUnlabelled(labels, CHECK_OK);
        if (result) result->statements()->Add(statement, zone());
        return result;
      }
    }

    case Token::WITH:
      return ParseWithStatement(labels, ok);

    case Token::SWITCH:
      return ParseSwitchStatement(labels, ok);

    case Token::FUNCTION:
      // FunctionDeclaration only allowed as a StatementListItem, not in
      // an arbitrary Statement position. Exceptions such as
      // ES#sec-functiondeclarations-in-ifstatement-statement-clauses
      // are handled by calling ParseScopedStatement rather than
      // ParseSubStatement directly.
      ReportMessageAt(scanner()->peek_location(),
                      is_strict(language_mode())
                          ? MessageTemplate::kStrictFunction
                          : MessageTemplate::kSloppyFunction);
      *ok = false;
      return nullptr;

    case Token::DEBUGGER:
      return ParseDebuggerStatement(ok);

    case Token::VAR:
      return ParseVariableStatement(kStatement, NULL, false, ok);

    default:
      return ParseExpressionOrLabelledStatement(labels, allow_function, ok);
  }
}

Statement* Parser::ParseStatementAsUnlabelled(
    ZoneList<const AstRawString*>* labels, bool* ok) {
  switch (peek()) {
    case Token::CONTINUE:
      return ParseContinueStatement(ok);

    case Token::BREAK:
      return ParseBreakStatement(labels, ok);

    case Token::RETURN:
      return ParseReturnStatement(ok);

    case Token::THROW:
      return ParseThrowStatement(ok);

    case Token::TRY:
      return ParseTryStatement(ok);

    default:
      UNREACHABLE();
      return NULL;
  }
}


VariableProxy* Parser::NewUnresolved(const AstRawString* name,
                                     VariableMode mode) {
  // If we are inside a function, a declaration of a var/const variable is a
  // truly local variable, and the scope of the variable is always the function
  // scope.
  // Let/const variables in harmony mode are always added to the immediately
  // enclosing scope.
  Scope* scope =
      IsLexicalVariableMode(mode) ? scope_ : scope_->DeclarationScope();
  return scope->NewUnresolved(factory(), name, Variable::NORMAL,
                              scanner()->location().beg_pos,
                              scanner()->location().end_pos);
}


Variable* Parser::Declare(Declaration* declaration,
                          DeclarationDescriptor::Kind declaration_kind,
                          bool resolve, bool* ok, Scope* scope) {
  VariableProxy* proxy = declaration->proxy();
  DCHECK(proxy->raw_name() != NULL);
  const AstRawString* name = proxy->raw_name();
  VariableMode mode = declaration->mode();
  bool is_function_declaration = declaration->IsFunctionDeclaration();
  if (scope == nullptr) scope = scope_;
  Scope* declaration_scope =
      IsLexicalVariableMode(mode) ? scope : scope->DeclarationScope();
  Variable* var = NULL;

  // If a suitable scope exists, then we can statically declare this
  // variable and also set its mode. In any case, a Declaration node
  // will be added to the scope so that the declaration can be added
  // to the corresponding activation frame at runtime if necessary.
  // For instance, var declarations inside a sloppy eval scope need
  // to be added to the calling function context. Similarly, strict
  // mode eval scope and lexical eval bindings do not leak variable
  // declarations to the caller's scope so we declare all locals, too.
  if (declaration_scope->is_function_scope() ||
      declaration_scope->is_block_scope() ||
      declaration_scope->is_module_scope() ||
      declaration_scope->is_script_scope() ||
      (declaration_scope->is_eval_scope() &&
       (is_strict(declaration_scope->language_mode()) ||
        IsLexicalVariableMode(mode)))) {
    // Declare the variable in the declaration scope.
    var = declaration_scope->LookupLocal(name);
    if (var == NULL) {
      // Declare the name.
      Variable::Kind kind = Variable::NORMAL;
      if (is_function_declaration) {
        kind = Variable::FUNCTION;
      }
      var = declaration_scope->DeclareLocal(
          name, mode, declaration->initialization(), kind, kNotAssigned);
    } else if ((IsLexicalVariableMode(mode) ||
                IsLexicalVariableMode(var->mode())) &&
               // Lexical bindings may appear for some parameters in sloppy
               // mode even with --harmony-sloppy off.
               (is_strict(language_mode()) || allow_harmony_sloppy())) {
      // Allow duplicate function decls for web compat, see bug 4693.
      if (is_sloppy(language_mode()) && is_function_declaration &&
          var->is_function()) {
        DCHECK(IsLexicalVariableMode(mode) &&
               IsLexicalVariableMode(var->mode()));
        ++use_counts_[v8::Isolate::kSloppyModeBlockScopedFunctionRedefinition];
      } else {
        // The name was declared in this scope before; check for conflicting
        // re-declarations. We have a conflict if either of the declarations
        // is not a var (in script scope, we also have to ignore legacy const
        // for compatibility). There is similar code in runtime.cc in the
        // Declare functions. The function CheckConflictingVarDeclarations
        // checks for var and let bindings from different scopes whereas this
        // is a check for conflicting declarations within the same scope. This
        // check also covers the special case
        //
        // function () { let x; { var x; } }
        //
        // because the var declaration is hoisted to the function scope where
        // 'x' is already bound.
        DCHECK(IsDeclaredVariableMode(var->mode()));
        // In harmony we treat re-declarations as early errors. See
        // ES5 16 for a definition of early errors.
        if (declaration_kind == DeclarationDescriptor::NORMAL) {
          ParserTraits::ReportMessage(MessageTemplate::kVarRedeclaration, name);
        } else {
          ParserTraits::ReportMessage(MessageTemplate::kParamDupe);
        }
        *ok = false;
        return nullptr;
      }
    } else if (mode == VAR) {
      var->set_maybe_assigned();
    }
  } else if (declaration_scope->is_eval_scope() &&
             is_sloppy(declaration_scope->language_mode()) &&
             !IsLexicalVariableMode(mode)) {
    // In a var binding in a sloppy direct eval, pollute the enclosing scope
    // with this new binding by doing the following:
    // The proxy is bound to a lookup variable to force a dynamic declaration
    // using the DeclareLookupSlot runtime function.
    Variable::Kind kind = Variable::NORMAL;
    // TODO(sigurds) figure out if kNotAssigned is OK here
    var = new (zone()) Variable(declaration_scope, name, mode, kind,
                                declaration->initialization(), kNotAssigned);
    var->AllocateTo(VariableLocation::LOOKUP, -1);
    var->SetFromEval();
    resolve = true;
  }


  // We add a declaration node for every declaration. The compiler
  // will only generate code if necessary. In particular, declarations
  // for inner local variables that do not represent functions won't
  // result in any generated code.
  //
  // Note that we always add an unresolved proxy even if it's not
  // used, simply because we don't know in this method (w/o extra
  // parameters) if the proxy is needed or not. The proxy will be
  // bound during variable resolution time unless it was pre-bound
  // below.
  //
  // WARNING: This will lead to multiple declaration nodes for the
  // same variable if it is declared several times. This is not a
  // semantic issue as long as we keep the source order, but it may be
  // a performance issue since it may lead to repeated
  // RuntimeHidden_DeclareLookupSlot calls.
  declaration_scope->AddDeclaration(declaration);

  if (mode == CONST_LEGACY && declaration_scope->is_script_scope()) {
    // For global const variables we bind the proxy to a variable.
    DCHECK(resolve);  // should be set by all callers
    Variable::Kind kind = Variable::NORMAL;
    var = new (zone()) Variable(declaration_scope, name, mode, kind,
                                kNeedsInitialization, kNotAssigned);
  }

  // If requested and we have a local variable, bind the proxy to the variable
  // at parse-time. This is used for functions (and consts) declared inside
  // statements: the corresponding function (or const) variable must be in the
  // function scope and not a statement-local scope, e.g. as provided with a
  // 'with' statement:
  //
  //   with (obj) {
  //     function f() {}
  //   }
  //
  // which is translated into:
  //
  //   with (obj) {
  //     // in this case this is not: 'var f; f = function () {};'
  //     var f = function () {};
  //   }
  //
  // Note that if 'f' is accessed from inside the 'with' statement, it
  // will be allocated in the context (because we must be able to look
  // it up dynamically) but it will also be accessed statically, i.e.,
  // with a context slot index and a context chain length for this
  // initialization code. Thus, inside the 'with' statement, we need
  // both access to the static and the dynamic context chain; the
  // runtime needs to provide both.
  if (resolve && var != NULL) {
    proxy->BindTo(var);
  }
  return var;
}


// Language extension which is only enabled for source files loaded
// through the API's extension mechanism.  A native function
// declaration is resolved by looking up the function through a
// callback provided by the extension.
Statement* Parser::ParseNativeDeclaration(bool* ok) {
  int pos = peek_position();
  Expect(Token::FUNCTION, CHECK_OK);
  // Allow "eval" or "arguments" for backward compatibility.
  const AstRawString* name =
      ParseIdentifier(kAllowRestrictedIdentifiers, CHECK_OK);
  Expect(Token::LPAREN, CHECK_OK);
  bool done = (peek() == Token::RPAREN);
  while (!done) {
    ParseIdentifier(kAllowRestrictedIdentifiers, CHECK_OK);
    done = (peek() == Token::RPAREN);
    if (!done) {
      Expect(Token::COMMA, CHECK_OK);
    }
  }
  Expect(Token::RPAREN, CHECK_OK);
  Expect(Token::SEMICOLON, CHECK_OK);

  // Make sure that the function containing the native declaration
  // isn't lazily compiled. The extension structures are only
  // accessible while parsing the first time not when reparsing
  // because of lazy compilation.
  // TODO(adamk): Should this be ClosureScope()?
  scope_->DeclarationScope()->ForceEagerCompilation();

  // TODO(1240846): It's weird that native function declarations are
  // introduced dynamically when we meet their declarations, whereas
  // other functions are set up when entering the surrounding scope.
  VariableProxy* proxy = NewUnresolved(name, VAR);
  Declaration* declaration =
      factory()->NewVariableDeclaration(proxy, VAR, scope_, pos);
  Declare(declaration, DeclarationDescriptor::NORMAL, true, CHECK_OK);
  NativeFunctionLiteral* lit = factory()->NewNativeFunctionLiteral(
      name, extension_, RelocInfo::kNoPosition);
  return factory()->NewExpressionStatement(
      factory()->NewAssignment(Token::INIT, proxy, lit, RelocInfo::kNoPosition),
      pos);
}


Statement* Parser::ParseFunctionDeclaration(
    ZoneList<const AstRawString*>* names, bool ambient, bool* ok) {
  Expect(Token::FUNCTION, CHECK_OK);
  int pos = position();
  bool is_generator = Check(Token::MUL);
  return ParseFunctionDeclaration(pos, is_generator, names, ambient, ok);
}


Statement* Parser::ParseFunctionDeclaration(
    int pos, bool is_generator, ZoneList<const AstRawString*>* names,
    bool ambient, bool* ok) {
  // FunctionDeclaration ::
  //   'function' Identifier '(' FormalParameters ')' '{' FunctionBody '}'
  // GeneratorDeclaration ::
  //   'function' '*' Identifier '(' FormalParameters ')' '{' FunctionBody '}'
  //
  // 'function' and '*' (if present) have been consumed by the caller.
  bool is_strict_reserved = false;
  const AstRawString* name = ParseIdentifierOrStrictReservedWord(
      &is_strict_reserved, CHECK_OK);

  FuncNameInferrer::State fni_state(fni_);
  if (fni_ != NULL) fni_->PushEnclosingName(name);
  typesystem::TypeFlags type_flags =
      ambient ? typesystem::kAmbient : typesystem::kAllowSignature;
  FunctionLiteral* fun =
      ParseFunctionLiteral(name, scanner()->location(),
                           is_strict_reserved ? kFunctionNameIsStrictReserved
                                              : kFunctionNameValidityUnknown,
                           is_generator ? FunctionKind::kGeneratorFunction
                                        : FunctionKind::kNormalFunction,
                           pos, FunctionLiteral::kDeclaration, language_mode(),
                           typed(), type_flags, CHECK_OK);
  // Return no function declaration if just the signature was given.
  EmptyStatement* empty = factory()->NewEmptyStatement(RelocInfo::kNoPosition);
  if (fun == nullptr) return empty;

  // Even if we're not at the top-level of the global or a function
  // scope, we treat it as such and introduce the function with its
  // initial value upon entering the corresponding scope.
  // In ES6, a function behaves as a lexical binding, except in
  // a script scope, or the initial scope of eval or another function.
  VariableMode mode =
      (is_strict(language_mode()) || allow_harmony_sloppy_function()) &&
      !scope_->is_declaration_scope()
          ? LET
          : VAR;
  VariableProxy* proxy = NewUnresolved(name, mode);
  Declaration* declaration =
      factory()->NewFunctionDeclaration(proxy, mode, fun, scope_, pos);
  Declare(declaration, DeclarationDescriptor::NORMAL, true, CHECK_OK);
  if (names) names->Add(name, zone());
  if (is_sloppy(language_mode()) && allow_harmony_sloppy_function() &&
      !scope_->is_declaration_scope()) {
    SloppyBlockFunctionStatement* delegate =
        factory()->NewSloppyBlockFunctionStatement(empty, scope_);
    scope_->DeclarationScope()->sloppy_block_function_map()->Declare(name,
                                                                     delegate);
    return delegate;
  }
  return empty;
}


Statement* Parser::ParseClassDeclaration(ZoneList<const AstRawString*>* names,
                                         bool ambient, bool* ok) {
  // ClassDeclaration ::
  //   'class' Identifier ('extends' LeftHandExpression)? '{' ClassBody '}'
  //
  // 'class' is expected to be consumed by the caller.
  //
  // A ClassDeclaration
  //
  //   class C { ... }
  //
  // has the same semantics as:
  //
  //   let C = class C { ... };
  //
  // so rewrite it as such.

  if (!allow_harmony_sloppy() && is_sloppy(language_mode())) {
    ReportMessage(MessageTemplate::kSloppyLexical);
    *ok = false;
    return NULL;
  }

  int pos = position();
  bool is_strict_reserved = false;
  const AstRawString* name =
      ParseIdentifierOrStrictReservedWord(&is_strict_reserved, CHECK_OK);
  ClassLiteral* value = ParseClassLiteral(
      name, scanner()->location(), is_strict_reserved, pos, ambient, CHECK_OK);
  // Return no class declaration in case of an ambient.
  if (ambient) return factory()->NewEmptyStatement(RelocInfo::kNoPosition);

  VariableProxy* proxy = NewUnresolved(name, LET);
  Declaration* declaration =
      factory()->NewVariableDeclaration(proxy, LET, scope_, pos);
  Declare(declaration, DeclarationDescriptor::NORMAL, true, CHECK_OK);
  proxy->var()->set_initializer_position(position());
  Assignment* assignment =
      factory()->NewAssignment(Token::INIT, proxy, value, pos);
  Statement* assignment_statement =
      factory()->NewExpressionStatement(assignment, RelocInfo::kNoPosition);
  if (names) names->Add(name, zone());
  return assignment_statement;
}


Block* Parser::ParseBlock(ZoneList<const AstRawString*>* labels,
                          bool finalize_block_scope, bool* ok) {
  // The harmony mode uses block elements instead of statements.
  //
  // Block ::
  //   '{' StatementList '}'

  // Construct block expecting 16 statements.
  Block* body =
      factory()->NewBlock(labels, 16, false, RelocInfo::kNoPosition);
  Scope* block_scope = NewScope(scope_, BLOCK_SCOPE);

  // Parse the statements and collect escaping labels.
  Expect(Token::LBRACE, CHECK_OK);
  block_scope->set_start_position(scanner()->location().beg_pos);
  { BlockState block_state(&scope_, block_scope);
    Target target(&this->target_stack_, body);

    while (peek() != Token::RBRACE) {
      Statement* stat = ParseStatementListItem(false, CHECK_OK);
      if (stat && !stat->IsEmpty()) {
        body->statements()->Add(stat, zone());
      }
    }
  }
  Expect(Token::RBRACE, CHECK_OK);
  block_scope->set_end_position(scanner()->location().end_pos);
  if (finalize_block_scope) {
    block_scope = block_scope->FinalizeBlockScope();
  }
  body->set_scope(block_scope);
  return body;
}


Block* Parser::ParseBlock(ZoneList<const AstRawString*>* labels, bool* ok) {
  return ParseBlock(labels, true, ok);
}


Block* Parser::DeclarationParsingResult::BuildInitializationBlock(
    ZoneList<const AstRawString*>* names, bool* ok) {
  Block* result = descriptor.parser->factory()->NewBlock(
      NULL, 1, true, descriptor.declaration_pos);
  for (auto declaration : declarations) {
    PatternRewriter::DeclareAndInitializeVariables(
        result, &descriptor, &declaration, names, CHECK_OK);
  }
  return result;
}


Block* Parser::ParseVariableStatement(VariableDeclarationContext var_context,
                                      ZoneList<const AstRawString*>* names,
                                      bool ambient, bool* ok) {
  // VariableStatement ::
  //   VariableDeclarations ';'

  // The scope of a var/const declared variable anywhere inside a function
  // is the entire function (ECMA-262, 3rd, 10.1.3, and 12.2). Thus we can
  // transform a source-level var/const declaration into a (Function)
  // Scope declaration, and rewrite the source-level initialization into an
  // assignment statement. We use a block to collect multiple assignments.
  //
  // We mark the block as initializer block because we don't want the
  // rewriter to add a '.result' assignment to such a block (to get compliant
  // behavior for code such as print(eval('var x = 7')), and for cosmetic
  // reasons when pretty-printing. Also, unless an assignment (initialization)
  // is inside an initializer block, it is ignored.

  DeclarationParsingResult parsing_result;
  Block* result = ParseVariableDeclarations(var_context, &parsing_result, names,
                                            ambient, CHECK_OK);
  ExpectSemicolon(CHECK_OK);
  return result;
}

Block* Parser::ParseVariableDeclarations(
    VariableDeclarationContext var_context,
    DeclarationParsingResult* parsing_result,
    ZoneList<const AstRawString*>* names, bool ambient, bool* ok) {
  // VariableDeclarations ::
  //   ('var' | 'const' | 'let') (Identifier ('=' AssignmentExpression)?)+[',']
  //
  // The ES6 Draft Rev3 specifies the following grammar for const declarations
  //
  // ConstDeclaration ::
  //   const ConstBinding (',' ConstBinding)* ';'
  // ConstBinding ::
  //   Identifier '=' AssignmentExpression
  //
  // TODO(ES6):
  // ConstBinding ::
  //   BindingPattern '=' AssignmentExpression

  parsing_result->descriptor.parser = this;
  parsing_result->descriptor.declaration_kind = DeclarationDescriptor::NORMAL;
  parsing_result->descriptor.declaration_pos = peek_position();
  parsing_result->descriptor.initialization_pos = peek_position();
  parsing_result->descriptor.mode = VAR;

  Block* init_block = nullptr;
  if (var_context != kForStatement) {
    init_block = factory()->NewBlock(
        NULL, 1, true, parsing_result->descriptor.declaration_pos);
  }

  if (peek() == Token::VAR) {
    Consume(Token::VAR);
  } else if (peek() == Token::CONST && allow_const()) {
    Consume(Token::CONST);
    DCHECK(is_strict(language_mode()) || allow_harmony_sloppy());
    DCHECK(var_context != kStatement);
    parsing_result->descriptor.mode = CONST;
  } else if (peek() == Token::LET && allow_let()) {
    Consume(Token::LET);
    DCHECK(var_context != kStatement);
    parsing_result->descriptor.mode = LET;
  } else {
    UNREACHABLE();  // by current callers
  }

  parsing_result->descriptor.scope = scope_;
  parsing_result->descriptor.hoist_scope = nullptr;


  bool first_declaration = true;
  int bindings_start = peek_position();
  do {
    FuncNameInferrer::State fni_state(fni_);

    // Parse name.
    if (!first_declaration) Consume(Token::COMMA);

    Expression* pattern;
    int decl_pos = peek_position();
    {
      ExpressionClassifier pattern_classifier(this);
      pattern = ParsePrimaryExpression(&pattern_classifier, CHECK_OK);
      ValidateBindingPattern(&pattern_classifier, CHECK_OK);
      if (IsLexicalVariableMode(parsing_result->descriptor.mode)) {
        ValidateLetPattern(&pattern_classifier, CHECK_OK);
      }
    }

    // Parse optional type annotation.
    typename TypeSystem::Type type = this->EmptyType();
    if (scope_->typed() && Check(Token::COLON)) {  // Braces required here.
      type = ParseValidType(CHECK_OK);
    }
    USE(type);  // TODO(nikolaos): really use it!

<<<<<<< HEAD
    // Initializers are not allowed in ambient declarations.
=======
    // Skip initializers, for ambient declarations.
>>>>>>> 46293320
    if (ambient) {
      first_declaration = false;
      continue;
    }

    Scanner::Location variable_loc = scanner()->location();
    const AstRawString* single_name =
        pattern->IsVariableProxy() ? pattern->AsVariableProxy()->raw_name()
                                   : nullptr;
    if (single_name != nullptr) {
      if (fni_ != NULL) fni_->PushVariableName(single_name);
    }

    Expression* value = NULL;
    int initializer_position = RelocInfo::kNoPosition;
    if (Check(Token::ASSIGN)) {
      ExpressionClassifier classifier(this);
      value = ParseAssignmentExpression(var_context != kForStatement,
                                        typesystem::kNoCover, &classifier,
                                        CHECK_OK);
      RewriteNonPattern(&classifier, CHECK_OK);
      variable_loc.end_pos = scanner()->location().end_pos;

      if (!parsing_result->first_initializer_loc.IsValid()) {
        parsing_result->first_initializer_loc = variable_loc;
      }

      // Don't infer if it is "a = function(){...}();"-like expression.
      if (single_name) {
        if (fni_ != NULL && value->AsCall() == NULL &&
            value->AsCallNew() == NULL) {
          fni_->Infer();
        } else {
          fni_->RemoveLastFunction();
        }
      }

      if (allow_harmony_function_name()) {
        ParserTraits::SetFunctionNameFromIdentifierRef(value, pattern);
      }

      // End position of the initializer is after the assignment expression.
      initializer_position = scanner()->location().end_pos;
    } else {
      // Initializers may be either required or implied unless this is a
      // for-in/of iteration variable.
      if (var_context != kForStatement || !PeekInOrOf()) {
        // ES6 'const' and binding patterns require initializers.
        if (parsing_result->descriptor.mode == CONST ||
            !pattern->IsVariableProxy()) {
          ParserTraits::ReportMessageAt(
              Scanner::Location(decl_pos, scanner()->location().end_pos),
              MessageTemplate::kDeclarationMissingInitializer,
              !pattern->IsVariableProxy() ? "destructuring" : "const");
          *ok = false;
          return nullptr;
        }

        // 'let x' and (legacy) 'const x' initialize 'x' to undefined.
        if (parsing_result->descriptor.mode == LET ||
            parsing_result->descriptor.mode == CONST_LEGACY) {
          value = GetLiteralUndefined(position());
        }
      }

      // End position of the initializer is after the variable.
      initializer_position = position();
    }

    DeclarationParsingResult::Declaration decl(pattern, initializer_position,
                                               value);
    if (var_context == kForStatement) {
      // Save the declaration for further handling in ParseForStatement.
      parsing_result->declarations.Add(decl);
    } else {
      // Immediately declare the variable otherwise. This avoids O(N^2)
      // behavior (where N is the number of variables in a single
      // declaration) in the PatternRewriter having to do with removing
      // and adding VariableProxies to the Scope (see bug 4699).
      DCHECK_NOT_NULL(init_block);
      PatternRewriter::DeclareAndInitializeVariables(
          init_block, &parsing_result->descriptor, &decl, names, CHECK_OK);
    }
    first_declaration = false;
  } while (peek() == Token::COMMA);

  parsing_result->bindings_loc =
      Scanner::Location(bindings_start, scanner()->location().end_pos);

  DCHECK(*ok);
  return init_block;
}


static bool ContainsLabel(ZoneList<const AstRawString*>* labels,
                          const AstRawString* label) {
  DCHECK(label != NULL);
  if (labels != NULL) {
    for (int i = labels->length(); i-- > 0; ) {
      if (labels->at(i) == label) {
        return true;
      }
    }
  }
  return false;
}

Statement* Parser::ParseExpressionOrLabelledStatement(
    ZoneList<const AstRawString*>* labels,
    AllowLabelledFunctionStatement allow_function, bool* ok) {
  // ExpressionStatement | LabelledStatement ::
  //   Expression ';'
  //   Identifier ':' Statement
  //
  // ExpressionStatement[Yield] :
  //   [lookahead ∉ {{, function, class, let [}] Expression[In, ?Yield] ;

  int pos = peek_position();

  switch (peek()) {
    case Token::FUNCTION:
    case Token::LBRACE:
      UNREACHABLE();  // Always handled by the callers.
    case Token::CLASS:
      ReportUnexpectedToken(Next());
      *ok = false;
      return nullptr;

    default:
      break;
  }

  bool starts_with_idenfifier = peek_any_identifier();
  Expression* expr = ParseExpression(true, typesystem::kNoCover, CHECK_OK);
  if (peek() == Token::COLON && starts_with_idenfifier && expr != NULL &&
      expr->AsVariableProxy() != NULL &&
      !expr->AsVariableProxy()->is_this()) {
    // Expression is a single identifier, and not, e.g., a parenthesized
    // identifier.
    VariableProxy* var = expr->AsVariableProxy();
    const AstRawString* label = var->raw_name();
    // TODO(1240780): We don't check for redeclaration of labels
    // during preparsing since keeping track of the set of active
    // labels requires nontrivial changes to the way scopes are
    // structured.  However, these are probably changes we want to
    // make later anyway so we should go back and fix this then.
    if (ContainsLabel(labels, label) || TargetStackContainsLabel(label)) {
      ParserTraits::ReportMessage(MessageTemplate::kLabelRedeclaration, label);
      *ok = false;
      return NULL;
    }
    if (labels == NULL) {
      labels = new(zone()) ZoneList<const AstRawString*>(4, zone());
    }
    labels->Add(label, zone());
    // Remove the "ghost" variable that turned out to be a label
    // from the top scope. This way, we don't try to resolve it
    // during the scope processing.
    scope_->RemoveUnresolved(var);
    Expect(Token::COLON, CHECK_OK);
    // ES#sec-labelled-function-declarations Labelled Function Declarations
    if (peek() == Token::FUNCTION && is_sloppy(language_mode())) {
      if (allow_function == kAllowLabelledFunctionStatement) {
        return ParseFunctionDeclaration(labels, false, ok);
      } else {
        return ParseScopedStatement(labels, true, ok);
      }
    }
    return ParseStatement(labels, kDisallowLabelledFunctionStatement, ok);
  }

  // If we have an extension, we allow a native function declaration.
  // A native function declaration starts with "native function" with
  // no line-terminator between the two words.
  if (extension_ != NULL && peek() == Token::FUNCTION &&
      !scanner()->HasAnyLineTerminatorBeforeNext() && expr != NULL &&
      expr->AsVariableProxy() != NULL &&
      expr->AsVariableProxy()->raw_name() ==
          ast_value_factory()->native_string() &&
      !scanner()->literal_contains_escapes()) {
    return ParseNativeDeclaration(ok);
  }

  // Parsed expression statement, followed by semicolon.
  // Detect attempts at 'let' declarations in sloppy mode.
  if (!allow_harmony_sloppy_let() && peek() == Token::IDENTIFIER &&
      expr->AsVariableProxy() != NULL &&
      expr->AsVariableProxy()->raw_name() ==
          ast_value_factory()->let_string()) {
    ReportMessage(MessageTemplate::kSloppyLexical, NULL);
    *ok = false;
    return NULL;
  }
  ExpectSemicolon(CHECK_OK);
  return factory()->NewExpressionStatement(expr, pos);
}


IfStatement* Parser::ParseIfStatement(ZoneList<const AstRawString*>* labels,
                                      bool* ok) {
  // IfStatement ::
  //   'if' '(' Expression ')' Statement ('else' Statement)?

  int pos = peek_position();
  Expect(Token::IF, CHECK_OK);
  Expect(Token::LPAREN, CHECK_OK);
  Expression* condition = ParseExpression(true, typesystem::kNoCover, CHECK_OK);
  Expect(Token::RPAREN, CHECK_OK);
  Statement* then_statement = ParseScopedStatement(labels, false, CHECK_OK);
  Statement* else_statement = NULL;
  if (peek() == Token::ELSE) {
    Next();
    else_statement = ParseScopedStatement(labels, false, CHECK_OK);
  } else {
    else_statement = factory()->NewEmptyStatement(RelocInfo::kNoPosition);
  }
  return factory()->NewIfStatement(
      condition, then_statement, else_statement, pos);
}


Statement* Parser::ParseContinueStatement(bool* ok) {
  // ContinueStatement ::
  //   'continue' Identifier? ';'

  int pos = peek_position();
  Expect(Token::CONTINUE, CHECK_OK);
  const AstRawString* label = NULL;
  Token::Value tok = peek();
  if (!scanner()->HasAnyLineTerminatorBeforeNext() &&
      tok != Token::SEMICOLON && tok != Token::RBRACE && tok != Token::EOS) {
    // ECMA allows "eval" or "arguments" as labels even in strict mode.
    label = ParseIdentifier(kAllowRestrictedIdentifiers, CHECK_OK);
  }
  IterationStatement* target = LookupContinueTarget(label, CHECK_OK);
  if (target == NULL) {
    // Illegal continue statement.
    MessageTemplate::Template message = MessageTemplate::kIllegalContinue;
    if (label != NULL) {
      message = MessageTemplate::kUnknownLabel;
    }
    ParserTraits::ReportMessage(message, label);
    *ok = false;
    return NULL;
  }
  ExpectSemicolon(CHECK_OK);
  return factory()->NewContinueStatement(target, pos);
}


Statement* Parser::ParseBreakStatement(ZoneList<const AstRawString*>* labels,
                                       bool* ok) {
  // BreakStatement ::
  //   'break' Identifier? ';'

  int pos = peek_position();
  Expect(Token::BREAK, CHECK_OK);
  const AstRawString* label = NULL;
  Token::Value tok = peek();
  if (!scanner()->HasAnyLineTerminatorBeforeNext() &&
      tok != Token::SEMICOLON && tok != Token::RBRACE && tok != Token::EOS) {
    // ECMA allows "eval" or "arguments" as labels even in strict mode.
    label = ParseIdentifier(kAllowRestrictedIdentifiers, CHECK_OK);
  }
  // Parse labeled break statements that target themselves into
  // empty statements, e.g. 'l1: l2: l3: break l2;'
  if (label != NULL && ContainsLabel(labels, label)) {
    ExpectSemicolon(CHECK_OK);
    return factory()->NewEmptyStatement(pos);
  }
  BreakableStatement* target = NULL;
  target = LookupBreakTarget(label, CHECK_OK);
  if (target == NULL) {
    // Illegal break statement.
    MessageTemplate::Template message = MessageTemplate::kIllegalBreak;
    if (label != NULL) {
      message = MessageTemplate::kUnknownLabel;
    }
    ParserTraits::ReportMessage(message, label);
    *ok = false;
    return NULL;
  }
  ExpectSemicolon(CHECK_OK);
  return factory()->NewBreakStatement(target, pos);
}


Statement* Parser::ParseReturnStatement(bool* ok) {
  // ReturnStatement ::
  //   'return' Expression? ';'

  // Consume the return token. It is necessary to do that before
  // reporting any errors on it, because of the way errors are
  // reported (underlining).
  Expect(Token::RETURN, CHECK_OK);
  Scanner::Location loc = scanner()->location();
  function_state_->set_return_location(loc);

  Token::Value tok = peek();
  Statement* result;
  Expression* return_value;
  if (scanner()->HasAnyLineTerminatorBeforeNext() ||
      tok == Token::SEMICOLON ||
      tok == Token::RBRACE ||
      tok == Token::EOS) {
    if (IsSubclassConstructor(function_state_->kind())) {
      return_value = ThisExpression(scope_, factory(), loc.beg_pos);
    } else {
      return_value = GetLiteralUndefined(position());
    }
  } else {
    int pos = peek_position();
    return_value = ParseExpression(true, typesystem::kNoCover, CHECK_OK);

    if (IsSubclassConstructor(function_state_->kind())) {
      // For subclass constructors we need to return this in case of undefined
      // return a Smi (transformed into an exception in the ConstructStub)
      // for a non object.
      //
      //   return expr;
      //
      // Is rewritten as:
      //
      //   return (temp = expr) === undefined ? this :
      //       %_IsJSReceiver(temp) ? temp : 1;

      // temp = expr
      Variable* temp = scope_->NewTemporary(
          ast_value_factory()->empty_string());
      Assignment* assign = factory()->NewAssignment(
          Token::ASSIGN, factory()->NewVariableProxy(temp), return_value, pos);

      // %_IsJSReceiver(temp)
      ZoneList<Expression*>* is_spec_object_args =
          new (zone()) ZoneList<Expression*>(1, zone());
      is_spec_object_args->Add(factory()->NewVariableProxy(temp), zone());
      Expression* is_spec_object_call = factory()->NewCallRuntime(
          Runtime::kInlineIsJSReceiver, is_spec_object_args, pos);

      // %_IsJSReceiver(temp) ? temp : throw_expression
      Expression* is_object_conditional = factory()->NewConditional(
          is_spec_object_call, factory()->NewVariableProxy(temp),
          factory()->NewSmiLiteral(1, pos), pos);

      // temp === undefined
      Expression* is_undefined = factory()->NewCompareOperation(
          Token::EQ_STRICT, assign,
          factory()->NewUndefinedLiteral(RelocInfo::kNoPosition), pos);

      // is_undefined ? this : is_object_conditional
      return_value = factory()->NewConditional(
          is_undefined, ThisExpression(scope_, factory(), pos),
          is_object_conditional, pos);
    }

    // ES6 14.6.1 Static Semantics: IsInTailPosition
    if (allow_tailcalls() && !is_sloppy(language_mode())) {
      function_state_->AddExpressionInTailPosition(return_value);
    }
  }
  ExpectSemicolon(CHECK_OK);

  if (is_generator()) {
    return_value = BuildIteratorResult(return_value, true);
  }

  result = factory()->NewReturnStatement(return_value, loc.beg_pos);

  Scope* decl_scope = scope_->DeclarationScope();
  if (decl_scope->is_script_scope() || decl_scope->is_eval_scope()) {
    ReportMessageAt(loc, MessageTemplate::kIllegalReturn);
    *ok = false;
    return NULL;
  }
  return result;
}


Statement* Parser::ParseWithStatement(ZoneList<const AstRawString*>* labels,
                                      bool* ok) {
  // WithStatement ::
  //   'with' '(' Expression ')' Statement

  Expect(Token::WITH, CHECK_OK);
  int pos = position();

  if (is_strict(language_mode())) {
    ReportMessage(MessageTemplate::kStrictWith);
    *ok = false;
    return NULL;
  }

  Expect(Token::LPAREN, CHECK_OK);
  Expression* expr = ParseExpression(true, typesystem::kNoCover, CHECK_OK);
  Expect(Token::RPAREN, CHECK_OK);

  Scope* with_scope = NewScope(scope_, WITH_SCOPE);
  Statement* body;
  { BlockState block_state(&scope_, with_scope);
    with_scope->set_start_position(scanner()->peek_location().beg_pos);
    body = ParseScopedStatement(labels, true, CHECK_OK);
    with_scope->set_end_position(scanner()->location().end_pos);
  }
  return factory()->NewWithStatement(with_scope, expr, body, pos);
}


CaseClause* Parser::ParseCaseClause(bool* default_seen_ptr, bool* ok) {
  // CaseClause ::
  //   'case' Expression ':' StatementList
  //   'default' ':' StatementList

  Expression* label = NULL;  // NULL expression indicates default case
  if (peek() == Token::CASE) {
    Expect(Token::CASE, CHECK_OK);
    label = ParseExpression(true, typesystem::kNoCover, CHECK_OK);
  } else {
    Expect(Token::DEFAULT, CHECK_OK);
    if (*default_seen_ptr) {
      ReportMessage(MessageTemplate::kMultipleDefaultsInSwitch);
      *ok = false;
      return NULL;
    }
    *default_seen_ptr = true;
  }
  Expect(Token::COLON, CHECK_OK);
  int pos = position();
  ZoneList<Statement*>* statements =
      new(zone()) ZoneList<Statement*>(5, zone());
  Statement* stat = NULL;
  while (peek() != Token::CASE &&
         peek() != Token::DEFAULT &&
         peek() != Token::RBRACE) {
    stat = ParseStatementListItem(false, CHECK_OK);
    statements->Add(stat, zone());
  }
  return factory()->NewCaseClause(label, statements, pos);
}


Statement* Parser::ParseSwitchStatement(ZoneList<const AstRawString*>* labels,
                                        bool* ok) {
  // SwitchStatement ::
  //   'switch' '(' Expression ')' '{' CaseClause* '}'
  // In order to get the CaseClauses to execute in their own lexical scope,
  // but without requiring downstream code to have special scope handling
  // code for switch statements, desugar into blocks as follows:
  // {  // To group the statements--harmless to evaluate Expression in scope
  //   .tag_variable = Expression;
  //   {  // To give CaseClauses a scope
  //     switch (.tag_variable) { CaseClause* }
  //   }
  // }

  Block* switch_block =
      factory()->NewBlock(NULL, 2, false, RelocInfo::kNoPosition);
  int switch_pos = peek_position();

  Expect(Token::SWITCH, CHECK_OK);
  Expect(Token::LPAREN, CHECK_OK);
  Expression* tag = ParseExpression(true, typesystem::kNoCover, CHECK_OK);
  Expect(Token::RPAREN, CHECK_OK);

  Variable* tag_variable =
      scope_->NewTemporary(ast_value_factory()->dot_switch_tag_string());
  Assignment* tag_assign = factory()->NewAssignment(
      Token::ASSIGN, factory()->NewVariableProxy(tag_variable), tag,
      tag->position());
  Statement* tag_statement =
      factory()->NewExpressionStatement(tag_assign, RelocInfo::kNoPosition);
  switch_block->statements()->Add(tag_statement, zone());

  // make statement: undefined;
  // This is needed so the tag isn't returned as the value, in case the switch
  // statements don't have a value.
  switch_block->statements()->Add(
      factory()->NewExpressionStatement(
          factory()->NewUndefinedLiteral(RelocInfo::kNoPosition),
          RelocInfo::kNoPosition),
      zone());

  Block* cases_block =
      factory()->NewBlock(NULL, 1, false, RelocInfo::kNoPosition);
  Scope* cases_scope = NewScope(scope_, BLOCK_SCOPE);
  cases_scope->SetNonlinear();

  SwitchStatement* switch_statement =
      factory()->NewSwitchStatement(labels, switch_pos);

  cases_scope->set_start_position(scanner()->location().beg_pos);
  {
    BlockState cases_block_state(&scope_, cases_scope);
    Target target(&this->target_stack_, switch_statement);

    Expression* tag_read = factory()->NewVariableProxy(tag_variable);

    bool default_seen = false;
    ZoneList<CaseClause*>* cases =
        new (zone()) ZoneList<CaseClause*>(4, zone());
    Expect(Token::LBRACE, CHECK_OK);
    while (peek() != Token::RBRACE) {
      CaseClause* clause = ParseCaseClause(&default_seen, CHECK_OK);
      cases->Add(clause, zone());
    }
    switch_statement->Initialize(tag_read, cases);
    cases_block->statements()->Add(switch_statement, zone());
  }
  Expect(Token::RBRACE, CHECK_OK);

  cases_scope->set_end_position(scanner()->location().end_pos);
  cases_scope = cases_scope->FinalizeBlockScope();
  cases_block->set_scope(cases_scope);

  switch_block->statements()->Add(cases_block, zone());

  return switch_block;
}


Statement* Parser::ParseThrowStatement(bool* ok) {
  // ThrowStatement ::
  //   'throw' Expression ';'

  Expect(Token::THROW, CHECK_OK);
  int pos = position();
  if (scanner()->HasAnyLineTerminatorBeforeNext()) {
    ReportMessage(MessageTemplate::kNewlineAfterThrow);
    *ok = false;
    return NULL;
  }
  Expression* exception = ParseExpression(true, typesystem::kNoCover, CHECK_OK);
  ExpectSemicolon(CHECK_OK);

  return factory()->NewExpressionStatement(
      factory()->NewThrow(exception, pos), pos);
}

class Parser::DontCollectExpressionsInTailPositionScope {
 public:
  DontCollectExpressionsInTailPositionScope(
      Parser::FunctionState* function_state)
      : function_state_(function_state),
        old_value_(function_state->collect_expressions_in_tail_position()) {
    function_state->set_collect_expressions_in_tail_position(false);
  }
  ~DontCollectExpressionsInTailPositionScope() {
    function_state_->set_collect_expressions_in_tail_position(old_value_);
  }

 private:
  Parser::FunctionState* function_state_;
  bool old_value_;
};

// Collects all return expressions at tail call position in this scope
// to a separate list.
class Parser::CollectExpressionsInTailPositionToListScope {
 public:
  CollectExpressionsInTailPositionToListScope(
      Parser::FunctionState* function_state, List<Expression*>* list)
      : function_state_(function_state), list_(list) {
    function_state->expressions_in_tail_position().Swap(list_);
  }
  ~CollectExpressionsInTailPositionToListScope() {
    function_state_->expressions_in_tail_position().Swap(list_);
  }

 private:
  Parser::FunctionState* function_state_;
  List<Expression*>* list_;
};

TryStatement* Parser::ParseTryStatement(bool* ok) {
  // TryStatement ::
  //   'try' Block Catch
  //   'try' Block Finally
  //   'try' Block Catch Finally
  //
  // Catch ::
  //   'catch' '(' Identifier ')' Block
  //
  // Finally ::
  //   'finally' Block

  Expect(Token::TRY, CHECK_OK);
  int pos = position();

  Block* try_block;
  {
    DontCollectExpressionsInTailPositionScope no_tail_calls(function_state_);
    try_block = ParseBlock(NULL, CHECK_OK);
  }

  Token::Value tok = peek();
  if (tok != Token::CATCH && tok != Token::FINALLY) {
    ReportMessage(MessageTemplate::kNoCatchOrFinally);
    *ok = false;
    return NULL;
  }

  Scope* catch_scope = NULL;
  Variable* catch_variable = NULL;
  Block* catch_block = NULL;
  List<Expression*> expressions_in_tail_position_in_catch_block;
  if (tok == Token::CATCH) {
    Consume(Token::CATCH);

    Expect(Token::LPAREN, CHECK_OK);
    catch_scope = NewScope(scope_, CATCH_SCOPE);
    catch_scope->set_start_position(scanner()->location().beg_pos);

    ExpressionClassifier pattern_classifier(this);
    Expression* pattern = ParsePrimaryExpression(&pattern_classifier, CHECK_OK);
    ValidateBindingPattern(&pattern_classifier, CHECK_OK);

    const AstRawString* name = ast_value_factory()->dot_catch_string();
    bool is_simple = pattern->IsVariableProxy();
    if (is_simple) {
      auto proxy = pattern->AsVariableProxy();
      scope_->RemoveUnresolved(proxy);
      name = proxy->raw_name();
    }

    catch_variable = catch_scope->DeclareLocal(name, VAR, kCreatedInitialized,
                                               Variable::NORMAL);

    Expect(Token::RPAREN, CHECK_OK);

    {
      CollectExpressionsInTailPositionToListScope
          collect_expressions_in_tail_position_scope(
              function_state_, &expressions_in_tail_position_in_catch_block);
      BlockState block_state(&scope_, catch_scope);

      // TODO(adamk): Make a version of ParseBlock that takes a scope and
      // a block.
      catch_block =
          factory()->NewBlock(nullptr, 16, false, RelocInfo::kNoPosition);
      Scope* block_scope = NewScope(scope_, BLOCK_SCOPE);

      block_scope->set_start_position(scanner()->location().beg_pos);
      {
        BlockState block_state(&scope_, block_scope);
        Target target(&this->target_stack_, catch_block);

        if (!is_simple) {
          DeclarationDescriptor descriptor;
          descriptor.declaration_kind = DeclarationDescriptor::NORMAL;
          descriptor.parser = this;
          descriptor.scope = scope_;
          descriptor.hoist_scope = nullptr;
          descriptor.mode = LET;
          descriptor.declaration_pos = pattern->position();
          descriptor.initialization_pos = pattern->position();

          DeclarationParsingResult::Declaration decl(
              pattern, pattern->position(),
              factory()->NewVariableProxy(catch_variable));

          Block* init_block =
              factory()->NewBlock(nullptr, 8, true, RelocInfo::kNoPosition);
          PatternRewriter::DeclareAndInitializeVariables(
              init_block, &descriptor, &decl, nullptr, CHECK_OK);
          catch_block->statements()->Add(init_block, zone());
        }

        Expect(Token::LBRACE, CHECK_OK);
        while (peek() != Token::RBRACE) {
          Statement* stat = ParseStatementListItem(false, CHECK_OK);
          if (stat && !stat->IsEmpty()) {
            catch_block->statements()->Add(stat, zone());
          }
        }
        Consume(Token::RBRACE);
      }
      block_scope->set_end_position(scanner()->location().end_pos);
      block_scope = block_scope->FinalizeBlockScope();
      catch_block->set_scope(block_scope);
    }

    catch_scope->set_end_position(scanner()->location().end_pos);
    tok = peek();
  }

  Block* finally_block = NULL;
  DCHECK(tok == Token::FINALLY || catch_block != NULL);
  if (tok == Token::FINALLY) {
    Consume(Token::FINALLY);
    finally_block = ParseBlock(NULL, CHECK_OK);
  }

  // Simplify the AST nodes by converting:
  //   'try B0 catch B1 finally B2'
  // to:
  //   'try { try B0 catch B1 } finally B2'

  if (catch_block != NULL && finally_block != NULL) {
    // If we have both, create an inner try/catch.
    DCHECK(catch_scope != NULL && catch_variable != NULL);
    TryCatchStatement* statement =
        factory()->NewTryCatchStatement(try_block, catch_scope, catch_variable,
                                        catch_block, RelocInfo::kNoPosition);
    try_block = factory()->NewBlock(NULL, 1, false, RelocInfo::kNoPosition);
    try_block->statements()->Add(statement, zone());
    catch_block = NULL;  // Clear to indicate it's been handled.
  }

  TryStatement* result = NULL;
  if (catch_block != NULL) {
    // For a try-catch construct append return expressions from the catch block
    // to the list of return expressions.
    function_state_->expressions_in_tail_position().AddAll(
        expressions_in_tail_position_in_catch_block);

    DCHECK(finally_block == NULL);
    DCHECK(catch_scope != NULL && catch_variable != NULL);
    result = factory()->NewTryCatchStatement(try_block, catch_scope,
                                             catch_variable, catch_block, pos);
  } else {
    DCHECK(finally_block != NULL);
    result = factory()->NewTryFinallyStatement(try_block, finally_block, pos);
  }

  return result;
}


DoWhileStatement* Parser::ParseDoWhileStatement(
    ZoneList<const AstRawString*>* labels, bool* ok) {
  // DoStatement ::
  //   'do' Statement 'while' '(' Expression ')' ';'

  DoWhileStatement* loop =
      factory()->NewDoWhileStatement(labels, peek_position());
  Target target(&this->target_stack_, loop);

  Expect(Token::DO, CHECK_OK);
  Statement* body = ParseScopedStatement(NULL, true, CHECK_OK);
  Expect(Token::WHILE, CHECK_OK);
  Expect(Token::LPAREN, CHECK_OK);

  Expression* cond = ParseExpression(true, typesystem::kNoCover, CHECK_OK);
  Expect(Token::RPAREN, CHECK_OK);

  // Allow do-statements to be terminated with and without
  // semi-colons. This allows code such as 'do;while(0)return' to
  // parse, which would not be the case if we had used the
  // ExpectSemicolon() functionality here.
  if (peek() == Token::SEMICOLON) Consume(Token::SEMICOLON);

  if (loop != NULL) loop->Initialize(cond, body);
  return loop;
}


WhileStatement* Parser::ParseWhileStatement(
    ZoneList<const AstRawString*>* labels, bool* ok) {
  // WhileStatement ::
  //   'while' '(' Expression ')' Statement

  WhileStatement* loop = factory()->NewWhileStatement(labels, peek_position());
  Target target(&this->target_stack_, loop);

  Expect(Token::WHILE, CHECK_OK);
  Expect(Token::LPAREN, CHECK_OK);
  Expression* cond = ParseExpression(true, typesystem::kNoCover, CHECK_OK);
  Expect(Token::RPAREN, CHECK_OK);
  Statement* body = ParseScopedStatement(NULL, true, CHECK_OK);

  if (loop != NULL) loop->Initialize(cond, body);
  return loop;
}


// !%_IsJSReceiver(result = iterator.next()) &&
//     %ThrowIteratorResultNotAnObject(result)
Expression* Parser::BuildIteratorNextResult(Expression* iterator,
                                            Variable* result, int pos) {
  Expression* next_literal = factory()->NewStringLiteral(
      ast_value_factory()->next_string(), RelocInfo::kNoPosition);
  Expression* next_property =
      factory()->NewProperty(iterator, next_literal, RelocInfo::kNoPosition);
  ZoneList<Expression*>* next_arguments =
      new (zone()) ZoneList<Expression*>(0, zone());
  Expression* next_call =
      factory()->NewCall(next_property, next_arguments, pos);
  Expression* result_proxy = factory()->NewVariableProxy(result);
  Expression* left =
      factory()->NewAssignment(Token::ASSIGN, result_proxy, next_call, pos);

  // %_IsJSReceiver(...)
  ZoneList<Expression*>* is_spec_object_args =
      new (zone()) ZoneList<Expression*>(1, zone());
  is_spec_object_args->Add(left, zone());
  Expression* is_spec_object_call = factory()->NewCallRuntime(
      Runtime::kInlineIsJSReceiver, is_spec_object_args, pos);

  // %ThrowIteratorResultNotAnObject(result)
  Expression* result_proxy_again = factory()->NewVariableProxy(result);
  ZoneList<Expression*>* throw_arguments =
      new (zone()) ZoneList<Expression*>(1, zone());
  throw_arguments->Add(result_proxy_again, zone());
  Expression* throw_call = factory()->NewCallRuntime(
      Runtime::kThrowIteratorResultNotAnObject, throw_arguments, pos);

  return factory()->NewBinaryOperation(
      Token::AND,
      factory()->NewUnaryOperation(Token::NOT, is_spec_object_call, pos),
      throw_call, pos);
}

void Parser::InitializeForEachStatement(ForEachStatement* stmt,
                                        Expression* each, Expression* subject,
                                        Statement* body) {
  ForOfStatement* for_of = stmt->AsForOfStatement();
  if (for_of != NULL) {
    InitializeForOfStatement(for_of, each, subject, body,
                             RelocInfo::kNoPosition);
  } else {
    if (each->IsArrayLiteral() || each->IsObjectLiteral()) {
      Variable* temp =
          scope_->NewTemporary(ast_value_factory()->empty_string());
      VariableProxy* temp_proxy = factory()->NewVariableProxy(temp);
      Expression* assign_each = PatternRewriter::RewriteDestructuringAssignment(
          this, factory()->NewAssignment(Token::ASSIGN, each, temp_proxy,
                                         RelocInfo::kNoPosition),
          scope_);
      auto block =
          factory()->NewBlock(nullptr, 2, false, RelocInfo::kNoPosition);
      block->statements()->Add(factory()->NewExpressionStatement(
                                   assign_each, RelocInfo::kNoPosition),
                               zone());
      block->statements()->Add(body, zone());
      body = block;
      each = factory()->NewVariableProxy(temp);
    }
    stmt->Initialize(each, subject, body);
  }
}

void Parser::InitializeForOfStatement(ForOfStatement* for_of, Expression* each,
                                      Expression* iterable, Statement* body,
                                      int iterable_pos) {
  Variable* iterator =
      scope_->NewTemporary(ast_value_factory()->dot_iterator_string());
  Variable* result =
      scope_->NewTemporary(ast_value_factory()->dot_result_string());

  Expression* assign_iterator;
  Expression* next_result;
  Expression* result_done;
  Expression* assign_each;

  // Hackily disambiguate o from o.next and o [Symbol.iterator]().
  // TODO(verwaest): Come up with a better solution.
  int get_iterator_pos = iterable_pos != RelocInfo::kNoPosition
                             ? iterable_pos
                             : iterable->position() - 2;
  int next_result_pos = iterable_pos != RelocInfo::kNoPosition
                            ? iterable_pos
                            : iterable->position() - 1;

  // iterator = iterable[Symbol.iterator]()
  assign_iterator = factory()->NewAssignment(
      Token::ASSIGN, factory()->NewVariableProxy(iterator),
      GetIterator(iterable, factory(), get_iterator_pos), iterable->position());

  // !%_IsJSReceiver(result = iterator.next()) &&
  //     %ThrowIteratorResultNotAnObject(result)
  {
    // result = iterator.next()
    Expression* iterator_proxy = factory()->NewVariableProxy(iterator);
    next_result =
        BuildIteratorNextResult(iterator_proxy, result, next_result_pos);
  }

  // result.done
  {
    Expression* done_literal = factory()->NewStringLiteral(
        ast_value_factory()->done_string(), RelocInfo::kNoPosition);
    Expression* result_proxy = factory()->NewVariableProxy(result);
    result_done = factory()->NewProperty(result_proxy, done_literal,
                                         RelocInfo::kNoPosition);
  }

  // each = result.value
  {
    Expression* value_literal = factory()->NewStringLiteral(
        ast_value_factory()->value_string(), RelocInfo::kNoPosition);
    Expression* result_proxy = factory()->NewVariableProxy(result);
    Expression* result_value = factory()->NewProperty(
        result_proxy, value_literal, RelocInfo::kNoPosition);
    assign_each = factory()->NewAssignment(Token::ASSIGN, each, result_value,
                                           RelocInfo::kNoPosition);
    if (each->IsArrayLiteral() || each->IsObjectLiteral()) {
      assign_each = PatternRewriter::RewriteDestructuringAssignment(
          this, assign_each->AsAssignment(), scope_);
    }
  }

  for_of->Initialize(each, iterable, body, iterator, assign_iterator,
                     next_result, result_done, assign_each);
}

Statement* Parser::DesugarLexicalBindingsInForStatement(
    Scope* inner_scope, VariableMode mode, ZoneList<const AstRawString*>* names,
    ForStatement* loop, Statement* init, Expression* cond, Statement* next,
    Statement* body, bool* ok) {
  // ES6 13.7.4.8 specifies that on each loop iteration the let variables are
  // copied into a new environment.  Moreover, the "next" statement must be
  // evaluated not in the environment of the just completed iteration but in
  // that of the upcoming one.  We achieve this with the following desugaring.
  // Extra care is needed to preserve the completion value of the original loop.
  //
  // We are given a for statement of the form
  //
  //  labels: for (let/const x = i; cond; next) body
  //
  // and rewrite it as follows.  Here we write {{ ... }} for init-blocks, ie.,
  // blocks whose ignore_completion_value_ flag is set.
  //
  //  {
  //    let/const x = i;
  //    temp_x = x;
  //    first = 1;
  //    undefined;
  //    outer: for (;;) {
  //      let/const x = temp_x;
  //      {{ if (first == 1) {
  //           first = 0;
  //         } else {
  //           next;
  //         }
  //         flag = 1;
  //         if (!cond) break;
  //      }}
  //      labels: for (; flag == 1; flag = 0, temp_x = x) {
  //        body
  //      }
  //      {{ if (flag == 1)  // Body used break.
  //           break;
  //      }}
  //    }
  //  }

  DCHECK(names->length() > 0);
  ZoneList<Variable*> temps(names->length(), zone());

  Block* outer_block = factory()->NewBlock(NULL, names->length() + 4, false,
                                           RelocInfo::kNoPosition);

  // Add statement: let/const x = i.
  outer_block->statements()->Add(init, zone());

  const AstRawString* temp_name = ast_value_factory()->dot_for_string();

  // For each lexical variable x:
  //   make statement: temp_x = x.
  for (int i = 0; i < names->length(); i++) {
    VariableProxy* proxy = NewUnresolved(names->at(i), LET);
    Variable* temp = scope_->NewTemporary(temp_name);
    VariableProxy* temp_proxy = factory()->NewVariableProxy(temp);
    Assignment* assignment = factory()->NewAssignment(
        Token::ASSIGN, temp_proxy, proxy, RelocInfo::kNoPosition);
    Statement* assignment_statement = factory()->NewExpressionStatement(
        assignment, RelocInfo::kNoPosition);
    outer_block->statements()->Add(assignment_statement, zone());
    temps.Add(temp, zone());
  }

  Variable* first = NULL;
  // Make statement: first = 1.
  if (next) {
    first = scope_->NewTemporary(temp_name);
    VariableProxy* first_proxy = factory()->NewVariableProxy(first);
    Expression* const1 = factory()->NewSmiLiteral(1, RelocInfo::kNoPosition);
    Assignment* assignment = factory()->NewAssignment(
        Token::ASSIGN, first_proxy, const1, RelocInfo::kNoPosition);
    Statement* assignment_statement =
        factory()->NewExpressionStatement(assignment, RelocInfo::kNoPosition);
    outer_block->statements()->Add(assignment_statement, zone());
  }

  // make statement: undefined;
  outer_block->statements()->Add(
      factory()->NewExpressionStatement(
          factory()->NewUndefinedLiteral(RelocInfo::kNoPosition),
          RelocInfo::kNoPosition),
      zone());

  // Make statement: outer: for (;;)
  // Note that we don't actually create the label, or set this loop up as an
  // explicit break target, instead handing it directly to those nodes that
  // need to know about it. This should be safe because we don't run any code
  // in this function that looks up break targets.
  ForStatement* outer_loop =
      factory()->NewForStatement(NULL, RelocInfo::kNoPosition);
  outer_block->statements()->Add(outer_loop, zone());
  outer_block->set_scope(scope_);

  Block* inner_block =
      factory()->NewBlock(NULL, 3, false, RelocInfo::kNoPosition);
  {
    BlockState block_state(&scope_, inner_scope);

    Block* ignore_completion_block = factory()->NewBlock(
        NULL, names->length() + 3, true, RelocInfo::kNoPosition);
    ZoneList<Variable*> inner_vars(names->length(), zone());
    // For each let variable x:
    //    make statement: let/const x = temp_x.
    for (int i = 0; i < names->length(); i++) {
      VariableProxy* proxy = NewUnresolved(names->at(i), mode);
      Declaration* declaration = factory()->NewVariableDeclaration(
          proxy, mode, scope_, RelocInfo::kNoPosition);
      Declare(declaration, DeclarationDescriptor::NORMAL, true, CHECK_OK);
      inner_vars.Add(declaration->proxy()->var(), zone());
      VariableProxy* temp_proxy = factory()->NewVariableProxy(temps.at(i));
      Assignment* assignment = factory()->NewAssignment(
          Token::INIT, proxy, temp_proxy, RelocInfo::kNoPosition);
      Statement* assignment_statement =
          factory()->NewExpressionStatement(assignment, RelocInfo::kNoPosition);
      DCHECK(init->position() != RelocInfo::kNoPosition);
      proxy->var()->set_initializer_position(init->position());
      ignore_completion_block->statements()->Add(assignment_statement, zone());
    }

    // Make statement: if (first == 1) { first = 0; } else { next; }
    if (next) {
      DCHECK(first);
      Expression* compare = NULL;
      // Make compare expression: first == 1.
      {
        Expression* const1 =
            factory()->NewSmiLiteral(1, RelocInfo::kNoPosition);
        VariableProxy* first_proxy = factory()->NewVariableProxy(first);
        compare = factory()->NewCompareOperation(Token::EQ, first_proxy, const1,
                                                 RelocInfo::kNoPosition);
      }
      Statement* clear_first = NULL;
      // Make statement: first = 0.
      {
        VariableProxy* first_proxy = factory()->NewVariableProxy(first);
        Expression* const0 =
            factory()->NewSmiLiteral(0, RelocInfo::kNoPosition);
        Assignment* assignment = factory()->NewAssignment(
            Token::ASSIGN, first_proxy, const0, RelocInfo::kNoPosition);
        clear_first = factory()->NewExpressionStatement(assignment,
                                                        RelocInfo::kNoPosition);
      }
      Statement* clear_first_or_next = factory()->NewIfStatement(
          compare, clear_first, next, RelocInfo::kNoPosition);
      ignore_completion_block->statements()->Add(clear_first_or_next, zone());
    }

    Variable* flag = scope_->NewTemporary(temp_name);
    // Make statement: flag = 1.
    {
      VariableProxy* flag_proxy = factory()->NewVariableProxy(flag);
      Expression* const1 = factory()->NewSmiLiteral(1, RelocInfo::kNoPosition);
      Assignment* assignment = factory()->NewAssignment(
          Token::ASSIGN, flag_proxy, const1, RelocInfo::kNoPosition);
      Statement* assignment_statement =
          factory()->NewExpressionStatement(assignment, RelocInfo::kNoPosition);
      ignore_completion_block->statements()->Add(assignment_statement, zone());
    }

    // Make statement: if (!cond) break.
    if (cond) {
      Statement* stop =
          factory()->NewBreakStatement(outer_loop, RelocInfo::kNoPosition);
      Statement* noop = factory()->NewEmptyStatement(RelocInfo::kNoPosition);
      ignore_completion_block->statements()->Add(
          factory()->NewIfStatement(cond, noop, stop, cond->position()),
          zone());
    }

    inner_block->statements()->Add(ignore_completion_block, zone());
    // Make cond expression for main loop: flag == 1.
    Expression* flag_cond = NULL;
    {
      Expression* const1 = factory()->NewSmiLiteral(1, RelocInfo::kNoPosition);
      VariableProxy* flag_proxy = factory()->NewVariableProxy(flag);
      flag_cond = factory()->NewCompareOperation(Token::EQ, flag_proxy, const1,
                                                 RelocInfo::kNoPosition);
    }

    // Create chain of expressions "flag = 0, temp_x = x, ..."
    Statement* compound_next_statement = NULL;
    {
      Expression* compound_next = NULL;
      // Make expression: flag = 0.
      {
        VariableProxy* flag_proxy = factory()->NewVariableProxy(flag);
        Expression* const0 =
            factory()->NewSmiLiteral(0, RelocInfo::kNoPosition);
        compound_next = factory()->NewAssignment(
            Token::ASSIGN, flag_proxy, const0, RelocInfo::kNoPosition);
      }

      // Make the comma-separated list of temp_x = x assignments.
      int inner_var_proxy_pos = scanner()->location().beg_pos;
      for (int i = 0; i < names->length(); i++) {
        VariableProxy* temp_proxy = factory()->NewVariableProxy(temps.at(i));
        VariableProxy* proxy =
            factory()->NewVariableProxy(inner_vars.at(i), inner_var_proxy_pos);
        Assignment* assignment = factory()->NewAssignment(
            Token::ASSIGN, temp_proxy, proxy, RelocInfo::kNoPosition);
        compound_next = factory()->NewBinaryOperation(
            Token::COMMA, compound_next, assignment, RelocInfo::kNoPosition);
      }

      compound_next_statement = factory()->NewExpressionStatement(
          compound_next, RelocInfo::kNoPosition);
    }

    // Make statement: labels: for (; flag == 1; flag = 0, temp_x = x)
    // Note that we re-use the original loop node, which retains its labels
    // and ensures that any break or continue statements in body point to
    // the right place.
    loop->Initialize(NULL, flag_cond, compound_next_statement, body);
    inner_block->statements()->Add(loop, zone());

    // Make statement: {{if (flag == 1) break;}}
    {
      Expression* compare = NULL;
      // Make compare expresion: flag == 1.
      {
        Expression* const1 =
            factory()->NewSmiLiteral(1, RelocInfo::kNoPosition);
        VariableProxy* flag_proxy = factory()->NewVariableProxy(flag);
        compare = factory()->NewCompareOperation(Token::EQ, flag_proxy, const1,
                                                 RelocInfo::kNoPosition);
      }
      Statement* stop =
          factory()->NewBreakStatement(outer_loop, RelocInfo::kNoPosition);
      Statement* empty = factory()->NewEmptyStatement(RelocInfo::kNoPosition);
      Statement* if_flag_break = factory()->NewIfStatement(
          compare, stop, empty, RelocInfo::kNoPosition);
      Block* ignore_completion_block =
          factory()->NewBlock(NULL, 1, true, RelocInfo::kNoPosition);
      ignore_completion_block->statements()->Add(if_flag_break, zone());
      inner_block->statements()->Add(ignore_completion_block, zone());
    }

    inner_scope->set_end_position(scanner()->location().end_pos);
    inner_block->set_scope(inner_scope);
  }

  outer_loop->Initialize(NULL, NULL, NULL, inner_block);
  return outer_block;
}

Statement* Parser::ParseScopedStatement(ZoneList<const AstRawString*>* labels,
                                        bool legacy, bool* ok) {
  if (is_strict(language_mode()) || peek() != Token::FUNCTION ||
      (legacy && allow_harmony_restrictive_declarations())) {
    return ParseSubStatement(labels, kDisallowLabelledFunctionStatement, ok);
  } else {
    if (legacy) {
      ++use_counts_[v8::Isolate::kLegacyFunctionDeclaration];
    }
    // Make a block around the statement for a lexical binding
    // is introduced by a FunctionDeclaration.
    Scope* body_scope = NewScope(scope_, BLOCK_SCOPE);
    BlockState block_state(&scope_, body_scope);
    Block* block = factory()->NewBlock(NULL, 1, false, RelocInfo::kNoPosition);
    Statement* body = ParseFunctionDeclaration(NULL, false, CHECK_OK);
    block->statements()->Add(body, zone());
    body_scope->set_end_position(scanner()->location().end_pos);
    body_scope = body_scope->FinalizeBlockScope();
    block->set_scope(body_scope);
    return block;
  }
}

Statement* Parser::ParseForStatement(ZoneList<const AstRawString*>* labels,
                                     bool* ok) {
  int stmt_pos = peek_position();
  Statement* init = NULL;
  ZoneList<const AstRawString*> lexical_bindings(1, zone());

  // Create an in-between scope for let-bound iteration variables.
  Scope* for_scope = NewScope(scope_, BLOCK_SCOPE);

  BlockState block_state(&scope_, for_scope);
  Expect(Token::FOR, CHECK_OK);
  Expect(Token::LPAREN, CHECK_OK);
  for_scope->set_start_position(scanner()->location().beg_pos);
  bool is_let_identifier_expression = false;
  DeclarationParsingResult parsing_result;
  if (peek() != Token::SEMICOLON) {
    if (peek() == Token::VAR || (peek() == Token::CONST && allow_const()) ||
        (peek() == Token::LET && IsNextLetKeyword())) {
      ParseVariableDeclarations(kForStatement, &parsing_result, nullptr, false,
                                CHECK_OK);

      ForEachStatement::VisitMode mode = ForEachStatement::ENUMERATE;
      int each_beg_pos = scanner()->location().beg_pos;
      int each_end_pos = scanner()->location().end_pos;

      if (CheckInOrOf(&mode, ok)) {
        if (!*ok) return nullptr;
        if (parsing_result.declarations.length() != 1) {
          ParserTraits::ReportMessageAt(
              parsing_result.bindings_loc,
              MessageTemplate::kForInOfLoopMultiBindings,
              ForEachStatement::VisitModeString(mode));
          *ok = false;
          return nullptr;
        }
        DeclarationParsingResult::Declaration& decl =
            parsing_result.declarations[0];
        if (parsing_result.first_initializer_loc.IsValid() &&
            (is_strict(language_mode()) || mode == ForEachStatement::ITERATE ||
             IsLexicalVariableMode(parsing_result.descriptor.mode) ||
             !decl.pattern->IsVariableProxy())) {
          ParserTraits::ReportMessageAt(
              parsing_result.first_initializer_loc,
              MessageTemplate::kForInOfLoopInitializer,
              ForEachStatement::VisitModeString(mode));
          *ok = false;
          return nullptr;
        }

        Block* init_block = nullptr;

        // special case for legacy for (var/const x =.... in)
        if (!IsLexicalVariableMode(parsing_result.descriptor.mode) &&
            decl.pattern->IsVariableProxy() && decl.initializer != nullptr) {
          ++use_counts_[v8::Isolate::kForInInitializer];
          const AstRawString* name =
              decl.pattern->AsVariableProxy()->raw_name();
          VariableProxy* single_var = scope_->NewUnresolved(
              factory(), name, Variable::NORMAL, each_beg_pos, each_end_pos);
          init_block = factory()->NewBlock(
              nullptr, 2, true, parsing_result.descriptor.declaration_pos);
          init_block->statements()->Add(
              factory()->NewExpressionStatement(
                  factory()->NewAssignment(Token::ASSIGN, single_var,
                                           decl.initializer,
                                           RelocInfo::kNoPosition),
                  RelocInfo::kNoPosition),
              zone());
        }

        // Rewrite a for-in/of statement of the form
        //
        //   for (let/const/var x in/of e) b
        //
        // into
        //
        //   {
        //     <let x' be a temporary variable>
        //     for (x' in/of e) {
        //       let/const/var x;
        //       x = x';
        //       b;
        //     }
        //     let x;  // for TDZ
        //   }

        Variable* temp =
            scope_->NewTemporary(ast_value_factory()->dot_for_string());
        ForEachStatement* loop =
            factory()->NewForEachStatement(mode, labels, stmt_pos);
        Target target(&this->target_stack_, loop);

        Expression* enumerable;
        if (mode == ForEachStatement::ITERATE) {
          ExpressionClassifier classifier(this);
          enumerable = ParseAssignmentExpression(true, typesystem::kNoCover,
                                                 &classifier, CHECK_OK);
          RewriteNonPattern(&classifier, CHECK_OK);
        } else {
          enumerable = ParseExpression(true, typesystem::kNoCover, CHECK_OK);
        }

        Expect(Token::RPAREN, CHECK_OK);

        Scope* body_scope = NewScope(scope_, BLOCK_SCOPE);
        body_scope->set_start_position(scanner()->location().beg_pos);

        Block* body_block =
            factory()->NewBlock(NULL, 3, false, RelocInfo::kNoPosition);

        {
          BlockState block_state(&scope_, body_scope);

          Statement* body = ParseScopedStatement(NULL, true, CHECK_OK);

          auto each_initialization_block =
              factory()->NewBlock(nullptr, 1, true, RelocInfo::kNoPosition);
          {
            auto descriptor = parsing_result.descriptor;
            descriptor.declaration_pos = RelocInfo::kNoPosition;
            descriptor.initialization_pos = RelocInfo::kNoPosition;
            decl.initializer = factory()->NewVariableProxy(temp);

            PatternRewriter::DeclareAndInitializeVariables(
                each_initialization_block, &descriptor, &decl,
                IsLexicalVariableMode(descriptor.mode) ? &lexical_bindings
                                                       : nullptr,
                CHECK_OK);
          }

          body_block->statements()->Add(each_initialization_block, zone());
          body_block->statements()->Add(body, zone());
          VariableProxy* temp_proxy =
              factory()->NewVariableProxy(temp, each_beg_pos, each_end_pos);
          InitializeForEachStatement(loop, temp_proxy, enumerable, body_block);
        }
        body_scope->set_end_position(scanner()->location().end_pos);
        body_scope = body_scope->FinalizeBlockScope();
        body_block->set_scope(body_scope);

        // Create a TDZ for any lexically-bound names.
        if (IsLexicalVariableMode(parsing_result.descriptor.mode)) {
          DCHECK_NULL(init_block);

          init_block =
              factory()->NewBlock(nullptr, 1, false, RelocInfo::kNoPosition);

          for (int i = 0; i < lexical_bindings.length(); ++i) {
            // TODO(adamk): This needs to be some sort of special
            // INTERNAL variable that's invisible to the debugger
            // but visible to everything else.
            VariableProxy* tdz_proxy =
                NewUnresolved(lexical_bindings[i], LET);
            Declaration* tdz_decl = factory()->NewVariableDeclaration(
                tdz_proxy, LET, scope_, RelocInfo::kNoPosition);
            Variable* tdz_var = Declare(
                tdz_decl, DeclarationDescriptor::NORMAL, true, CHECK_OK);
            tdz_var->set_initializer_position(position());
          }
        }

        Statement* final_loop = loop->IsForOfStatement()
            ? FinalizeForOfStatement(
                loop->AsForOfStatement(), RelocInfo::kNoPosition)
            : loop;

        for_scope->set_end_position(scanner()->location().end_pos);
        for_scope = for_scope->FinalizeBlockScope();
        // Parsed for-in loop w/ variable declarations.
        if (init_block != nullptr) {
          init_block->statements()->Add(final_loop, zone());
          init_block->set_scope(for_scope);
          return init_block;
        } else {
          DCHECK_NULL(for_scope);
          return final_loop;
        }
      } else {
        init = parsing_result.BuildInitializationBlock(
            IsLexicalVariableMode(parsing_result.descriptor.mode)
                ? &lexical_bindings
                : nullptr,
            CHECK_OK);
      }
    } else {
      int lhs_beg_pos = peek_position();
      ExpressionClassifier classifier(this);
      Expression* expression =
          ParseExpression(false, typesystem::kNoCover, &classifier, CHECK_OK);
      int lhs_end_pos = scanner()->location().end_pos;
      ForEachStatement::VisitMode mode = ForEachStatement::ENUMERATE;
      is_let_identifier_expression =
          expression->IsVariableProxy() &&
          expression->AsVariableProxy()->raw_name() ==
              ast_value_factory()->let_string();

      bool is_for_each = CheckInOrOf(&mode, ok);
      if (!*ok) return nullptr;
      bool is_destructuring = is_for_each && (expression->IsArrayLiteral() ||
                                              expression->IsObjectLiteral());

      if (is_destructuring) {
        ValidateAssignmentPattern(&classifier, CHECK_OK);
      } else {
        RewriteNonPattern(&classifier, CHECK_OK);
      }

      if (is_for_each) {
        if (!is_destructuring) {
          expression = this->CheckAndRewriteReferenceExpression(
              expression, lhs_beg_pos, lhs_end_pos,
              MessageTemplate::kInvalidLhsInFor, kSyntaxError, CHECK_OK);
        }

        ForEachStatement* loop =
            factory()->NewForEachStatement(mode, labels, stmt_pos);
        Target target(&this->target_stack_, loop);

        Expression* enumerable;
        if (mode == ForEachStatement::ITERATE) {
          ExpressionClassifier classifier(this);
          enumerable = ParseAssignmentExpression(true, typesystem::kNoCover,
                                                 &classifier, CHECK_OK);
          RewriteNonPattern(&classifier, CHECK_OK);
        } else {
          enumerable = ParseExpression(true, typesystem::kNoCover, CHECK_OK);
        }

        Expect(Token::RPAREN, CHECK_OK);

        // For legacy compat reasons, give for loops similar treatment to
        // if statements in allowing a function declaration for a body
        Statement* body = ParseScopedStatement(NULL, true, CHECK_OK);
        InitializeForEachStatement(loop, expression, enumerable, body);

        Statement* final_loop = loop->IsForOfStatement()
            ? FinalizeForOfStatement(
                loop->AsForOfStatement(), RelocInfo::kNoPosition)
            : loop;

        for_scope->set_end_position(scanner()->location().end_pos);
        for_scope = for_scope->FinalizeBlockScope();
        DCHECK(for_scope == nullptr);
        return final_loop;

      } else {
        init = factory()->NewExpressionStatement(expression, lhs_beg_pos);
      }
    }
  }

  // Standard 'for' loop
  ForStatement* loop = factory()->NewForStatement(labels, stmt_pos);
  Target target(&this->target_stack_, loop);

  // Parsed initializer at this point.
  // Detect attempts at 'let' declarations in sloppy mode.
  if (!allow_harmony_sloppy_let() && peek() == Token::IDENTIFIER &&
      is_sloppy(language_mode()) && is_let_identifier_expression) {
    ReportMessage(MessageTemplate::kSloppyLexical, NULL);
    *ok = false;
    return NULL;
  }
  Expect(Token::SEMICOLON, CHECK_OK);

  Expression* cond = NULL;
  Statement* next = NULL;
  Statement* body = NULL;

  // If there are let bindings, then condition and the next statement of the
  // for loop must be parsed in a new scope.
  Scope* inner_scope = scope_;
  if (lexical_bindings.length() > 0) {
    inner_scope = NewScope(for_scope, BLOCK_SCOPE);
    inner_scope->set_start_position(scanner()->location().beg_pos);
  }
  {
    BlockState block_state(&scope_, inner_scope);

    if (peek() != Token::SEMICOLON) {
      cond = ParseExpression(true, typesystem::kNoCover, CHECK_OK);
    }
    Expect(Token::SEMICOLON, CHECK_OK);

    if (peek() != Token::RPAREN) {
      Expression* exp = ParseExpression(true, typesystem::kNoCover, CHECK_OK);
      next = factory()->NewExpressionStatement(exp, exp->position());
    }
    Expect(Token::RPAREN, CHECK_OK);

    body = ParseScopedStatement(NULL, true, CHECK_OK);
  }

  Statement* result = NULL;
  if (lexical_bindings.length() > 0) {
    BlockState block_state(&scope_, for_scope);
    result = DesugarLexicalBindingsInForStatement(
        inner_scope, parsing_result.descriptor.mode, &lexical_bindings, loop,
        init, cond, next, body, CHECK_OK);
    for_scope->set_end_position(scanner()->location().end_pos);
  } else {
    for_scope->set_end_position(scanner()->location().end_pos);
    for_scope = for_scope->FinalizeBlockScope();
    if (for_scope) {
      // Rewrite a for statement of the form
      //   for (const x = i; c; n) b
      //
      // into
      //
      //   {
      //     const x = i;
      //     for (; c; n) b
      //   }
      //
      // or, desugar
      //   for (; c; n) b
      // into
      //   {
      //     for (; c; n) b
      //   }
      // just in case b introduces a lexical binding some other way, e.g., if b
      // is a FunctionDeclaration.
      Block* block =
          factory()->NewBlock(NULL, 2, false, RelocInfo::kNoPosition);
      if (init != nullptr) {
        block->statements()->Add(init, zone());
      }
      block->statements()->Add(loop, zone());
      block->set_scope(for_scope);
      loop->Initialize(NULL, cond, next, body);
      result = block;
    } else {
      loop->Initialize(init, cond, next, body);
      result = loop;
    }
  }
  return result;
}


DebuggerStatement* Parser::ParseDebuggerStatement(bool* ok) {
  // In ECMA-262 'debugger' is defined as a reserved keyword. In some browser
  // contexts this is used as a statement which invokes the debugger as i a
  // break point is present.
  // DebuggerStatement ::
  //   'debugger' ';'

  int pos = peek_position();
  Expect(Token::DEBUGGER, CHECK_OK);
  ExpectSemicolon(CHECK_OK);
  return factory()->NewDebuggerStatement(pos);
}


bool CompileTimeValue::IsCompileTimeValue(Expression* expression) {
  if (expression->IsLiteral()) return true;
  MaterializedLiteral* lit = expression->AsMaterializedLiteral();
  return lit != NULL && lit->is_simple();
}


Handle<FixedArray> CompileTimeValue::GetValue(Isolate* isolate,
                                              Expression* expression) {
  Factory* factory = isolate->factory();
  DCHECK(IsCompileTimeValue(expression));
  Handle<FixedArray> result = factory->NewFixedArray(2, TENURED);
  ObjectLiteral* object_literal = expression->AsObjectLiteral();
  if (object_literal != NULL) {
    DCHECK(object_literal->is_simple());
    if (object_literal->fast_elements()) {
      result->set(kLiteralTypeSlot, Smi::FromInt(OBJECT_LITERAL_FAST_ELEMENTS));
    } else {
      result->set(kLiteralTypeSlot, Smi::FromInt(OBJECT_LITERAL_SLOW_ELEMENTS));
    }
    result->set(kElementsSlot, *object_literal->constant_properties());
  } else {
    ArrayLiteral* array_literal = expression->AsArrayLiteral();
    DCHECK(array_literal != NULL && array_literal->is_simple());
    result->set(kLiteralTypeSlot, Smi::FromInt(ARRAY_LITERAL));
    result->set(kElementsSlot, *array_literal->constant_elements());
  }
  return result;
}


CompileTimeValue::LiteralType CompileTimeValue::GetLiteralType(
    Handle<FixedArray> value) {
  Smi* literal_type = Smi::cast(value->get(kLiteralTypeSlot));
  return static_cast<LiteralType>(literal_type->value());
}


Handle<FixedArray> CompileTimeValue::GetElements(Handle<FixedArray> value) {
  return Handle<FixedArray>(FixedArray::cast(value->get(kElementsSlot)));
}


void ParserTraits::ParseArrowFunctionFormalParameters(
    ParserFormalParameters* parameters, Expression* expr,
    const Scanner::Location& params_loc, bool* ok) {
  if (parameters->Arity() >= Code::kMaxArguments) {
    ReportMessageAt(params_loc, MessageTemplate::kMalformedArrowFunParamList);
    *ok = false;
    return;
  }

  // ArrowFunctionFormals ::
  //    Binary(Token::COMMA, NonTailArrowFunctionFormals, Tail)
  //    Tail
  // NonTailArrowFunctionFormals ::
  //    Binary(Token::COMMA, NonTailArrowFunctionFormals, VariableProxy)
  //    VariableProxy
  // Tail ::
  //    VariableProxy
  //    Spread(VariableProxy)
  //
  // As we need to visit the parameters in left-to-right order, we recurse on
  // the left-hand side of comma expressions.
  //
  if (expr->IsBinaryOperation()) {
    BinaryOperation* binop = expr->AsBinaryOperation();
    // The classifier has already run, so we know that the expression is a valid
    // arrow function formals production.
    DCHECK_EQ(binop->op(), Token::COMMA);
    Expression* left = binop->left();
    Expression* right = binop->right();
    ParseArrowFunctionFormalParameters(parameters, left, params_loc, ok);
    if (!*ok) return;
    // LHS of comma expression should be unparenthesized.
    expr = right;
  }

  // Only the right-most expression may be a rest parameter.
  DCHECK(!parameters->has_rest);

  bool is_rest = expr->IsSpread();
  if (is_rest) {
    expr = expr->AsSpread()->expression();
    parameters->has_rest = true;
  }
  if (parameters->is_simple) {
    parameters->is_simple = !is_rest && expr->IsVariableProxy();
  }

  Expression* initializer = nullptr;
  if (expr->IsVariableProxy()) {
    // When the formal parameter was originally seen, it was parsed as a
    // VariableProxy and recorded as unresolved in the scope.  Here we undo that
    // parse-time side-effect for parameters that are single-names (not
    // patterns; for patterns that happens uniformly in
    // PatternRewriter::VisitVariableProxy).
    parser_->scope_->RemoveUnresolved(expr->AsVariableProxy());
  } else if (expr->IsAssignment()) {
    Assignment* assignment = expr->AsAssignment();
    DCHECK(!assignment->is_compound());
    initializer = assignment->value();
    expr = assignment->target();

    // TODO(adamk): Only call this if necessary.
    RewriteParameterInitializerScope(parser_->stack_limit(), initializer,
                                     parser_->scope_, parameters->scope);
  }

  // TODO(adamk): params_loc.end_pos is not the correct initializer position,
  // but it should be conservative enough to trigger hole checks for variables
  // referenced in the initializer (if any).
  AddFormalParameter(parameters, expr, initializer, params_loc.end_pos,
                     is_rest);
}


DoExpression* Parser::ParseDoExpression(bool* ok) {
  // AssignmentExpression ::
  //     do '{' StatementList '}'
  int pos = peek_position();

  Expect(Token::DO, CHECK_OK);
  Variable* result =
      scope_->NewTemporary(ast_value_factory()->dot_result_string());
  Block* block = ParseBlock(nullptr, false, CHECK_OK);
  DoExpression* expr = factory()->NewDoExpression(block, result, pos);
  if (!Rewriter::Rewrite(this, expr, ast_value_factory())) {
    *ok = false;
    return nullptr;
  }
  block->set_scope(block->scope()->FinalizeBlockScope());
  return expr;
}


void ParserTraits::ParseArrowFunctionFormalParameterList(
    ParserFormalParameters* parameters, Expression* expr,
    const Scanner::Location& params_loc,
    Scanner::Location* duplicate_loc, bool* ok) {
  if (expr->IsEmptyParentheses()) return;

  ParseArrowFunctionFormalParameters(parameters, expr, params_loc, ok);
  if (!*ok) return;

  Type::ExpressionClassifier classifier(parser_);
  if (!parameters->is_simple) {
    classifier.RecordNonSimpleParameter();
  }
  for (int i = 0; i < parameters->Arity(); ++i) {
    auto parameter = parameters->at(i);
    DeclareFormalParameter(parameters->scope, parameter, &classifier);
    if (!duplicate_loc->IsValid()) {
      *duplicate_loc = classifier.duplicate_formal_parameter_error().location;
    }
  }
  DCHECK_EQ(parameters->is_simple, parameters->scope->has_simple_parameters());
}


void ParserTraits::ReindexLiterals(const ParserFormalParameters& parameters) {
  if (parser_->function_state_->materialized_literal_count() > 0) {
    AstLiteralReindexer reindexer;

    for (const auto p : parameters.params) {
      if (p.pattern != nullptr) reindexer.Reindex(p.pattern);
      if (p.initializer != nullptr) reindexer.Reindex(p.initializer);
    }

    DCHECK(reindexer.count() <=
           parser_->function_state_->materialized_literal_count());
  }
}


// This function may return a nullptr with *ok==true in typed mode,
// if (type_flags & kAllowSignature) and a function signature is parsed.
FunctionLiteral* Parser::ParseFunctionLiteral(
    const AstRawString* function_name, Scanner::Location function_name_location,
    FunctionNameValidity function_name_validity, FunctionKind kind,
    int function_token_pos, FunctionLiteral::FunctionType function_type,
    LanguageMode language_mode, bool is_typed, typesystem::TypeFlags type_flags,
    bool* ok) {
  // Function ::
  //   '(' FormalParameterList? ')' '{' FunctionBody '}'
  //
  // Getter ::
  //   '(' ')' '{' FunctionBody '}'
  //
  // Setter ::
  //   '(' PropertySetParameterList ')' '{' FunctionBody '}'

  int pos = function_token_pos == RelocInfo::kNoPosition
      ? peek_position() : function_token_pos;

  bool is_generator = IsGeneratorFunction(kind);

  // Anonymous functions were passed either the empty symbol or a null
  // handle as the function name.  Remember if we were passed a non-empty
  // handle to decide whether to invoke function name inference.
  bool should_infer_name = function_name == NULL;

  // We want a non-null handle as the function name.
  if (should_infer_name) {
    function_name = ast_value_factory()->empty_string();
  }

  // Function declarations are function scoped in normal mode, so they are
  // hoisted. In harmony block scoping mode they are block scoped, so they
  // are not hoisted.
  //
  // One tricky case are function declarations in a local sloppy-mode eval:
  // their declaration is hoisted, but they still see the local scope. E.g.,
  //
  // function() {
  //   var x = 0
  //   try { throw 1 } catch (x) { eval("function g() { return x }") }
  //   return g()
  // }
  //
  // needs to return 1. To distinguish such cases, we need to detect
  // (1) whether a function stems from a sloppy eval, and
  // (2) whether it actually hoists across the eval.
  // Unfortunately, we do not represent sloppy eval scopes, so we do not have
  // either information available directly, especially not when lazily compiling
  // a function like 'g'. We hence rely on the following invariants:
  // - (1) is the case iff the innermost scope of the deserialized scope chain
  //   under which we compile is _not_ a declaration scope. This holds because
  //   in all normal cases, function declarations are fully hoisted to a
  //   declaration scope and compiled relative to that.
  // - (2) is the case iff the current declaration scope is still the original
  //   one relative to the deserialized scope chain. Otherwise we must be
  //   compiling a function in an inner declaration scope in the eval, e.g. a
  //   nested function, and hoisting works normally relative to that.
  Scope* declaration_scope = scope_->DeclarationScope();
  Scope* original_declaration_scope = original_scope_->DeclarationScope();
  Scope* scope = function_type == FunctionLiteral::kDeclaration &&
                         is_sloppy(language_mode) &&
                         !allow_harmony_sloppy_function() &&
                         (original_scope_ == original_declaration_scope ||
                          declaration_scope != original_declaration_scope)
                     ? NewScope(declaration_scope, FUNCTION_SCOPE, kind)
                     : NewScope(scope_, FUNCTION_SCOPE, kind);
  SetLanguageMode(scope, language_mode);
  if (is_typed) scope->SetTyped();
  ZoneList<Statement*>* body = NULL;
  int arity = -1;
  int materialized_literal_count = -1;
  int expected_property_count = -1;
  DuplicateFinder duplicate_finder(scanner()->unicode_cache());
  FunctionLiteral::EagerCompileHint eager_compile_hint =
      parenthesized_function_ ? FunctionLiteral::kShouldEagerCompile
                              : FunctionLiteral::kShouldLazyCompile;
  bool should_be_used_once_hint = false;
  bool has_duplicate_parameters;
  // Parse function.
  {
    AstNodeFactory function_factory(ast_value_factory());
    FunctionState function_state(&function_state_, &scope_, scope, kind,
                                 &function_factory);
    scope_->SetScopeName(function_name);
    ExpressionClassifier formals_classifier(this, &duplicate_finder);

    if (is_generator) {
      // For generators, allocating variables in contexts is currently a win
      // because it minimizes the work needed to suspend and resume an
      // activation.  The machine code produced for generators (by full-codegen)
      // relies on this forced context allocation, but not in an essential way.
      scope_->ForceContextAllocation();

      // Calling a generator returns a generator object.  That object is stored
      // in a temporary variable, a definition that is used by "yield"
      // expressions. This also marks the FunctionState as a generator.
      Variable* temp = scope_->NewTemporary(
          ast_value_factory()->dot_generator_object_string());
      function_state.set_generator_object_variable(temp);
    }

    // Parse optional type parameters.
    typename TypeSystem::TypeParameters type_parameters =
        this->NullTypeParameters();
    if (scope_->typed() &&
        !(type_flags & typesystem::kDisallowTypeParameters) &&
        peek() == Token::LT) {  // Braces required here.
      type_parameters = ParseTypeParameters(CHECK_OK);
    }
    USE(type_parameters);  // TODO(nikolaos): really use them!

    Expect(Token::LPAREN, CHECK_OK);
    int start_position = scanner()->location().beg_pos;
    scope_->set_start_position(start_position);
    ParserFormalParameters formals(scope);
    ParseFormalParameterList(&formals, kind != FunctionKind::kSetterFunction,
                             &formals_classifier, CHECK_OK);
    arity = formals.Arity();
    Expect(Token::RPAREN, CHECK_OK);
    int formals_end_position = scanner()->location().end_pos;

    CheckArityRestrictions(arity, kind, formals.has_rest, start_position,
                           formals_end_position, CHECK_OK);

    // Parse optional type annotation.
    typename TypeSystem::Type result_type = this->EmptyType();
    if (scope_->typed() &&
        !(type_flags & typesystem::kDisallowTypeAnnotation) &&
        Check(Token::COLON)) {  // Braces required here.
      result_type = ParseValidType(CHECK_OK);
    }
    USE(result_type);  // TODO(nikolaos): really use it!

    // Allow or even enforce a function signature (i.e., literal without body),
    // In that case, return a nullptr instead of a function literal.
    if ((type_flags & typesystem::kDisallowBody) ||
        (peek() != Token::LBRACE && scope_->typed() &&
         (type_flags & typesystem::kAllowSignature))) {
      ExpectSemicolon(CHECK_OK);
      return nullptr;
    }

    Expect(Token::LBRACE, CHECK_OK);

    // Don't include the rest parameter into the function's formal parameter
    // count (esp. the SharedFunctionInfo::internal_formal_parameter_count,
    // which says whether we need to create an arguments adaptor frame).
    if (formals.has_rest) arity--;

    // Determine if the function can be parsed lazily. Lazy parsing is different
    // from lazy compilation; we need to parse more eagerly than we compile.

    // We can only parse lazily if we also compile lazily. The heuristics for
    // lazy compilation are:
    // - It must not have been prohibited by the caller to Parse (some callers
    //   need a full AST).
    // - The outer scope must allow lazy compilation of inner functions.
    // - The function mustn't be a function expression with an open parenthesis
    //   before; we consider that a hint that the function will be called
    //   immediately, and it would be a waste of time to make it lazily
    //   compiled.
    // These are all things we can know at this point, without looking at the
    // function itself.

    // In addition, we need to distinguish between these cases:
    // (function foo() {
    //   bar = function() { return 1; }
    //  })();
    // and
    // (function foo() {
    //   var a = 1;
    //   bar = function() { return a; }
    //  })();

    // Now foo will be parsed eagerly and compiled eagerly (optimization: assume
    // parenthesis before the function means that it will be called
    // immediately). The inner function *must* be parsed eagerly to resolve the
    // possible reference to the variable in foo's scope. However, it's possible
    // that it will be compiled lazily.

    // To make this additional case work, both Parser and PreParser implement a
    // logic where only top-level functions will be parsed lazily.
    bool is_lazily_parsed = mode() == PARSE_LAZILY &&
                            scope_->AllowsLazyParsing() &&
                            !parenthesized_function_;
    parenthesized_function_ = false;  // The bit was set for this function only.

    // Eager or lazy parse?
    // If is_lazily_parsed, we'll parse lazy. If we can set a bookmark, we'll
    // pass it to SkipLazyFunctionBody, which may use it to abort lazy
    // parsing if it suspect that wasn't a good idea. If so, or if we didn't
    // try to lazy parse in the first place, we'll have to parse eagerly.
    Scanner::BookmarkScope bookmark(scanner());
    if (is_lazily_parsed) {
      Scanner::BookmarkScope* maybe_bookmark =
          bookmark.Set() ? &bookmark : nullptr;
      SkipLazyFunctionBody(&materialized_literal_count,
                           &expected_property_count, /*CHECK_OK*/ ok,
                           maybe_bookmark);

      materialized_literal_count += formals.materialized_literals_count +
                                    function_state.materialized_literal_count();

      if (bookmark.HasBeenReset()) {
        // Trigger eager (re-)parsing, just below this block.
        is_lazily_parsed = false;

        // This is probably an initialization function. Inform the compiler it
        // should also eager-compile this function, and that we expect it to be
        // used once.
        eager_compile_hint = FunctionLiteral::kShouldEagerCompile;
        should_be_used_once_hint = true;
      }
    }
    if (!is_lazily_parsed) {
      // Determine whether the function body can be discarded after parsing.
      // The preconditions are:
      // - Lazy compilation has to be enabled.
      // - Neither V8 natives nor native function declarations can be allowed,
      //   since parsing one would retroactively force the function to be
      //   eagerly compiled.
      // - The invoker of this parser can't depend on the AST being eagerly
      //   built (either because the function is about to be compiled, or
      //   because the AST is going to be inspected for some reason).
      // - Because of the above, we can't be attempting to parse a
      //   FunctionExpression; even without enclosing parentheses it might be
      //   immediately invoked.
      // - The function literal shouldn't be hinted to eagerly compile.
      bool use_temp_zone =
          FLAG_lazy && !allow_natives() && extension_ == NULL && allow_lazy() &&
          function_type == FunctionLiteral::kDeclaration &&
          eager_compile_hint != FunctionLiteral::kShouldEagerCompile;
      // Open a new BodyScope, which sets our AstNodeFactory to allocate in the
      // new temporary zone if the preconditions are satisfied, and ensures that
      // the previous zone is always restored after parsing the body.
      // For the purpose of scope analysis, some ZoneObjects allocated by the
      // factory must persist after the function body is thrown away and
      // temp_zone is deallocated. These objects are instead allocated in a
      // parser-persistent zone (see parser_zone_ in AstNodeFactory).
      {
        Zone temp_zone;
        AstNodeFactory::BodyScope inner(factory(), &temp_zone, use_temp_zone);

        body = ParseEagerFunctionBody(function_name, pos, formals, kind,
                                      function_type, CHECK_OK);
      }
      materialized_literal_count = function_state.materialized_literal_count();
      expected_property_count = function_state.expected_property_count();
      if (use_temp_zone) {
        // If the preconditions are correct the function body should never be
        // accessed, but do this anyway for better behaviour if they're wrong.
        body = NULL;
      }
    }

    // Parsing the body may change the language mode in our scope.
    language_mode = scope->language_mode();

    // Validate name and parameter names. We can do this only after parsing the
    // function, since the function can declare itself strict.
    CheckFunctionName(language_mode, function_name, function_name_validity,
                      function_name_location, CHECK_OK);
    const bool allow_duplicate_parameters =
        is_sloppy(language_mode) && formals.is_simple && !IsConciseMethod(kind);
    ValidateFormalParameters(&formals_classifier, language_mode,
                             allow_duplicate_parameters, CHECK_OK);

    if (is_strict(language_mode)) {
      CheckStrictOctalLiteral(scope->start_position(), scope->end_position(),
                              CHECK_OK);
    }
    if (is_sloppy(language_mode) && allow_harmony_sloppy_function()) {
      InsertSloppyBlockFunctionVarBindings(scope, CHECK_OK);
    }
    CheckConflictingVarDeclarations(scope, CHECK_OK);

    if (body) {
      // If body can be inspected, rewrite queued destructuring assignments
      ParserTraits::RewriteDestructuringAssignments();
    }
    has_duplicate_parameters =
      !formals_classifier.is_valid_formal_parameter_list_without_duplicates();
  }

  FunctionLiteral::ParameterFlag duplicate_parameters =
      has_duplicate_parameters ? FunctionLiteral::kHasDuplicateParameters
                               : FunctionLiteral::kNoDuplicateParameters;

  FunctionLiteral* function_literal = factory()->NewFunctionLiteral(
      function_name, scope, body, materialized_literal_count,
      expected_property_count, arity, duplicate_parameters, function_type,
      eager_compile_hint, kind, pos);
  function_literal->set_function_token_position(function_token_pos);
  if (should_be_used_once_hint)
    function_literal->set_should_be_used_once_hint();

  if (fni_ != NULL && should_infer_name) fni_->AddFunction(function_literal);
  return function_literal;
}


void Parser::SkipLazyFunctionBody(int* materialized_literal_count,
                                  int* expected_property_count, bool* ok,
                                  Scanner::BookmarkScope* bookmark) {
  DCHECK_IMPLIES(bookmark, bookmark->HasBeenSet());
  if (produce_cached_parse_data()) CHECK(log_);

  int function_block_pos = position();
  if (consume_cached_parse_data() && !cached_parse_data_->rejected()) {
    // If we have cached data, we use it to skip parsing the function body. The
    // data contains the information we need to construct the lazy function.
    FunctionEntry entry =
        cached_parse_data_->GetFunctionEntry(function_block_pos);
    // Check that cached data is valid. If not, mark it as invalid (the embedder
    // handles it). Note that end position greater than end of stream is safe,
    // and hard to check.
    if (entry.is_valid() && entry.end_pos() > function_block_pos) {
      scanner()->SeekForward(entry.end_pos() - 1);

      scope_->set_end_position(entry.end_pos());
      Expect(Token::RBRACE, ok);
      if (!*ok) {
        return;
      }
      total_preparse_skipped_ += scope_->end_position() - function_block_pos;
      *materialized_literal_count = entry.literal_count();
      *expected_property_count = entry.property_count();
      SetLanguageMode(scope_, entry.language_mode());
      if (entry.uses_super_property()) scope_->RecordSuperPropertyUsage();
      if (entry.calls_eval()) scope_->RecordEvalCall();
      return;
    }
    cached_parse_data_->Reject();
  }
  // With no cached data, we partially parse the function, without building an
  // AST. This gathers the data needed to build a lazy function.
  SingletonLogger logger;
  PreParser::PreParseResult result =
      ParseLazyFunctionBodyWithPreParser(&logger, bookmark);
  if (bookmark && bookmark->HasBeenReset()) {
    return;  // Return immediately if pre-parser devided to abort parsing.
  }
  if (result == PreParser::kPreParseStackOverflow) {
    // Propagate stack overflow.
    set_stack_overflow();
    *ok = false;
    return;
  }
  if (logger.has_error()) {
    ParserTraits::ReportMessageAt(
        Scanner::Location(logger.start(), logger.end()), logger.message(),
        logger.argument_opt(), logger.error_type());
    *ok = false;
    return;
  }
  scope_->set_end_position(logger.end());
  Expect(Token::RBRACE, ok);
  if (!*ok) {
    return;
  }
  total_preparse_skipped_ += scope_->end_position() - function_block_pos;
  *materialized_literal_count = logger.literals();
  *expected_property_count = logger.properties();
  SetLanguageMode(scope_, logger.language_mode());
  if (logger.uses_super_property()) {
    scope_->RecordSuperPropertyUsage();
  }
  if (logger.calls_eval()) {
    scope_->RecordEvalCall();
  }
  if (produce_cached_parse_data()) {
    DCHECK(log_);
    // Position right after terminal '}'.
    int body_end = scanner()->location().end_pos;
    log_->LogFunction(function_block_pos, body_end, *materialized_literal_count,
                      *expected_property_count, scope_->language_mode(),
                      scope_->uses_super_property(), scope_->calls_eval());
  }
}


Statement* Parser::BuildAssertIsCoercible(Variable* var) {
  // if (var === null || var === undefined)
  //     throw /* type error kNonCoercible) */;

  Expression* condition = factory()->NewBinaryOperation(
      Token::OR, factory()->NewCompareOperation(
                     Token::EQ_STRICT, factory()->NewVariableProxy(var),
                     factory()->NewUndefinedLiteral(RelocInfo::kNoPosition),
                     RelocInfo::kNoPosition),
      factory()->NewCompareOperation(
          Token::EQ_STRICT, factory()->NewVariableProxy(var),
          factory()->NewNullLiteral(RelocInfo::kNoPosition),
          RelocInfo::kNoPosition),
      RelocInfo::kNoPosition);
  Expression* throw_type_error = this->NewThrowTypeError(
      MessageTemplate::kNonCoercible, ast_value_factory()->empty_string(),
      RelocInfo::kNoPosition);
  IfStatement* if_statement = factory()->NewIfStatement(
      condition, factory()->NewExpressionStatement(throw_type_error,
                                                   RelocInfo::kNoPosition),
      factory()->NewEmptyStatement(RelocInfo::kNoPosition),
      RelocInfo::kNoPosition);
  return if_statement;
}


class InitializerRewriter : public AstExpressionVisitor {
 public:
  InitializerRewriter(uintptr_t stack_limit, Expression* root, Parser* parser,
                      Scope* scope)
      : AstExpressionVisitor(stack_limit, root),
        parser_(parser),
        scope_(scope) {}

 private:
  void VisitExpression(Expression* expr) {
    RewritableExpression* to_rewrite = expr->AsRewritableExpression();
    if (to_rewrite == nullptr || to_rewrite->is_rewritten()) return;

    Parser::PatternRewriter::RewriteDestructuringAssignment(parser_, to_rewrite,
                                                            scope_);
  }

 private:
  Parser* parser_;
  Scope* scope_;
};


void Parser::RewriteParameterInitializer(Expression* expr, Scope* scope) {
  InitializerRewriter rewriter(stack_limit_, expr, this, scope);
  rewriter.Run();
}


Block* Parser::BuildParameterInitializationBlock(
    const ParserFormalParameters& parameters, bool* ok) {
  DCHECK(!parameters.is_simple);
  DCHECK(scope_->is_function_scope());
  Block* init_block =
      factory()->NewBlock(NULL, 1, true, RelocInfo::kNoPosition);
  for (int i = 0; i < parameters.params.length(); ++i) {
    auto parameter = parameters.params[i];
    if (parameter.is_rest && parameter.pattern->IsVariableProxy()) break;
    DeclarationDescriptor descriptor;
    descriptor.declaration_kind = DeclarationDescriptor::PARAMETER;
    descriptor.parser = this;
    descriptor.scope = scope_;
    descriptor.hoist_scope = nullptr;
    descriptor.mode = LET;
    descriptor.declaration_pos = parameter.pattern->position();
    // The position that will be used by the AssignmentExpression
    // which copies from the temp parameter to the pattern.
    //
    // TODO(adamk): Should this be RelocInfo::kNoPosition, since
    // it's just copying from a temp var to the real param var?
    descriptor.initialization_pos = parameter.pattern->position();
    // The initializer position which will end up in,
    // Variable::initializer_position(), used for hole check elimination.
    int initializer_position = parameter.pattern->position();
    Expression* initial_value =
        factory()->NewVariableProxy(parameters.scope->parameter(i));
    if (parameter.initializer != nullptr) {
      // IS_UNDEFINED($param) ? initializer : $param

      // Ensure initializer is rewritten
      RewriteParameterInitializer(parameter.initializer, scope_);

      auto condition = factory()->NewCompareOperation(
          Token::EQ_STRICT,
          factory()->NewVariableProxy(parameters.scope->parameter(i)),
          factory()->NewUndefinedLiteral(RelocInfo::kNoPosition),
          RelocInfo::kNoPosition);
      initial_value = factory()->NewConditional(
          condition, parameter.initializer, initial_value,
          RelocInfo::kNoPosition);
      descriptor.initialization_pos = parameter.initializer->position();
      initializer_position = parameter.initializer_end_position;
    }

    Scope* param_scope = scope_;
    Block* param_block = init_block;
    if (!parameter.is_simple() && scope_->calls_sloppy_eval()) {
      param_scope = NewScope(scope_, BLOCK_SCOPE);
      param_scope->set_is_declaration_scope();
      param_scope->set_start_position(parameter.pattern->position());
      param_scope->set_end_position(RelocInfo::kNoPosition);
      param_scope->RecordEvalCall();
      param_block = factory()->NewBlock(NULL, 8, true, RelocInfo::kNoPosition);
      param_block->set_scope(param_scope);
      descriptor.hoist_scope = scope_;
    }

    {
      BlockState block_state(&scope_, param_scope);
      DeclarationParsingResult::Declaration decl(
          parameter.pattern, initializer_position, initial_value);
      PatternRewriter::DeclareAndInitializeVariables(param_block, &descriptor,
                                                     &decl, nullptr, CHECK_OK);
    }

    if (!parameter.is_simple() && scope_->calls_sloppy_eval()) {
      param_scope = param_scope->FinalizeBlockScope();
      if (param_scope != nullptr) {
        CheckConflictingVarDeclarations(param_scope, CHECK_OK);
      }
      init_block->statements()->Add(param_block, zone());
    }
  }
  return init_block;
}


ZoneList<Statement*>* Parser::ParseEagerFunctionBody(
    const AstRawString* function_name, int pos,
    const ParserFormalParameters& parameters, FunctionKind kind,
    FunctionLiteral::FunctionType function_type, bool* ok) {
  // Everything inside an eagerly parsed function will be parsed eagerly
  // (see comment above).
  ParsingModeScope parsing_mode(this, PARSE_EAGERLY);
  ZoneList<Statement*>* result = new(zone()) ZoneList<Statement*>(8, zone());

  static const int kFunctionNameAssignmentIndex = 0;
  if (function_type == FunctionLiteral::kNamedExpression) {
    DCHECK(function_name != NULL);
    // If we have a named function expression, we add a local variable
    // declaration to the body of the function with the name of the
    // function and let it refer to the function itself (closure).
    // Not having parsed the function body, the language mode may still change,
    // so we reserve a spot and create the actual const assignment later.
    DCHECK_EQ(kFunctionNameAssignmentIndex, result->length());
    result->Add(NULL, zone());
  }

  ZoneList<Statement*>* body = result;
  Scope* inner_scope = scope_;
  Block* inner_block = nullptr;
  if (!parameters.is_simple) {
    inner_scope = NewScope(scope_, BLOCK_SCOPE);
    inner_scope->set_is_declaration_scope();
    inner_scope->set_start_position(scanner()->location().beg_pos);
    inner_block = factory()->NewBlock(NULL, 8, true, RelocInfo::kNoPosition);
    inner_block->set_scope(inner_scope);
    body = inner_block->statements();
  }

  {
    BlockState block_state(&scope_, inner_scope);

    if (IsGeneratorFunction(kind)) {
      // We produce:
      //
      // try { InitialYield; ...body...; return {value: undefined, done: true} }
      // finally { %GeneratorClose(generator) }
      //
      // - InitialYield yields the actual generator object.
      // - Any return statement inside the body will have its argument wrapped
      //   in a "done" iterator result object.
      // - If the generator terminates for whatever reason, we must close it.
      //   Hence the finally clause.

      Block* try_block =
          factory()->NewBlock(nullptr, 3, false, RelocInfo::kNoPosition);

      {
        ZoneList<Expression*>* arguments =
            new (zone()) ZoneList<Expression*>(0, zone());
        CallRuntime* allocation = factory()->NewCallRuntime(
            Runtime::kCreateJSGeneratorObject, arguments, pos);
        VariableProxy* init_proxy = factory()->NewVariableProxy(
            function_state_->generator_object_variable());
        Assignment* assignment = factory()->NewAssignment(
            Token::INIT, init_proxy, allocation, RelocInfo::kNoPosition);
        VariableProxy* get_proxy = factory()->NewVariableProxy(
            function_state_->generator_object_variable());
        Yield* yield =
            factory()->NewYield(get_proxy, assignment, RelocInfo::kNoPosition);
        try_block->statements()->Add(
            factory()->NewExpressionStatement(yield, RelocInfo::kNoPosition),
            zone());
      }

      ParseStatementList(try_block->statements(), Token::RBRACE, false,
                         CHECK_OK);

      Statement* final_return = factory()->NewReturnStatement(
          BuildIteratorResult(nullptr, true), RelocInfo::kNoPosition);
      try_block->statements()->Add(final_return, zone());

      Block* finally_block =
          factory()->NewBlock(nullptr, 1, false, RelocInfo::kNoPosition);
      ZoneList<Expression*>* args =
          new (zone()) ZoneList<Expression*>(1, zone());
      VariableProxy* call_proxy = factory()->NewVariableProxy(
          function_state_->generator_object_variable());
      args->Add(call_proxy, zone());
      Expression* call = factory()->NewCallRuntime(
          Runtime::kGeneratorClose, args, RelocInfo::kNoPosition);
      finally_block->statements()->Add(
          factory()->NewExpressionStatement(call, RelocInfo::kNoPosition),
          zone());

      body->Add(factory()->NewTryFinallyStatement(try_block, finally_block,
                                                  RelocInfo::kNoPosition),
                zone());
    } else {
      ParseStatementList(body, Token::RBRACE, false, CHECK_OK);
    }

    if (IsSubclassConstructor(kind)) {
      body->Add(
          factory()->NewReturnStatement(
              this->ThisExpression(scope_, factory(), RelocInfo::kNoPosition),
              RelocInfo::kNoPosition),
              zone());
    }
  }

  Expect(Token::RBRACE, CHECK_OK);
  scope_->set_end_position(scanner()->location().end_pos);

  if (!parameters.is_simple) {
    DCHECK_NOT_NULL(inner_scope);
    DCHECK_EQ(body, inner_block->statements());
    SetLanguageMode(scope_, inner_scope->language_mode());
    if (inner_scope->typed()) scope_->SetTyped();
    Block* init_block = BuildParameterInitializationBlock(parameters, CHECK_OK);
    DCHECK_NOT_NULL(init_block);

    inner_scope->set_end_position(scanner()->location().end_pos);
    inner_scope = inner_scope->FinalizeBlockScope();
    if (inner_scope != nullptr) {
      CheckConflictingVarDeclarations(inner_scope, CHECK_OK);
      InsertShadowingVarBindingInitializers(inner_block);
    }

    result->Add(init_block, zone());
    result->Add(inner_block, zone());
  }

  if (function_type == FunctionLiteral::kNamedExpression) {
    // Now that we know the language mode, we can create the const assignment
    // in the previously reserved spot.
    // NOTE: We create a proxy and resolve it here so that in the
    // future we can change the AST to only refer to VariableProxies
    // instead of Variables and Proxies as is the case now.
    VariableMode fvar_mode = is_strict(language_mode()) ? CONST : CONST_LEGACY;
    Variable* fvar = new (zone())
        Variable(scope_, function_name, fvar_mode, Variable::NORMAL,
                 kCreatedInitialized, kNotAssigned);
    VariableProxy* proxy = factory()->NewVariableProxy(fvar);
    VariableDeclaration* fvar_declaration = factory()->NewVariableDeclaration(
        proxy, fvar_mode, scope_, RelocInfo::kNoPosition);
    scope_->DeclareFunctionVar(fvar_declaration);

    VariableProxy* fproxy = factory()->NewVariableProxy(fvar);
    result->Set(kFunctionNameAssignmentIndex,
                factory()->NewExpressionStatement(
                    factory()->NewAssignment(Token::INIT, fproxy,
                                             factory()->NewThisFunction(pos),
                                             RelocInfo::kNoPosition),
                    RelocInfo::kNoPosition));
  }

  // ES6 14.6.1 Static Semantics: IsInTailPosition
  // Mark collected return expressions that are in tail call position.
  const List<Expression*>& expressions_in_tail_position =
      function_state_->expressions_in_tail_position();
  for (int i = 0; i < expressions_in_tail_position.length(); ++i) {
    expressions_in_tail_position[i]->MarkTail();
  }
  return result;
}


PreParser::PreParseResult Parser::ParseLazyFunctionBodyWithPreParser(
    SingletonLogger* logger, Scanner::BookmarkScope* bookmark) {
  // This function may be called on a background thread too; record only the
  // main thread preparse times.
  if (pre_parse_timer_ != NULL) {
    pre_parse_timer_->Start();
  }
  TRACE_EVENT0("v8", "V8.PreParse");

  DCHECK_EQ(Token::LBRACE, scanner()->current_token());

  if (reusable_preparser_ == NULL) {
    reusable_preparser_ = new PreParser(zone(), &scanner_, ast_value_factory(),
                                        NULL, stack_limit_);
    reusable_preparser_->set_allow_lazy(true);
#define SET_ALLOW(name) reusable_preparser_->set_allow_##name(allow_##name());
    SET_ALLOW(natives);
    SET_ALLOW(harmony_sloppy);
    SET_ALLOW(harmony_sloppy_function);
    SET_ALLOW(harmony_sloppy_let);
    SET_ALLOW(harmony_do_expressions);
    SET_ALLOW(harmony_function_name);
    SET_ALLOW(harmony_function_sent);
    SET_ALLOW(harmony_exponentiation_operator);
    SET_ALLOW(harmony_restrictive_declarations);
    SET_ALLOW(harmony_types);
#undef SET_ALLOW
  }
  PreParser::PreParseResult result = reusable_preparser_->PreParseLazyFunction(
      language_mode(), typed(), function_state_->kind(),
      scope_->has_simple_parameters(), logger, bookmark);
  if (pre_parse_timer_ != NULL) {
    pre_parse_timer_->Stop();
  }
  return result;
}


ClassLiteral* Parser::ParseClassLiteral(const AstRawString* name,
                                        Scanner::Location class_name_location,
                                        bool name_is_strict_reserved, int pos,
                                        bool ambient, bool* ok) {
  // All parts of a ClassDeclaration and ClassExpression are strict code.
  if (name_is_strict_reserved) {
    ReportMessageAt(class_name_location,
                    MessageTemplate::kUnexpectedStrictReserved);
    *ok = false;
    return NULL;
  }
  if (IsEvalOrArguments(name)) {
    ReportMessageAt(class_name_location, MessageTemplate::kStrictEvalArguments);
    *ok = false;
    return NULL;
  }

  Scope* block_scope = NewScope(scope_, BLOCK_SCOPE);
  BlockState block_state(&scope_, block_scope);
  RaiseLanguageMode(STRICT);
  scope_->SetScopeName(name);

  VariableProxy* proxy = NULL;
  if (name != NULL) {
    proxy = NewUnresolved(name, CONST);
    Declaration* declaration =
        factory()->NewVariableDeclaration(proxy, CONST, block_scope, pos);
    Declare(declaration, DeclarationDescriptor::NORMAL, true, CHECK_OK);
  }

  // Parse optional type parameters.
  typename TypeSystem::TypeParameters type_parameters =
      this->NullTypeParameters();
  if (scope_->typed() && peek() == Token::LT) {  // Braces required here.
    type_parameters = ParseTypeParameters(CHECK_OK);
  }
  USE(type_parameters);  // TODO(nikolaos): really use them!

  bool started_scope = false;

  // Parse optional extends clause.
  Expression* extends = NULL;
  if (Check(Token::EXTENDS)) {
    block_scope->set_start_position(scanner()->location().end_pos);
    started_scope = true;
    // TODO(nikolaos): If this remains an expression, we have to explicitly
    // allow type arguments.
    ExpressionClassifier classifier(this);
    extends = ParseLeftHandSideExpression(&classifier, CHECK_OK);
    RewriteNonPattern(&classifier, CHECK_OK);
  }

  // Parse optional implements clause.
  ZoneList<typesystem::Type*>* implements = nullptr;
  if (scope_->typed() && CheckContextualKeyword(CStrVector("implements"))) {
    implements = new (zone()) ZoneList<typesystem::Type*>(1, zone());
    if (!started_scope) {
      block_scope->set_start_position(scanner()->location().end_pos);
      started_scope = true;
    }
    do {
      typesystem::Type* class_or_interface = ParseTypeReference(CHECK_OK);
      implements->Add(class_or_interface, zone());
    } while (Check(Token::COMMA));
  }
  USE(implements);  // TODO(nikolaos): really use it!

  if (!started_scope) {
    block_scope->set_start_position(scanner()->location().end_pos);
  }

  ClassLiteralChecker checker(this);
  ZoneList<ObjectLiteral::Property*>* properties = NewPropertyList(4, zone());
  FunctionLiteral* constructor = NULL;
  bool has_seen_constructor = false;

  Expect(Token::LBRACE, CHECK_OK);

  const bool has_extends = extends != nullptr;
  while (peek() != Token::RBRACE) {
    if (Check(Token::SEMICOLON)) continue;
    FuncNameInferrer::State fni_state(fni_);
    const bool in_class = true;
    const bool is_static = false;
    bool is_computed_name = false;  // Classes do not care about computed
                                    // property names here.
    ExpressionClassifier classifier(this);
    const AstRawString* property_name = nullptr;
    ObjectLiteral::Property* property = ParsePropertyDefinition(
        &checker, in_class, has_extends, is_static, &is_computed_name,
        &has_seen_constructor, &classifier, &property_name, ambient, CHECK_OK);
    // Ignore member variable declarations, method signatures and members of
    // ambients in typed mode.
    if (property == nullptr) continue;
    RewriteNonPattern(&classifier, CHECK_OK);

    if (has_seen_constructor && constructor == NULL) {
      constructor = GetPropertyValue(property)->AsFunctionLiteral();
      DCHECK_NOT_NULL(constructor);
      constructor->set_raw_name(
          name != nullptr ? name : ast_value_factory()->empty_string());
    } else {
      properties->Add(property, zone());
    }

    if (fni_ != NULL) fni_->Infer();

    if (allow_harmony_function_name() &&
        property_name != ast_value_factory()->constructor_string()) {
      SetFunctionNameFromPropertyName(property, property_name);
    }
  }

  Expect(Token::RBRACE, CHECK_OK);
  int end_pos = scanner()->location().end_pos;

  if (constructor == NULL) {
    constructor = DefaultConstructor(name, extends != NULL, block_scope, pos,
                                     end_pos, block_scope->language_mode());
  }

  // Note that we do not finalize this block scope because it is
  // used as a sentinel value indicating an anonymous class.
  block_scope->set_end_position(end_pos);

  if (name != NULL) {
    DCHECK_NOT_NULL(proxy);
    proxy->var()->set_initializer_position(end_pos);
  }

  return factory()->NewClassLiteral(block_scope, proxy, extends, constructor,
                                    properties, pos, end_pos);
}


Expression* Parser::ParseV8Intrinsic(bool* ok) {
  // CallRuntime ::
  //   '%' Identifier Arguments

  int pos = peek_position();
  Expect(Token::MOD, CHECK_OK);
  // Allow "eval" or "arguments" for backward compatibility.
  const AstRawString* name = ParseIdentifier(kAllowRestrictedIdentifiers,
                                             CHECK_OK);
  Scanner::Location spread_pos;
  ExpressionClassifier classifier(this);
  ZoneList<Expression*>* args =
      ParseArguments(&spread_pos, &classifier, CHECK_OK);

  DCHECK(!spread_pos.IsValid());

  if (extension_ != NULL) {
    // The extension structures are only accessible while parsing the
    // very first time not when reparsing because of lazy compilation.
    scope_->DeclarationScope()->ForceEagerCompilation();
  }

  const Runtime::Function* function = Runtime::FunctionForName(name->string());

  if (function != NULL) {
    // Check for possible name clash.
    DCHECK_EQ(Context::kNotFound,
              Context::IntrinsicIndexForName(name->string()));
    // Check for built-in IS_VAR macro.
    if (function->function_id == Runtime::kIS_VAR) {
      DCHECK_EQ(Runtime::RUNTIME, function->intrinsic_type);
      // %IS_VAR(x) evaluates to x if x is a variable,
      // leads to a parse error otherwise.  Could be implemented as an
      // inline function %_IS_VAR(x) to eliminate this special case.
      if (args->length() == 1 && args->at(0)->AsVariableProxy() != NULL) {
        return args->at(0);
      } else {
        ReportMessage(MessageTemplate::kNotIsvar);
        *ok = false;
        return NULL;
      }
    }

    // Check that the expected number of arguments are being passed.
    if (function->nargs != -1 && function->nargs != args->length()) {
      ReportMessage(MessageTemplate::kRuntimeWrongNumArgs);
      *ok = false;
      return NULL;
    }

    return factory()->NewCallRuntime(function, args, pos);
  }

  int context_index = Context::IntrinsicIndexForName(name->string());

  // Check that the function is defined.
  if (context_index == Context::kNotFound) {
    ParserTraits::ReportMessage(MessageTemplate::kNotDefined, name);
    *ok = false;
    return NULL;
  }

  return factory()->NewCallRuntime(context_index, args, pos);
}


Literal* Parser::GetLiteralUndefined(int position) {
  return factory()->NewUndefinedLiteral(position);
}


void Parser::CheckConflictingVarDeclarations(Scope* scope, bool* ok) {
  Declaration* decl = scope->CheckConflictingVarDeclarations();
  if (decl != NULL) {
    // In ES6, conflicting variable bindings are early errors.
    const AstRawString* name = decl->proxy()->raw_name();
    int position = decl->proxy()->position();
    Scanner::Location location = position == RelocInfo::kNoPosition
        ? Scanner::Location::invalid()
        : Scanner::Location(position, position + 1);
    ParserTraits::ReportMessageAt(location, MessageTemplate::kVarRedeclaration,
                                  name);
    *ok = false;
  }
}


void Parser::InsertShadowingVarBindingInitializers(Block* inner_block) {
  // For each var-binding that shadows a parameter, insert an assignment
  // initializing the variable with the parameter.
  Scope* inner_scope = inner_block->scope();
  DCHECK(inner_scope->is_declaration_scope());
  Scope* function_scope = inner_scope->outer_scope();
  DCHECK(function_scope->is_function_scope());
  ZoneList<Declaration*>* decls = inner_scope->declarations();
  for (int i = 0; i < decls->length(); ++i) {
    Declaration* decl = decls->at(i);
    if (decl->mode() != VAR || !decl->IsVariableDeclaration()) continue;
    const AstRawString* name = decl->proxy()->raw_name();
    Variable* parameter = function_scope->LookupLocal(name);
    if (parameter == nullptr) continue;
    VariableProxy* to = inner_scope->NewUnresolved(factory(), name);
    VariableProxy* from = factory()->NewVariableProxy(parameter);
    Expression* assignment = factory()->NewAssignment(
        Token::ASSIGN, to, from, RelocInfo::kNoPosition);
    Statement* statement = factory()->NewExpressionStatement(
        assignment, RelocInfo::kNoPosition);
    inner_block->statements()->InsertAt(0, statement, zone());
  }
}


void Parser::InsertSloppyBlockFunctionVarBindings(Scope* scope, bool* ok) {
  // For each variable which is used as a function declaration in a sloppy
  // block,
  DCHECK(scope->is_declaration_scope());
  SloppyBlockFunctionMap* map = scope->sloppy_block_function_map();
  for (ZoneHashMap::Entry* p = map->Start(); p != nullptr; p = map->Next(p)) {
    AstRawString* name = static_cast<AstRawString*>(p->key);
    // If the variable wouldn't conflict with a lexical declaration,
    Variable* var = scope->LookupLocal(name);
    if (var == nullptr || !IsLexicalVariableMode(var->mode())) {
      // Declare a var-style binding for the function in the outer scope
      VariableProxy* proxy = scope->NewUnresolved(factory(), name);
      Declaration* declaration = factory()->NewVariableDeclaration(
          proxy, VAR, scope, RelocInfo::kNoPosition);
      Declare(declaration, DeclarationDescriptor::NORMAL, true, ok, scope);
      DCHECK(ok);  // Based on the preceding check, this should not fail
      if (!ok) return;

      // Write in assignments to var for each block-scoped function declaration
      auto delegates = static_cast<SloppyBlockFunctionMap::Vector*>(p->value);
      for (SloppyBlockFunctionStatement* delegate : *delegates) {
        // Read from the local lexical scope and write to the function scope
        VariableProxy* to = scope->NewUnresolved(factory(), name);
        VariableProxy* from = delegate->scope()->NewUnresolved(factory(), name);
        Expression* assignment = factory()->NewAssignment(
            Token::ASSIGN, to, from, RelocInfo::kNoPosition);
        Statement* statement = factory()->NewExpressionStatement(
            assignment, RelocInfo::kNoPosition);
        delegate->set_statement(statement);
      }
    }
  }
}


// ----------------------------------------------------------------------------
// Parser support

bool Parser::TargetStackContainsLabel(const AstRawString* label) {
  for (Target* t = target_stack_; t != NULL; t = t->previous()) {
    if (ContainsLabel(t->statement()->labels(), label)) return true;
  }
  return false;
}


BreakableStatement* Parser::LookupBreakTarget(const AstRawString* label,
                                              bool* ok) {
  bool anonymous = label == NULL;
  for (Target* t = target_stack_; t != NULL; t = t->previous()) {
    BreakableStatement* stat = t->statement();
    if ((anonymous && stat->is_target_for_anonymous()) ||
        (!anonymous && ContainsLabel(stat->labels(), label))) {
      return stat;
    }
  }
  return NULL;
}


IterationStatement* Parser::LookupContinueTarget(const AstRawString* label,
                                                 bool* ok) {
  bool anonymous = label == NULL;
  for (Target* t = target_stack_; t != NULL; t = t->previous()) {
    IterationStatement* stat = t->statement()->AsIterationStatement();
    if (stat == NULL) continue;

    DCHECK(stat->is_target_for_anonymous());
    if (anonymous || ContainsLabel(stat->labels(), label)) {
      return stat;
    }
  }
  return NULL;
}


void Parser::HandleSourceURLComments(Isolate* isolate, Handle<Script> script) {
  if (scanner_.source_url()->length() > 0) {
    Handle<String> source_url = scanner_.source_url()->Internalize(isolate);
    script->set_source_url(*source_url);
  }
  if (scanner_.source_mapping_url()->length() > 0) {
    Handle<String> source_mapping_url =
        scanner_.source_mapping_url()->Internalize(isolate);
    script->set_source_mapping_url(*source_mapping_url);
  }
}


void Parser::Internalize(Isolate* isolate, Handle<Script> script, bool error) {
  // Internalize strings.
  ast_value_factory()->Internalize(isolate);

  // Error processing.
  if (error) {
    if (stack_overflow()) {
      isolate->StackOverflow();
    } else {
      DCHECK(pending_error_handler_.has_pending_error());
      pending_error_handler_.ThrowPendingError(isolate, script);
    }
  }

  // Move statistics to Isolate.
  for (int feature = 0; feature < v8::Isolate::kUseCounterFeatureCount;
       ++feature) {
    for (int i = 0; i < use_counts_[feature]; ++i) {
      isolate->CountUsage(v8::Isolate::UseCounterFeature(feature));
    }
  }
  if (scanner_.FoundHtmlComment()) {
    isolate->CountUsage(v8::Isolate::kHtmlComment);
    if (script->line_offset() == 0 && script->column_offset() == 0) {
      isolate->CountUsage(v8::Isolate::kHtmlCommentInExternalScript);
    }
  }
  isolate->counters()->total_preparse_skipped()->Increment(
      total_preparse_skipped_);
}


// ----------------------------------------------------------------------------
// The Parser interface.


bool Parser::ParseStatic(ParseInfo* info) {
  Parser parser(info);
  if (parser.Parse(info)) {
    info->set_language_mode(info->literal()->language_mode());
    return true;
  }
  return false;
}


bool Parser::Parse(ParseInfo* info) {
  DCHECK(info->literal() == NULL);
  FunctionLiteral* result = NULL;
  // Ok to use Isolate here; this function is only called in the main thread.
  DCHECK(parsing_on_main_thread_);
  Isolate* isolate = info->isolate();
  pre_parse_timer_ = isolate->counters()->pre_parse();
  if (FLAG_trace_parse || allow_natives() || extension_ != NULL) {
    // If intrinsics are allowed, the Parser cannot operate independent of the
    // V8 heap because of Runtime. Tell the string table to internalize strings
    // and values right after they're created.
    ast_value_factory()->Internalize(isolate);
  }

  if (info->is_lazy()) {
    DCHECK(!info->is_eval());
    if (info->shared_info()->is_function()) {
      result = ParseLazy(isolate, info);
    } else {
      result = ParseProgram(isolate, info);
    }
  } else {
    SetCachedData(info);
    result = ParseProgram(isolate, info);
  }
  info->set_literal(result);

  Internalize(isolate, info->script(), result == NULL);
  DCHECK(ast_value_factory()->IsInternalized());
  return (result != NULL);
}


void Parser::ParseOnBackground(ParseInfo* info) {
  parsing_on_main_thread_ = false;

  DCHECK(info->literal() == NULL);
  FunctionLiteral* result = NULL;
  fni_ = new (zone()) FuncNameInferrer(ast_value_factory(), zone());

  CompleteParserRecorder recorder;
  if (produce_cached_parse_data()) log_ = &recorder;

  DCHECK(info->source_stream() != NULL);
  ExternalStreamingStream stream(info->source_stream(),
                                 info->source_stream_encoding());
  scanner_.Initialize(&stream);
  DCHECK(info->context().is_null() || info->context()->IsNativeContext());

  // When streaming, we don't know the length of the source until we have parsed
  // it. The raw data can be UTF-8, so we wouldn't know the source length until
  // we have decoded it anyway even if we knew the raw data length (which we
  // don't). We work around this by storing all the scopes which need their end
  // position set at the end of the script (the top scope and possible eval
  // scopes) and set their end position after we know the script length.
  result = DoParseProgram(info);

  info->set_literal(result);

  // We cannot internalize on a background thread; a foreground task will take
  // care of calling Parser::Internalize just before compilation.

  if (produce_cached_parse_data()) {
    if (result != NULL) *info->cached_data() = recorder.GetScriptData();
    log_ = NULL;
  }
}


ParserTraits::TemplateLiteralState Parser::OpenTemplateLiteral(int pos) {
  return new (zone()) ParserTraits::TemplateLiteral(zone(), pos);
}


void Parser::AddTemplateSpan(TemplateLiteralState* state, bool tail) {
  int pos = scanner()->location().beg_pos;
  int end = scanner()->location().end_pos - (tail ? 1 : 2);
  const AstRawString* tv = scanner()->CurrentSymbol(ast_value_factory());
  const AstRawString* trv = scanner()->CurrentRawSymbol(ast_value_factory());
  Literal* cooked = factory()->NewStringLiteral(tv, pos);
  Literal* raw = factory()->NewStringLiteral(trv, pos);
  (*state)->AddTemplateSpan(cooked, raw, end, zone());
}


void Parser::AddTemplateExpression(TemplateLiteralState* state,
                                   Expression* expression) {
  (*state)->AddExpression(expression, zone());
}


Expression* Parser::CloseTemplateLiteral(TemplateLiteralState* state, int start,
                                         Expression* tag) {
  TemplateLiteral* lit = *state;
  int pos = lit->position();
  const ZoneList<Expression*>* cooked_strings = lit->cooked();
  const ZoneList<Expression*>* raw_strings = lit->raw();
  const ZoneList<Expression*>* expressions = lit->expressions();
  DCHECK_EQ(cooked_strings->length(), raw_strings->length());
  DCHECK_EQ(cooked_strings->length(), expressions->length() + 1);

  if (!tag) {
    // Build tree of BinaryOps to simplify code-generation
    Expression* expr = cooked_strings->at(0);
    int i = 0;
    while (i < expressions->length()) {
      Expression* sub = expressions->at(i++);
      Expression* cooked_str = cooked_strings->at(i);

      // Let middle be ToString(sub).
      ZoneList<Expression*>* args =
          new (zone()) ZoneList<Expression*>(1, zone());
      args->Add(sub, zone());
      Expression* middle = factory()->NewCallRuntime(Runtime::kInlineToString,
                                                     args, sub->position());

      expr = factory()->NewBinaryOperation(
          Token::ADD, factory()->NewBinaryOperation(
                          Token::ADD, expr, middle, expr->position()),
          cooked_str, sub->position());
    }
    return expr;
  } else {
    uint32_t hash = ComputeTemplateLiteralHash(lit);

    int cooked_idx = function_state_->NextMaterializedLiteralIndex();
    int raw_idx = function_state_->NextMaterializedLiteralIndex();

    // $getTemplateCallSite
    ZoneList<Expression*>* args = new (zone()) ZoneList<Expression*>(4, zone());
    args->Add(factory()->NewArrayLiteral(
                  const_cast<ZoneList<Expression*>*>(cooked_strings),
                  cooked_idx, pos),
              zone());
    args->Add(
        factory()->NewArrayLiteral(
            const_cast<ZoneList<Expression*>*>(raw_strings), raw_idx, pos),
        zone());

    // Ensure hash is suitable as a Smi value
    Smi* hash_obj = Smi::cast(Internals::IntToSmi(static_cast<int>(hash)));
    args->Add(factory()->NewSmiLiteral(hash_obj->value(), pos), zone());

    Expression* call_site = factory()->NewCallRuntime(
        Context::GET_TEMPLATE_CALL_SITE_INDEX, args, start);

    // Call TagFn
    ZoneList<Expression*>* call_args =
        new (zone()) ZoneList<Expression*>(expressions->length() + 1, zone());
    call_args->Add(call_site, zone());
    call_args->AddAll(*expressions, zone());
    return factory()->NewCall(tag, call_args, pos);
  }
}


uint32_t Parser::ComputeTemplateLiteralHash(const TemplateLiteral* lit) {
  const ZoneList<Expression*>* raw_strings = lit->raw();
  int total = raw_strings->length();
  DCHECK(total);

  uint32_t running_hash = 0;

  for (int index = 0; index < total; ++index) {
    if (index) {
      running_hash = StringHasher::ComputeRunningHashOneByte(
          running_hash, "${}", 3);
    }

    const AstRawString* raw_string =
        raw_strings->at(index)->AsLiteral()->raw_value()->AsString();
    if (raw_string->is_one_byte()) {
      const char* data = reinterpret_cast<const char*>(raw_string->raw_data());
      running_hash = StringHasher::ComputeRunningHashOneByte(
          running_hash, data, raw_string->length());
    } else {
      const uc16* data = reinterpret_cast<const uc16*>(raw_string->raw_data());
      running_hash = StringHasher::ComputeRunningHash(running_hash, data,
                                                      raw_string->length());
    }
  }

  return running_hash;
}


ZoneList<v8::internal::Expression*>* Parser::PrepareSpreadArguments(
    ZoneList<v8::internal::Expression*>* list) {
  ZoneList<v8::internal::Expression*>* args =
      new (zone()) ZoneList<v8::internal::Expression*>(1, zone());
  if (list->length() == 1) {
    // Spread-call with single spread argument produces an InternalArray
    // containing the values from the array.
    //
    // Function is called or constructed with the produced array of arguments
    //
    // EG: Apply(Func, Spread(spread0))
    ZoneList<Expression*>* spread_list =
        new (zone()) ZoneList<Expression*>(0, zone());
    spread_list->Add(list->at(0)->AsSpread()->expression(), zone());
    args->Add(factory()->NewCallRuntime(Context::SPREAD_ITERABLE_INDEX,
                                        spread_list, RelocInfo::kNoPosition),
              zone());
    return args;
  } else {
    // Spread-call with multiple arguments produces array literals for each
    // sequences of unspread arguments, and converts each spread iterable to
    // an Internal array. Finally, all of these produced arrays are flattened
    // into a single InternalArray, containing the arguments for the call.
    //
    // EG: Apply(Func, Flatten([unspread0, unspread1], Spread(spread0),
    //                         Spread(spread1), [unspread2, unspread3]))
    int i = 0;
    int n = list->length();
    while (i < n) {
      if (!list->at(i)->IsSpread()) {
        ZoneList<v8::internal::Expression*>* unspread =
            new (zone()) ZoneList<v8::internal::Expression*>(1, zone());

        // Push array of unspread parameters
        while (i < n && !list->at(i)->IsSpread()) {
          unspread->Add(list->at(i++), zone());
        }
        int literal_index = function_state_->NextMaterializedLiteralIndex();
        args->Add(factory()->NewArrayLiteral(unspread, literal_index,
                                             RelocInfo::kNoPosition),
                  zone());

        if (i == n) break;
      }

      // Push eagerly spread argument
      ZoneList<v8::internal::Expression*>* spread_list =
          new (zone()) ZoneList<v8::internal::Expression*>(1, zone());
      spread_list->Add(list->at(i++)->AsSpread()->expression(), zone());
      args->Add(factory()->NewCallRuntime(Context::SPREAD_ITERABLE_INDEX,
                                          spread_list, RelocInfo::kNoPosition),
                zone());
    }

    list = new (zone()) ZoneList<v8::internal::Expression*>(1, zone());
    list->Add(factory()->NewCallRuntime(Context::SPREAD_ARGUMENTS_INDEX, args,
                                        RelocInfo::kNoPosition),
              zone());
    return list;
  }
  UNREACHABLE();
}


Expression* Parser::SpreadCall(Expression* function,
                               ZoneList<v8::internal::Expression*>* args,
                               int pos) {
  if (function->IsSuperCallReference()) {
    // Super calls
    // $super_constructor = %_GetSuperConstructor(<this-function>)
    // %reflect_construct($super_constructor, args, new.target)
    ZoneList<Expression*>* tmp = new (zone()) ZoneList<Expression*>(1, zone());
    tmp->Add(function->AsSuperCallReference()->this_function_var(), zone());
    Expression* super_constructor = factory()->NewCallRuntime(
        Runtime::kInlineGetSuperConstructor, tmp, pos);
    args->InsertAt(0, super_constructor, zone());
    args->Add(function->AsSuperCallReference()->new_target_var(), zone());
    return factory()->NewCallRuntime(Context::REFLECT_CONSTRUCT_INDEX, args,
                                     pos);
  } else {
    if (function->IsProperty()) {
      // Method calls
      if (function->AsProperty()->IsSuperAccess()) {
        Expression* home =
            ThisExpression(scope_, factory(), RelocInfo::kNoPosition);
        args->InsertAt(0, function, zone());
        args->InsertAt(1, home, zone());
      } else {
        Variable* temp =
            scope_->NewTemporary(ast_value_factory()->empty_string());
        VariableProxy* obj = factory()->NewVariableProxy(temp);
        Assignment* assign_obj = factory()->NewAssignment(
            Token::ASSIGN, obj, function->AsProperty()->obj(),
            RelocInfo::kNoPosition);
        function = factory()->NewProperty(
            assign_obj, function->AsProperty()->key(), RelocInfo::kNoPosition);
        args->InsertAt(0, function, zone());
        obj = factory()->NewVariableProxy(temp);
        args->InsertAt(1, obj, zone());
      }
    } else {
      // Non-method calls
      args->InsertAt(0, function, zone());
      args->InsertAt(1, factory()->NewUndefinedLiteral(RelocInfo::kNoPosition),
                     zone());
    }
    return factory()->NewCallRuntime(Context::REFLECT_APPLY_INDEX, args, pos);
  }
}


Expression* Parser::SpreadCallNew(Expression* function,
                                  ZoneList<v8::internal::Expression*>* args,
                                  int pos) {
  args->InsertAt(0, function, zone());

  return factory()->NewCallRuntime(Context::REFLECT_CONSTRUCT_INDEX, args, pos);
}


void Parser::SetLanguageMode(Scope* scope, LanguageMode mode) {
  v8::Isolate::UseCounterFeature feature;
  if (is_sloppy(mode))
    feature = v8::Isolate::kSloppyMode;
  else if (is_strict(mode))
    feature = v8::Isolate::kStrictMode;
  else
    UNREACHABLE();
  ++use_counts_[feature];
  scope->SetLanguageMode(mode);
}


void Parser::RaiseLanguageMode(LanguageMode mode) {
  LanguageMode old = scope_->language_mode();
  SetLanguageMode(scope_, old > mode ? old : mode);
}


void ParserTraits::RewriteDestructuringAssignments() {
  parser_->RewriteDestructuringAssignments();
}

Expression* ParserTraits::RewriteExponentiation(Expression* left,
                                                Expression* right, int pos) {
  return parser_->RewriteExponentiation(left, right, pos);
}

Expression* ParserTraits::RewriteAssignExponentiation(Expression* left,
                                                      Expression* right,
                                                      int pos) {
  return parser_->RewriteAssignExponentiation(left, right, pos);
}

void ParserTraits::RewriteNonPattern(Type::ExpressionClassifier* classifier,
                                     bool* ok) {
  parser_->RewriteNonPattern(classifier, ok);
}


Zone* ParserTraits::zone() const {
  return parser_->function_state_->scope()->zone();
}


ZoneList<Expression*>* ParserTraits::GetNonPatternList() const {
  return parser_->function_state_->non_patterns_to_rewrite();
}


class NonPatternRewriter : public AstExpressionRewriter {
 public:
  NonPatternRewriter(uintptr_t stack_limit, Parser* parser)
      : AstExpressionRewriter(stack_limit), parser_(parser) {}
  ~NonPatternRewriter() override {}

 private:
  bool RewriteExpression(Expression* expr) override {
    if (expr->IsRewritableExpression()) return true;
    // Rewrite only what could have been a pattern but is not.
    if (expr->IsArrayLiteral()) {
      // Spread rewriting in array literals.
      ArrayLiteral* lit = expr->AsArrayLiteral();
      VisitExpressions(lit->values());
      replacement_ = parser_->RewriteSpreads(lit);
      return false;
    }
    if (expr->IsObjectLiteral()) {
      return true;
    }
    if (expr->IsBinaryOperation() &&
        expr->AsBinaryOperation()->op() == Token::COMMA) {
      return true;
    }
    // Everything else does not need rewriting.
    return false;
  }

  void VisitObjectLiteralProperty(ObjectLiteralProperty* property) override {
    if (property == nullptr) return;
    // Do not rewrite (computed) key expressions
    AST_REWRITE_PROPERTY(Expression, property, value);
  }

  Parser* parser_;
};


void Parser::RewriteNonPattern(ExpressionClassifier* classifier, bool* ok) {
  ValidateExpression(classifier, ok);
  if (!*ok) return;
  auto non_patterns_to_rewrite = function_state_->non_patterns_to_rewrite();
  int begin = classifier->GetNonPatternBegin();
  int end = non_patterns_to_rewrite->length();
  if (begin < end) {
    NonPatternRewriter rewriter(stack_limit_, this);
    for (int i = begin; i < end; i++) {
      DCHECK(non_patterns_to_rewrite->at(i)->IsRewritableExpression());
      rewriter.Rewrite(non_patterns_to_rewrite->at(i));
    }
    non_patterns_to_rewrite->Rewind(begin);
  }
}


void Parser::RewriteDestructuringAssignments() {
  const auto& assignments =
      function_state_->destructuring_assignments_to_rewrite();
  for (int i = assignments.length() - 1; i >= 0; --i) {
    // Rewrite list in reverse, so that nested assignment patterns are rewritten
    // correctly.
    const DestructuringAssignment& pair = assignments.at(i);
    RewritableExpression* to_rewrite =
        pair.assignment->AsRewritableExpression();
    DCHECK_NOT_NULL(to_rewrite);
    if (!to_rewrite->is_rewritten()) {
      PatternRewriter::RewriteDestructuringAssignment(this, to_rewrite,
                                                      pair.scope);
    }
  }
}

Expression* Parser::RewriteExponentiation(Expression* left, Expression* right,
                                          int pos) {
  ZoneList<Expression*>* args = new (zone()) ZoneList<Expression*>(2, zone());
  args->Add(left, zone());
  args->Add(right, zone());
  return factory()->NewCallRuntime(Context::MATH_POW_METHOD_INDEX, args, pos);
}

Expression* Parser::RewriteAssignExponentiation(Expression* left,
                                                Expression* right, int pos) {
  ZoneList<Expression*>* args = new (zone()) ZoneList<Expression*>(2, zone());
  if (left->IsVariableProxy()) {
    VariableProxy* lhs = left->AsVariableProxy();

    Expression* result;
    DCHECK_NOT_NULL(lhs->raw_name());
    result =
        this->ExpressionFromIdentifier(lhs->raw_name(), lhs->position(),
                                       lhs->end_position(), scope_, factory());
    args->Add(left, zone());
    args->Add(right, zone());
    Expression* call =
        factory()->NewCallRuntime(Context::MATH_POW_METHOD_INDEX, args, pos);
    return factory()->NewAssignment(Token::ASSIGN, result, call, pos);
  } else if (left->IsProperty()) {
    Property* prop = left->AsProperty();
    auto temp_obj = scope_->NewTemporary(ast_value_factory()->empty_string());
    auto temp_key = scope_->NewTemporary(ast_value_factory()->empty_string());
    Expression* assign_obj = factory()->NewAssignment(
        Token::ASSIGN, factory()->NewVariableProxy(temp_obj), prop->obj(),
        RelocInfo::kNoPosition);
    Expression* assign_key = factory()->NewAssignment(
        Token::ASSIGN, factory()->NewVariableProxy(temp_key), prop->key(),
        RelocInfo::kNoPosition);
    args->Add(factory()->NewProperty(factory()->NewVariableProxy(temp_obj),
                                     factory()->NewVariableProxy(temp_key),
                                     left->position()),
              zone());
    args->Add(right, zone());
    Expression* call =
        factory()->NewCallRuntime(Context::MATH_POW_METHOD_INDEX, args, pos);
    Expression* target = factory()->NewProperty(
        factory()->NewVariableProxy(temp_obj),
        factory()->NewVariableProxy(temp_key), RelocInfo::kNoPosition);
    Expression* assign =
        factory()->NewAssignment(Token::ASSIGN, target, call, pos);
    return factory()->NewBinaryOperation(
        Token::COMMA, assign_obj,
        factory()->NewBinaryOperation(Token::COMMA, assign_key, assign, pos),
        pos);
  }
  UNREACHABLE();
  return nullptr;
}

Expression* Parser::RewriteSpreads(ArrayLiteral* lit) {
  // Array literals containing spreads are rewritten using do expressions, e.g.
  //    [1, 2, 3, ...x, 4, ...y, 5]
  // is roughly rewritten as:
  //    do {
  //      $R = [1, 2, 3];
  //      for ($i of x) %AppendElement($R, $i);
  //      %AppendElement($R, 4);
  //      for ($j of y) %AppendElement($R, $j);
  //      %AppendElement($R, 5);
  //      $R
  //    }
  // where $R, $i and $j are fresh temporary variables.
  ZoneList<Expression*>::iterator s = lit->FirstSpread();
  if (s == lit->EndValue()) return nullptr;  // no spread, no rewriting...
  Variable* result =
      scope_->NewTemporary(ast_value_factory()->dot_result_string());
  // NOTE: The value assigned to R is the whole original array literal,
  // spreads included. This will be fixed before the rewritten AST is returned.
  // $R = lit
  Expression* init_result =
      factory()->NewAssignment(Token::INIT, factory()->NewVariableProxy(result),
                               lit, RelocInfo::kNoPosition);
  Block* do_block =
      factory()->NewBlock(nullptr, 16, false, RelocInfo::kNoPosition);
  do_block->statements()->Add(
      factory()->NewExpressionStatement(init_result, RelocInfo::kNoPosition),
      zone());
  // Traverse the array literal starting from the first spread.
  while (s != lit->EndValue()) {
    Expression* value = *s++;
    Spread* spread = value->AsSpread();
    if (spread == nullptr) {
      // If the element is not a spread, we're adding a single:
      // %AppendElement($R, value)
      ZoneList<Expression*>* append_element_args = NewExpressionList(2, zone());
      append_element_args->Add(factory()->NewVariableProxy(result), zone());
      append_element_args->Add(value, zone());
      do_block->statements()->Add(
          factory()->NewExpressionStatement(
              factory()->NewCallRuntime(Runtime::kAppendElement,
                                        append_element_args,
                                        RelocInfo::kNoPosition),
              RelocInfo::kNoPosition),
          zone());
    } else {
      // If it's a spread, we're adding a for/of loop iterating through it.
      Variable* each =
          scope_->NewTemporary(ast_value_factory()->dot_for_string());
      Expression* subject = spread->expression();
      // %AppendElement($R, each)
      Statement* append_body;
      {
        ZoneList<Expression*>* append_element_args =
            NewExpressionList(2, zone());
        append_element_args->Add(factory()->NewVariableProxy(result), zone());
        append_element_args->Add(factory()->NewVariableProxy(each), zone());
        append_body = factory()->NewExpressionStatement(
            factory()->NewCallRuntime(Runtime::kAppendElement,
                                      append_element_args,
                                      RelocInfo::kNoPosition),
            RelocInfo::kNoPosition);
      }
      // for (each of spread) %AppendElement($R, each)
      ForEachStatement* loop = factory()->NewForEachStatement(
          ForEachStatement::ITERATE, nullptr, RelocInfo::kNoPosition);
      InitializeForOfStatement(loop->AsForOfStatement(),
                               factory()->NewVariableProxy(each), subject,
                               append_body, spread->expression_position());
      do_block->statements()->Add(loop, zone());
    }
  }
  // Now, rewind the original array literal to truncate everything from the
  // first spread (included) until the end. This fixes $R's initialization.
  lit->RewindSpreads();
  return factory()->NewDoExpression(do_block, result, lit->position());
}


void ParserTraits::QueueDestructuringAssignmentForRewriting(Expression* expr) {
  DCHECK(expr->IsRewritableExpression());
  parser_->function_state_->AddDestructuringAssignment(
      Parser::DestructuringAssignment(expr, parser_->scope_));
}


void ParserTraits::QueueNonPatternForRewriting(Expression* expr) {
  DCHECK(expr->IsRewritableExpression());
  parser_->function_state_->AddNonPatternForRewriting(expr);
}


void ParserTraits::SetFunctionNameFromPropertyName(
    ObjectLiteralProperty* property, const AstRawString* name) {
  Expression* value = property->value();

  // Computed name setting must happen at runtime.
  if (property->is_computed_name()) return;

  // Getter and setter names are handled here because their names
  // change in ES2015, even though they are not anonymous.
  auto function = value->AsFunctionLiteral();
  if (function != nullptr) {
    bool is_getter = property->kind() == ObjectLiteralProperty::GETTER;
    bool is_setter = property->kind() == ObjectLiteralProperty::SETTER;
    if (is_getter || is_setter) {
      DCHECK_NOT_NULL(name);
      const AstRawString* prefix =
          is_getter ? parser_->ast_value_factory()->get_space_string()
                    : parser_->ast_value_factory()->set_space_string();
      function->set_raw_name(
          parser_->ast_value_factory()->NewConsString(prefix, name));
      return;
    }
  }

  if (!value->IsAnonymousFunctionDefinition()) return;
  DCHECK_NOT_NULL(name);

  // Ignore "__proto__" as a name when it's being used to set the [[Prototype]]
  // of an object literal.
  if (property->kind() == ObjectLiteralProperty::PROTOTYPE) return;

  if (function != nullptr) {
    function->set_raw_name(name);
    DCHECK_EQ(ObjectLiteralProperty::COMPUTED, property->kind());
  } else {
    DCHECK(value->IsClassLiteral());
    DCHECK_EQ(ObjectLiteralProperty::COMPUTED, property->kind());
    value->AsClassLiteral()->constructor()->set_raw_name(name);
  }
}


void ParserTraits::SetFunctionNameFromIdentifierRef(Expression* value,
                                                    Expression* identifier) {
  if (!value->IsAnonymousFunctionDefinition()) return;
  if (!identifier->IsVariableProxy()) return;

  auto name = identifier->AsVariableProxy()->raw_name();
  DCHECK_NOT_NULL(name);

  auto function = value->AsFunctionLiteral();
  if (function != nullptr) {
    function->set_raw_name(name);
  } else {
    DCHECK(value->IsClassLiteral());
    value->AsClassLiteral()->constructor()->set_raw_name(name);
  }
}


// Desugaring of yield*
// ====================
//
// With the help of do-expressions and function.sent, we desugar yield* into a
// loop containing a "raw" yield (a yield that doesn't wrap an iterator result
// object around its argument).  Concretely, "yield* iterable" turns into
// roughly the following code:
//
//   do {
//     const kNext = 0;
//     const kReturn = 1;
//     const kThrow = 2;
//
//     let input = function.sent;
//     let mode = kNext;
//     let output = undefined;
//
//     let iterator = iterable[Symbol.iterator]();
//     if (!IS_RECEIVER(iterator)) throw MakeTypeError(kSymbolIteratorInvalid);
//
//     while (true) {
//       // From the generator to the iterator:
//       // Forward input according to resume mode and obtain output.
//       switch (mode) {
//         case kNext:
//           output = iterator.next(input);
//           if (!IS_RECEIVER(output)) %ThrowIterResultNotAnObject(output);
//           break;
//         case kReturn:
//           IteratorClose(iterator, input, output);  // See below.
//           break;
//         case kThrow:
//           let iteratorThrow = iterator.throw;
//           if (IS_NULL_OR_UNDEFINED(iteratorThrow)) {
//             IteratorClose(iterator);  // See below.
//             throw MakeTypeError(kThrowMethodMissing);
//           }
//           output = %_Call(iteratorThrow, iterator, input);
//           if (!IS_RECEIVER(output)) %ThrowIterResultNotAnObject(output);
//           break;
//       }
//       if (output.done) break;
//
//       // From the generator to its user:
//       // Forward output, receive new input, and determine resume mode.
//       mode = kReturn;
//       try {
//         try {
//           RawYield(output);  // See explanation above.
//           mode = kNext;
//         } catch (error) {
//           mode = kThrow;
//         }
//       } finally {
//         input = function.sent;
//         continue;
//       }
//     }
//
//     output.value;
//   }
//
// IteratorClose(iterator) expands to the following:
//
//   let iteratorReturn = iterator.return;
//   if (IS_NULL_OR_UNDEFINED(iteratorReturn)) return;
//   let output = %_Call(iteratorReturn, iterator);
//   if (!IS_RECEIVER(output)) %ThrowIterResultNotAnObject(output);
//
// IteratorClose(iterator, input, output) expands to the following:
//
//   let iteratorReturn = iterator.return;
//   if (IS_NULL_OR_UNDEFINED(iteratorReturn)) return input;
//   output = %_Call(iteratorReturn, iterator, input);
//   if (!IS_RECEIVER(output)) %ThrowIterResultNotAnObject(output);


Expression* ParserTraits::RewriteYieldStar(
    Expression* generator, Expression* iterable, int pos) {

  const int nopos = RelocInfo::kNoPosition;

  auto factory = parser_->factory();
  auto avfactory = parser_->ast_value_factory();
  auto scope = parser_->scope_;
  auto zone = parser_->zone();


  // Forward definition for break/continue statements.
  WhileStatement* loop = factory->NewWhileStatement(nullptr, nopos);


  // let input = undefined;
  Variable* var_input = scope->NewTemporary(avfactory->empty_string());
  Statement* initialize_input;
  {
    Expression* input_proxy = factory->NewVariableProxy(var_input);
    Expression* assignment = factory->NewAssignment(
        Token::ASSIGN, input_proxy, factory->NewUndefinedLiteral(nopos), nopos);
    initialize_input = factory->NewExpressionStatement(assignment, nopos);
  }


  // let mode = kNext;
  Variable* var_mode = scope->NewTemporary(avfactory->empty_string());
  Statement* initialize_mode;
  {
    Expression* mode_proxy = factory->NewVariableProxy(var_mode);
    Expression* knext = factory->NewSmiLiteral(JSGeneratorObject::NEXT, nopos);
    Expression* assignment =
        factory->NewAssignment(Token::ASSIGN, mode_proxy, knext, nopos);
    initialize_mode = factory->NewExpressionStatement(assignment, nopos);
  }


  // let output = undefined;
  Variable* var_output = scope->NewTemporary(avfactory->empty_string());
  Statement* initialize_output;
  {
    Expression* output_proxy = factory->NewVariableProxy(var_output);
    Expression* assignment = factory->NewAssignment(
        Token::ASSIGN, output_proxy, factory->NewUndefinedLiteral(nopos),
        nopos);
    initialize_output = factory->NewExpressionStatement(assignment, nopos);
  }


  // let iterator = iterable[Symbol.iterator];
  Variable* var_iterator = scope->NewTemporary(avfactory->empty_string());
  Statement* get_iterator;
  {
    Expression* iterator = GetIterator(iterable, factory, nopos);
    Expression* iterator_proxy = factory->NewVariableProxy(var_iterator);
    Expression* assignment = factory->NewAssignment(
        Token::ASSIGN, iterator_proxy, iterator, nopos);
    get_iterator = factory->NewExpressionStatement(assignment, nopos);
  }


  // if (!IS_RECEIVER(iterator)) throw MakeTypeError(kSymbolIteratorInvalid);
  Statement* validate_iterator;
  {
    Expression* is_receiver_call;
    {
      auto args = new (zone) ZoneList<Expression*>(1, zone);
      args->Add(factory->NewVariableProxy(var_iterator), zone);
      is_receiver_call =
          factory->NewCallRuntime(Runtime::kInlineIsJSReceiver, args, nopos);
    }

    Statement* throw_call;
    {
      Expression* call = NewThrowTypeError(
          MessageTemplate::kSymbolIteratorInvalid, avfactory->empty_string(),
          nopos);
      throw_call = factory->NewExpressionStatement(call, nopos);
    }

    validate_iterator = factory->NewIfStatement(
        is_receiver_call, factory->NewEmptyStatement(nopos), throw_call, nopos);
  }


  // output = iterator.next(input);
  Statement* call_next;
  {
    Expression* iterator_proxy = factory->NewVariableProxy(var_iterator);
    Expression* literal =
        factory->NewStringLiteral(avfactory->next_string(), nopos);
    Expression* next_property =
        factory->NewProperty(iterator_proxy, literal, nopos);
    Expression* input_proxy = factory->NewVariableProxy(var_input);
    auto args = new (zone) ZoneList<Expression*>(1, zone);
    args->Add(input_proxy, zone);
    Expression* call = factory->NewCall(next_property, args, nopos);
    Expression* output_proxy = factory->NewVariableProxy(var_output);
    Expression* assignment =
        factory->NewAssignment(Token::ASSIGN, output_proxy, call, nopos);
    call_next = factory->NewExpressionStatement(assignment, nopos);
  }


  // if (!IS_RECEIVER(output)) %ThrowIterResultNotAnObject(output);
  Statement* validate_next_output;
  {
    Expression* is_receiver_call;
    {
      auto args = new (zone) ZoneList<Expression*>(1, zone);
      args->Add(factory->NewVariableProxy(var_output), zone);
      is_receiver_call =
          factory->NewCallRuntime(Runtime::kInlineIsJSReceiver, args, nopos);
    }

    Statement* throw_call;
    {
      auto args = new (zone) ZoneList<Expression*>(1, zone);
      args->Add(factory->NewVariableProxy(var_output), zone);
      Expression* call = factory->NewCallRuntime(
          Runtime::kThrowIteratorResultNotAnObject, args, nopos);
      throw_call = factory->NewExpressionStatement(call, nopos);
    }

    validate_next_output = factory->NewIfStatement(
        is_receiver_call, factory->NewEmptyStatement(nopos), throw_call, nopos);
  }


  // let iteratorThrow = iterator.throw;
  Variable* var_throw = scope->NewTemporary(avfactory->empty_string());
  Statement* get_throw;
  {
    Expression* iterator_proxy = factory->NewVariableProxy(var_iterator);
    Expression* literal =
        factory->NewStringLiteral(avfactory->throw_string(), nopos);
    Expression* property =
        factory->NewProperty(iterator_proxy, literal, nopos);
    Expression* throw_proxy = factory->NewVariableProxy(var_throw);
    Expression* assignment = factory->NewAssignment(
        Token::ASSIGN, throw_proxy, property, nopos);
    get_throw = factory->NewExpressionStatement(assignment, nopos);
  }


  // if (IS_NULL_OR_UNDEFINED(iteratorThrow) {
  //   IteratorClose(iterator);
  //   throw MakeTypeError(kThrowMethodMissing);
  // }
  Statement* check_throw;
  {
    Expression* condition = factory->NewCompareOperation(
        Token::EQ, factory->NewVariableProxy(var_throw),
        factory->NewNullLiteral(nopos), nopos);

    Expression* call = NewThrowTypeError(
        MessageTemplate::kThrowMethodMissing,
        avfactory->empty_string(), nopos);
    Statement* throw_call = factory->NewExpressionStatement(call, nopos);

    Block* then = factory->NewBlock(nullptr, 4+1, false, nopos);
    Variable* var_tmp = scope->NewTemporary(avfactory->empty_string());
    BuildIteratorClose(then->statements(), var_iterator, Nothing<Variable*>(),
                       var_tmp);
    then->statements()->Add(throw_call, zone);
    check_throw = factory->NewIfStatement(
        condition, then, factory->NewEmptyStatement(nopos), nopos);
  }


  // output = %_Call(iteratorThrow, iterator, input);
  Statement* call_throw;
  {
    auto args = new (zone) ZoneList<Expression*>(3, zone);
    args->Add(factory->NewVariableProxy(var_throw), zone);
    args->Add(factory->NewVariableProxy(var_iterator), zone);
    args->Add(factory->NewVariableProxy(var_input), zone);
    Expression* call =
        factory->NewCallRuntime(Runtime::kInlineCall, args, nopos);
    Expression* assignment = factory->NewAssignment(
        Token::ASSIGN, factory->NewVariableProxy(var_output), call, nopos);
    call_throw = factory->NewExpressionStatement(assignment, nopos);
  }


  // if (!IS_RECEIVER(output)) %ThrowIterResultNotAnObject(output);
  Statement* validate_throw_output;
  {
    Expression* is_receiver_call;
    {
      auto args = new (zone) ZoneList<Expression*>(1, zone);
      args->Add(factory->NewVariableProxy(var_output), zone);
      is_receiver_call =
          factory->NewCallRuntime(Runtime::kInlineIsJSReceiver, args, nopos);
    }

    Statement* throw_call;
    {
      auto args = new (zone) ZoneList<Expression*>(1, zone);
      args->Add(factory->NewVariableProxy(var_output), zone);
      Expression* call = factory->NewCallRuntime(
          Runtime::kThrowIteratorResultNotAnObject, args, nopos);
      throw_call = factory->NewExpressionStatement(call, nopos);
    }

    validate_throw_output = factory->NewIfStatement(
        is_receiver_call, factory->NewEmptyStatement(nopos), throw_call, nopos);
  }


  // if (output.done) break;
  Statement* if_done;
  {
    Expression* output_proxy = factory->NewVariableProxy(var_output);
    Expression* literal =
        factory->NewStringLiteral(avfactory->done_string(), nopos);
    Expression* property = factory->NewProperty(output_proxy, literal, nopos);
    BreakStatement* break_loop = factory->NewBreakStatement(loop, nopos);
    if_done = factory->NewIfStatement(
        property, break_loop, factory->NewEmptyStatement(nopos), nopos);
  }


  // mode = kReturn;
  Statement* set_mode_return;
  {
    Expression* mode_proxy = factory->NewVariableProxy(var_mode);
    Expression* kreturn =
        factory->NewSmiLiteral(JSGeneratorObject::RETURN, nopos);
    Expression* assignment =
        factory->NewAssignment(Token::ASSIGN, mode_proxy, kreturn, nopos);
    set_mode_return = factory->NewExpressionStatement(assignment, nopos);
  }

  // Yield(output);
  Statement* yield_output;
  {
    Expression* output_proxy = factory->NewVariableProxy(var_output);
    Yield* yield = factory->NewYield(generator, output_proxy, nopos);
    yield_output = factory->NewExpressionStatement(yield, nopos);
  }


  // mode = kNext;
  Statement* set_mode_next;
  {
    Expression* mode_proxy = factory->NewVariableProxy(var_mode);
    Expression* knext = factory->NewSmiLiteral(JSGeneratorObject::NEXT, nopos);
    Expression* assignment =
        factory->NewAssignment(Token::ASSIGN, mode_proxy, knext, nopos);
    set_mode_next = factory->NewExpressionStatement(assignment, nopos);
  }


  // mode = kThrow;
  Statement* set_mode_throw;
  {
    Expression* mode_proxy = factory->NewVariableProxy(var_mode);
    Expression* kthrow =
        factory->NewSmiLiteral(JSGeneratorObject::THROW, nopos);
    Expression* assignment =
        factory->NewAssignment(Token::ASSIGN, mode_proxy, kthrow, nopos);
    set_mode_throw = factory->NewExpressionStatement(assignment, nopos);
  }


  // input = function.sent;
  Statement* get_input;
  {
    Expression* function_sent = FunctionSentExpression(scope, factory, nopos);
    Expression* input_proxy = factory->NewVariableProxy(var_input);
    Expression* assignment = factory->NewAssignment(
        Token::ASSIGN, input_proxy, function_sent, nopos);
    get_input = factory->NewExpressionStatement(assignment, nopos);
  }


  // output.value;
  Statement* get_value;
  {
    Expression* output_proxy = factory->NewVariableProxy(var_output);
    Expression* literal =
        factory->NewStringLiteral(avfactory->value_string(), nopos);
    Expression* property = factory->NewProperty(output_proxy, literal, nopos);
    get_value = factory->NewExpressionStatement(property, nopos);
  }


  // Now put things together.


  // try { ... } catch(e) { ... }
  Statement* try_catch;
  {
    Block* try_block = factory->NewBlock(nullptr, 2, false, nopos);
    try_block->statements()->Add(yield_output, zone);
    try_block->statements()->Add(set_mode_next, zone);

    Block* catch_block = factory->NewBlock(nullptr, 1, false, nopos);
    catch_block->statements()->Add(set_mode_throw, zone);

    Scope* catch_scope = NewScope(scope, CATCH_SCOPE);
    const AstRawString* name = avfactory->dot_catch_string();
    Variable* catch_variable =
        catch_scope->DeclareLocal(name, VAR, kCreatedInitialized,
                                               Variable::NORMAL);

    try_catch = factory->NewTryCatchStatement(
        try_block, catch_scope, catch_variable, catch_block, nopos);
  }


  // try { ... } finally { ... }
  Statement* try_finally;
  {
    Block* try_block = factory->NewBlock(nullptr, 1, false, nopos);
    try_block->statements()->Add(try_catch, zone);

    Block* finally = factory->NewBlock(nullptr, 2, false, nopos);
    finally->statements()->Add(get_input, zone);
    finally->statements()->Add(
        factory->NewContinueStatement(loop, nopos), zone);

    try_finally = factory->NewTryFinallyStatement(try_block, finally, nopos);
  }


  // switch (mode) { ... }
  SwitchStatement* switch_mode = factory->NewSwitchStatement(nullptr, nopos);
  {
    auto case_next = new (zone) ZoneList<Statement*>(3, zone);
    case_next->Add(call_next, zone);
    case_next->Add(validate_next_output, zone);
    case_next->Add(factory->NewBreakStatement(switch_mode, nopos), zone);

    auto case_return = new (zone) ZoneList<Statement*>(5, zone);
    BuildIteratorClose(case_return, var_iterator, Just(var_input), var_output);
    case_return->Add(factory->NewBreakStatement(switch_mode, nopos), zone);

    auto case_throw = new (zone) ZoneList<Statement*>(5, zone);
    case_throw->Add(get_throw, zone);
    case_throw->Add(check_throw, zone);
    case_throw->Add(call_throw, zone);
    case_throw->Add(validate_throw_output, zone);
    case_throw->Add(factory->NewBreakStatement(switch_mode, nopos), zone);

    auto cases = new (zone) ZoneList<CaseClause*>(3, zone);
    Expression* knext = factory->NewSmiLiteral(JSGeneratorObject::NEXT, nopos);
    Expression* kreturn =
        factory->NewSmiLiteral(JSGeneratorObject::RETURN, nopos);
    Expression* kthrow =
        factory->NewSmiLiteral(JSGeneratorObject::THROW, nopos);
    cases->Add(factory->NewCaseClause(knext, case_next, nopos), zone);
    cases->Add(factory->NewCaseClause(kreturn, case_return, nopos), zone);
    cases->Add(factory->NewCaseClause(kthrow, case_throw, nopos), zone);

    switch_mode->Initialize(factory->NewVariableProxy(var_mode), cases);
  }


  // while (true) { ... }
  // Already defined earlier: WhileStatement* loop = ...
  {
    Block* loop_body = factory->NewBlock(nullptr, 4, false, nopos);
    loop_body->statements()->Add(switch_mode, zone);
    loop_body->statements()->Add(if_done, zone);
    loop_body->statements()->Add(set_mode_return, zone);
    loop_body->statements()->Add(try_finally, zone);

    loop->Initialize(factory->NewBooleanLiteral(true, nopos), loop_body);
  }


  // do { ... }
  DoExpression* yield_star;
  {
    // The rewriter needs to process the get_value statement only, hence we
    // put the preceding statements into an init block.

    Block* do_block_ = factory->NewBlock(nullptr, 6, true, nopos);
    do_block_->statements()->Add(initialize_input, zone);
    do_block_->statements()->Add(initialize_mode, zone);
    do_block_->statements()->Add(initialize_output, zone);
    do_block_->statements()->Add(get_iterator, zone);
    do_block_->statements()->Add(validate_iterator, zone);
    do_block_->statements()->Add(loop, zone);

    Block* do_block = factory->NewBlock(nullptr, 2, false, nopos);
    do_block->statements()->Add(do_block_, zone);
    do_block->statements()->Add(get_value, zone);

    Variable* dot_result = scope->NewTemporary(avfactory->dot_result_string());
    yield_star = factory->NewDoExpression(do_block, dot_result, nopos);
    Rewriter::Rewrite(parser_, yield_star, avfactory);
  }

  return yield_star;
}

// Desugaring of (lhs) instanceof (rhs)
// ====================================
//
// We desugar instanceof into a load of property @@hasInstance on the rhs.
// We end up with roughly the following code (O, C):
//
//   do {
//     let O = lhs;
//     let C = rhs;
//     if (!IS_RECEIVER(C)) throw MakeTypeError(kNonObjectInInstanceOfCheck);
//     let handler_result = C[Symbol.hasInstance];
//     if (handler_result === undefined) {
//       if (!IS_CALLABLE(C)) {
//         throw MakeTypeError(kCalledNonCallableInstanceOf);
//       }
//       handler_result = %_GetOrdinaryHasInstance()
//       handler_result = %_Call(handler_result, C, O);
//     } else {
//       handler_result = !!(%_Call(handler_result, C, O));
//     }
//     handler_result;
//   }
//
Expression* ParserTraits::RewriteInstanceof(Expression* lhs, Expression* rhs,
                                            int pos) {
  const int nopos = RelocInfo::kNoPosition;

  auto factory = parser_->factory();
  auto avfactory = parser_->ast_value_factory();
  auto scope = parser_->scope_;
  auto zone = parser_->zone();

  // let O = lhs;
  Variable* var_O = scope->NewTemporary(avfactory->empty_string());
  Statement* get_O;
  {
    Expression* O_proxy = factory->NewVariableProxy(var_O);
    Expression* assignment =
        factory->NewAssignment(Token::ASSIGN, O_proxy, lhs, nopos);
    get_O = factory->NewExpressionStatement(assignment, nopos);
  }

  // let C = lhs;
  Variable* var_C = scope->NewTemporary(avfactory->empty_string());
  Statement* get_C;
  {
    Expression* C_proxy = factory->NewVariableProxy(var_C);
    Expression* assignment =
        factory->NewAssignment(Token::ASSIGN, C_proxy, rhs, nopos);
    get_C = factory->NewExpressionStatement(assignment, nopos);
  }

  // if (!IS_RECEIVER(C)) throw MakeTypeError(kNonObjectInInstanceOfCheck);
  Statement* validate_C;
  {
    auto args = new (zone) ZoneList<Expression*>(1, zone);
    args->Add(factory->NewVariableProxy(var_C), zone);
    Expression* is_receiver_call =
        factory->NewCallRuntime(Runtime::kInlineIsJSReceiver, args, nopos);
    Expression* call =
        NewThrowTypeError(MessageTemplate::kNonObjectInInstanceOfCheck,
                          avfactory->empty_string(), pos);
    Statement* throw_call = factory->NewExpressionStatement(call, pos);

    validate_C =
        factory->NewIfStatement(is_receiver_call,
                                factory->NewEmptyStatement(nopos),
                                throw_call,
                                nopos);
  }

  // let handler_result = C[Symbol.hasInstance];
  Variable* var_handler_result = scope->NewTemporary(avfactory->empty_string());
  Statement* initialize_handler;
  {
    Expression* hasInstance_symbol_literal =
        factory->NewSymbolLiteral("hasInstance_symbol", RelocInfo::kNoPosition);
    Expression* prop = factory->NewProperty(factory->NewVariableProxy(var_C),
                                            hasInstance_symbol_literal, pos);
    Expression* handler_proxy = factory->NewVariableProxy(var_handler_result);
    Expression* assignment =
        factory->NewAssignment(Token::ASSIGN, handler_proxy, prop, nopos);
    initialize_handler = factory->NewExpressionStatement(assignment, nopos);
  }

  // if (handler_result === undefined) {
  //   if (!IS_CALLABLE(C)) {
  //     throw MakeTypeError(kCalledNonCallableInstanceOf);
  //   }
  //   handler_result = %_GetOrdinaryHasInstance()
  //   handler_result = %_Call(handler_result, C, O);
  // } else {
  //   handler_result = !!%_Call(handler_result, C, O);
  // }
  Statement* call_handler;
  {
    Expression* condition = factory->NewCompareOperation(
        Token::EQ_STRICT, factory->NewVariableProxy(var_handler_result),
        factory->NewUndefinedLiteral(nopos), nopos);

    Block* then_side = factory->NewBlock(nullptr, 3, false, nopos);
    {
      Expression* throw_expr =
          NewThrowTypeError(MessageTemplate::kCalledNonCallableInstanceOf,
                            avfactory->empty_string(), pos);
      Statement* validate_C = CheckCallable(var_C, throw_expr, pos);

      ZoneList<Expression*>* empty_args =
          new (zone) ZoneList<Expression*>(0, zone);
      Expression* ordinary_has_instance = factory->NewCallRuntime(
          Runtime::kInlineGetOrdinaryHasInstance, empty_args, pos);
      Expression* handler_proxy = factory->NewVariableProxy(var_handler_result);
      Expression* assignment_handler = factory->NewAssignment(
          Token::ASSIGN, handler_proxy, ordinary_has_instance, nopos);
      Statement* assignment_get_handler =
          factory->NewExpressionStatement(assignment_handler, nopos);

      ZoneList<Expression*>* args = new (zone) ZoneList<Expression*>(3, zone);
      args->Add(factory->NewVariableProxy(var_handler_result), zone);
      args->Add(factory->NewVariableProxy(var_C), zone);
      args->Add(factory->NewVariableProxy(var_O), zone);
      Expression* call =
          factory->NewCallRuntime(Runtime::kInlineCall, args, pos);
      Expression* result_proxy = factory->NewVariableProxy(var_handler_result);
      Expression* assignment =
          factory->NewAssignment(Token::ASSIGN, result_proxy, call, nopos);
      Statement* assignment_return =
          factory->NewExpressionStatement(assignment, nopos);

      then_side->statements()->Add(validate_C, zone);
      then_side->statements()->Add(assignment_get_handler, zone);
      then_side->statements()->Add(assignment_return, zone);
    }

    Statement* else_side;
    {
      auto args = new (zone) ZoneList<Expression*>(3, zone);
      args->Add(factory->NewVariableProxy(var_handler_result), zone);
      args->Add(factory->NewVariableProxy(var_C), zone);
      args->Add(factory->NewVariableProxy(var_O), zone);
      Expression* call =
          factory->NewCallRuntime(Runtime::kInlineCall, args, nopos);
      Expression* inner_not =
          factory->NewUnaryOperation(Token::NOT, call, nopos);
      Expression* outer_not =
          factory->NewUnaryOperation(Token::NOT, inner_not, nopos);
      Expression* result_proxy = factory->NewVariableProxy(var_handler_result);
      Expression* assignment =
          factory->NewAssignment(Token::ASSIGN, result_proxy, outer_not, nopos);

      else_side = factory->NewExpressionStatement(assignment, nopos);
    }
    call_handler =
        factory->NewIfStatement(condition, then_side, else_side, nopos);
  }

  // do { ... }
  DoExpression* instanceof;
  {
    Block* block = factory->NewBlock(nullptr, 5, true, nopos);
    block->statements()->Add(get_O, zone);
    block->statements()->Add(get_C, zone);
    block->statements()->Add(validate_C, zone);
    block->statements()->Add(initialize_handler, zone);
    block->statements()->Add(call_handler, zone);

    // Here is the desugared instanceof.
    instanceof = factory->NewDoExpression(block, var_handler_result, nopos);
    Rewriter::Rewrite(parser_, instanceof, avfactory);
  }

  return instanceof;
}

Statement* ParserTraits::CheckCallable(Variable* var, Expression* error,
                                       int pos) {
  auto factory = parser_->factory();
  auto avfactory = parser_->ast_value_factory();
  const int nopos = RelocInfo::kNoPosition;
  Statement* validate_var;
  {
    Expression* type_of = factory->NewUnaryOperation(
        Token::TYPEOF, factory->NewVariableProxy(var), nopos);
    Expression* function_literal =
        factory->NewStringLiteral(avfactory->function_string(), nopos);
    Expression* condition = factory->NewCompareOperation(
        Token::EQ_STRICT, type_of, function_literal, nopos);

    Statement* throw_call = factory->NewExpressionStatement(error, pos);

    validate_var = factory->NewIfStatement(
        condition, factory->NewEmptyStatement(nopos), throw_call, nopos);
  }
  return validate_var;
}

void ParserTraits::BuildIteratorClose(ZoneList<Statement*>* statements,
                                      Variable* iterator,
                                      Maybe<Variable*> input,
                                      Variable* var_output) {
  //
  // This function adds four statements to [statements], corresponding to the
  // following code:
  //
  //   let iteratorReturn = iterator.return;
  //   if (IS_NULL_OR_UNDEFINED(iteratorReturn) return |input|;
  //   output = %_Call(iteratorReturn, iterator|, input|);
  //   if (!IS_RECEIVER(output)) %ThrowIterResultNotAnObject(output);
  //
  // Here, |...| denotes optional parts, depending on the presence of the
  // input variable.  The reason for allowing input is that BuildIteratorClose
  // can then be reused to handle the return case in yield*.
  //

  const int nopos = RelocInfo::kNoPosition;
  auto factory = parser_->factory();
  auto avfactory = parser_->ast_value_factory();
  auto zone = parser_->zone();

  // let iteratorReturn = iterator.return;
  Variable* var_return = var_output;  // Reusing the output variable.
  Statement* get_return;
  {
    Expression* iterator_proxy = factory->NewVariableProxy(iterator);
    Expression* literal =
        factory->NewStringLiteral(avfactory->return_string(), nopos);
    Expression* property =
        factory->NewProperty(iterator_proxy, literal, nopos);
    Expression* return_proxy = factory->NewVariableProxy(var_return);
    Expression* assignment = factory->NewAssignment(
        Token::ASSIGN, return_proxy, property, nopos);
    get_return = factory->NewExpressionStatement(assignment, nopos);
  }

  // if (IS_NULL_OR_UNDEFINED(iteratorReturn) return |input|;
  Statement* check_return;
  {
    Expression* condition = factory->NewCompareOperation(
        Token::EQ, factory->NewVariableProxy(var_return),
        factory->NewNullLiteral(nopos), nopos);

    Expression* value = input.IsJust()
                            ? static_cast<Expression*>(
                                  factory->NewVariableProxy(input.FromJust()))
                            : factory->NewUndefinedLiteral(nopos);

    Statement* return_input = factory->NewReturnStatement(value, nopos);

    check_return = factory->NewIfStatement(
        condition, return_input, factory->NewEmptyStatement(nopos), nopos);
  }

  // output = %_Call(iteratorReturn, iterator, |input|);
  Statement* call_return;
  {
    auto args = new (zone) ZoneList<Expression*>(3, zone);
    args->Add(factory->NewVariableProxy(var_return), zone);
    args->Add(factory->NewVariableProxy(iterator), zone);
    if (input.IsJust()) {
      args->Add(factory->NewVariableProxy(input.FromJust()), zone);
    }

    Expression* call =
        factory->NewCallRuntime(Runtime::kInlineCall, args, nopos);
    Expression* output_proxy = factory->NewVariableProxy(var_output);
    Expression* assignment = factory->NewAssignment(
        Token::ASSIGN, output_proxy, call, nopos);
    call_return = factory->NewExpressionStatement(assignment, nopos);
  }

  // if (!IS_RECEIVER(output)) %ThrowIteratorResultNotAnObject(output);
  Statement* validate_output;
  {
    Expression* is_receiver_call;
    {
      auto args = new (zone) ZoneList<Expression*>(1, zone);
      args->Add(factory->NewVariableProxy(var_output), zone);
      is_receiver_call =
          factory->NewCallRuntime(Runtime::kInlineIsJSReceiver, args, nopos);
    }

    Statement* throw_call;
    {
      auto args = new (zone) ZoneList<Expression*>(1, zone);
      args->Add(factory->NewVariableProxy(var_output), zone);
      Expression* call = factory->NewCallRuntime(
          Runtime::kThrowIteratorResultNotAnObject, args, nopos);
      throw_call = factory->NewExpressionStatement(call, nopos);
    }

    validate_output = factory->NewIfStatement(
        is_receiver_call, factory->NewEmptyStatement(nopos), throw_call, nopos);
  }

  statements->Add(get_return, zone);
  statements->Add(check_return, zone);
  statements->Add(call_return, zone);
  statements->Add(validate_output, zone);
}

void ParserTraits::FinalizeIteratorUse(Variable* completion,
                                       Expression* condition, Variable* iter,
                                       Block* iterator_use, Block* target) {
  if (!FLAG_harmony_iterator_close) return;

  //
  // This function adds two statements to [target], corresponding to the
  // following code:
  //
  //   completion = kNormalCompletion;
  //   try {
  //     try {
  //       iterator_use
  //     } catch(e) {
  //       if (completion === kAbruptCompletion) completion = kThrowCompletion;
  //       throw e;
  //     }
  //   } finally {
  //     if (condition) {
  //       #BuildIteratorCloseForCompletion(iter, completion)
  //     }
  //   }
  //

  const int nopos = RelocInfo::kNoPosition;
  auto factory = parser_->factory();
  auto avfactory = parser_->ast_value_factory();
  auto scope = parser_->scope_;
  auto zone = parser_->zone();

  // completion = kNormalCompletion;
  Statement* initialize_completion;
  {
    Expression* proxy = factory->NewVariableProxy(completion);
    Expression* assignment = factory->NewAssignment(
        Token::ASSIGN, proxy,
        factory->NewSmiLiteral(Parser::kNormalCompletion, nopos), nopos);
    initialize_completion = factory->NewExpressionStatement(assignment, nopos);
  }

  // if (completion === kAbruptCompletion) completion = kThrowCompletion;
  Statement* set_completion_throw;
  {
    Expression* condition = factory->NewCompareOperation(
        Token::EQ_STRICT, factory->NewVariableProxy(completion),
        factory->NewSmiLiteral(Parser::kAbruptCompletion, nopos), nopos);

    Expression* proxy = factory->NewVariableProxy(completion);
    Expression* assignment = factory->NewAssignment(
        Token::ASSIGN, proxy,
        factory->NewSmiLiteral(Parser::kThrowCompletion, nopos), nopos);
    Statement* statement = factory->NewExpressionStatement(assignment, nopos);
    set_completion_throw = factory->NewIfStatement(
        condition, statement, factory->NewEmptyStatement(nopos), nopos);
  }

  // if (condition) {
  //   #BuildIteratorCloseForCompletion(iter, completion)
  // }
  Block* maybe_close;
  {
    Block* block = factory->NewBlock(nullptr, 2, true, nopos);
    parser_->BuildIteratorCloseForCompletion(block->statements(), iter,
                                             completion);
    DCHECK(block->statements()->length() == 2);

    maybe_close = factory->NewBlock(nullptr, 1, true, nopos);
    maybe_close->statements()->Add(
        factory->NewIfStatement(condition, block,
                                factory->NewEmptyStatement(nopos), nopos),
        zone);
  }

  // try { #try_block }
  // catch(e) {
  //   #set_completion_throw;
  //   throw e;
  // }
  Statement* try_catch;
  {
    Scope* catch_scope = parser_->NewScope(scope, CATCH_SCOPE);
    Variable* catch_variable =
        catch_scope->DeclareLocal(avfactory->dot_catch_string(), VAR,
                                  kCreatedInitialized, Variable::NORMAL);

    Statement* rethrow;
    {
      Expression* proxy = factory->NewVariableProxy(catch_variable);
      rethrow = factory->NewExpressionStatement(factory->NewThrow(proxy, nopos),
                                                nopos);
    }

    Block* catch_block = factory->NewBlock(nullptr, 2, false, nopos);
    catch_block->statements()->Add(set_completion_throw, zone);
    catch_block->statements()->Add(rethrow, zone);

    try_catch = factory->NewTryCatchStatement(
        iterator_use, catch_scope, catch_variable, catch_block, nopos);
  }

  // try { #try_catch } finally { #maybe_close }
  Statement* try_finally;
  {
    Block* try_block = factory->NewBlock(nullptr, 1, false, nopos);
    try_block->statements()->Add(try_catch, zone);

    try_finally =
        factory->NewTryFinallyStatement(try_block, maybe_close, nopos);
  }

  target->statements()->Add(initialize_completion, zone);
  target->statements()->Add(try_finally, zone);
}

void ParserTraits::BuildIteratorCloseForCompletion(
    ZoneList<Statement*>* statements, Variable* iterator,
    Variable* completion) {
  //
  // This function adds two statements to [statements], corresponding to the
  // following code:
  //
  //   let iteratorReturn = iterator.return;
  //   if (!IS_NULL_OR_UNDEFINED(iteratorReturn)) {
  //     if (completion === kThrowCompletion) {
  //       if (!IS_CALLABLE(iteratorReturn)) {
  //         throw MakeTypeError(kReturnMethodNotCallable);
  //       }
  //       try { %_Call(iteratorReturn, iterator) } catch (_) { }
  //     } else {
  //       let output = %_Call(iteratorReturn, iterator);
  //       if (!IS_RECEIVER(output)) {
  //         %ThrowIterResultNotAnObject(output);
  //       }
  //     }
  //   }
  //

  const int nopos = RelocInfo::kNoPosition;
  auto factory = parser_->factory();
  auto avfactory = parser_->ast_value_factory();
  auto scope = parser_->scope_;
  auto zone = parser_->zone();


  // let iteratorReturn = iterator.return;
  Variable* var_return = scope->NewTemporary(avfactory->empty_string());
  Statement* get_return;
  {
    Expression* iterator_proxy = factory->NewVariableProxy(iterator);
    Expression* literal =
        factory->NewStringLiteral(avfactory->return_string(), nopos);
    Expression* property =
        factory->NewProperty(iterator_proxy, literal, nopos);
    Expression* return_proxy = factory->NewVariableProxy(var_return);
    Expression* assignment = factory->NewAssignment(
        Token::ASSIGN, return_proxy, property, nopos);
    get_return = factory->NewExpressionStatement(assignment, nopos);
  }

  // if (!IS_CALLABLE(iteratorReturn)) {
  //   throw MakeTypeError(kReturnMethodNotCallable);
  // }
  Statement* check_return_callable;
  {
    Expression* throw_expr = NewThrowTypeError(
        MessageTemplate::kReturnMethodNotCallable,
        avfactory->empty_string(), nopos);
    check_return_callable = CheckCallable(var_return, throw_expr, nopos);
  }

  // try { %_Call(iteratorReturn, iterator) } catch (_) { }
  Statement* try_call_return;
  {
    auto args = new (zone) ZoneList<Expression*>(2, zone);
    args->Add(factory->NewVariableProxy(var_return), zone);
    args->Add(factory->NewVariableProxy(iterator), zone);

    Expression* call =
        factory->NewCallRuntime(Runtime::kInlineCall, args, nopos);

    Block* try_block = factory->NewBlock(nullptr, 1, false, nopos);
    try_block->statements()->Add(factory->NewExpressionStatement(call, nopos),
                                 zone);

    Block* catch_block = factory->NewBlock(nullptr, 0, false, nopos);

    Scope* catch_scope = NewScope(scope, CATCH_SCOPE);
    Variable* catch_variable = catch_scope->DeclareLocal(
        avfactory->dot_catch_string(), VAR, kCreatedInitialized,
        Variable::NORMAL);

    try_call_return = factory->NewTryCatchStatement(
        try_block, catch_scope, catch_variable, catch_block, nopos);
  }

  // let output = %_Call(iteratorReturn, iterator);
  // if (!IS_RECEIVER(output)) {
  //   %ThrowIteratorResultNotAnObject(output);
  // }
  Block* validate_return;
  {
    Variable* var_output = scope->NewTemporary(avfactory->empty_string());
    Statement* call_return;
    {
      auto args = new (zone) ZoneList<Expression*>(2, zone);
      args->Add(factory->NewVariableProxy(var_return), zone);
      args->Add(factory->NewVariableProxy(iterator), zone);
      Expression* call =
          factory->NewCallRuntime(Runtime::kInlineCall, args, nopos);

      Expression* output_proxy = factory->NewVariableProxy(var_output);
      Expression* assignment =
          factory->NewAssignment(Token::ASSIGN, output_proxy, call, nopos);
      call_return = factory->NewExpressionStatement(assignment, nopos);
    }

    Expression* is_receiver_call;
    {
      auto args = new (zone) ZoneList<Expression*>(1, zone);
      args->Add(factory->NewVariableProxy(var_output), zone);
      is_receiver_call =
          factory->NewCallRuntime(Runtime::kInlineIsJSReceiver, args, nopos);
    }

    Statement* throw_call;
    {
      auto args = new (zone) ZoneList<Expression*>(1, zone);
      args->Add(factory->NewVariableProxy(var_output), zone);
      Expression* call = factory->NewCallRuntime(
          Runtime::kThrowIteratorResultNotAnObject, args, nopos);
      throw_call = factory->NewExpressionStatement(call, nopos);
    }

    Statement* check_return = factory->NewIfStatement(
        is_receiver_call, factory->NewEmptyStatement(nopos), throw_call, nopos);

    validate_return = factory->NewBlock(nullptr, 2, false, nopos);
    validate_return->statements()->Add(call_return, zone);
    validate_return->statements()->Add(check_return, zone);
  }

  // if (completion === kThrowCompletion) {
  //   #check_return_callable;
  //   #try_call_return;
  // } else {
  //   #validate_return;
  // }
  Statement* call_return_carefully;
  {
    Expression* condition = factory->NewCompareOperation(
        Token::EQ_STRICT, factory->NewVariableProxy(completion),
        factory->NewSmiLiteral(Parser::kThrowCompletion, nopos), nopos);

    Block* then_block = factory->NewBlock(nullptr, 2, false, nopos);
    then_block->statements()->Add(check_return_callable, zone);
    then_block->statements()->Add(try_call_return, zone);

    call_return_carefully =
        factory->NewIfStatement(condition, then_block, validate_return, nopos);
  }

  // if (!IS_NULL_OR_UNDEFINED(iteratorReturn)) { ... }
  Statement* maybe_call_return;
  {
    Expression* condition = factory->NewCompareOperation(
        Token::EQ, factory->NewVariableProxy(var_return),
        factory->NewNullLiteral(nopos), nopos);

    maybe_call_return =
        factory->NewIfStatement(condition, factory->NewEmptyStatement(nopos),
                                call_return_carefully, nopos);
  }


  statements->Add(get_return, zone);
  statements->Add(maybe_call_return, zone);
}


Statement* ParserTraits::FinalizeForOfStatement(ForOfStatement* loop, int pos) {
  if (!FLAG_harmony_iterator_close) return loop;

  //
  // This function replaces the loop with the following wrapping:
  //
  //   let each;
  //   let completion = kNormalCompletion;
  //   try {
  //     try {
  //       #loop;
  //     } catch(e) {
  //       if (completion === kAbruptCompletion) completion = kThrowCompletion;
  //       throw e;
  //     }
  //   } finally {
  //     if (!(completion === kNormalCompletion || IS_UNDEFINED(#iterator))) {
  //       #BuildIteratorCloseForCompletion(#iterator, completion)
  //     }
  //   }
  //
  // where the loop's body is wrapped as follows:
  //
  //   {
  //     #loop-body
  //     {{completion = kNormalCompletion;}}
  //   }
  //
  // and the loop's assign_each is wrapped as follows
  //
  //   do {
  //     {{completion = kAbruptCompletion;}}
  //     #assign-each
  //   }
  //

  const int nopos = RelocInfo::kNoPosition;
  auto factory = parser_->factory();
  auto avfactory = parser_->ast_value_factory();
  auto scope = parser_->scope_;
  auto zone = parser_->zone();

  Variable* var_completion = scope->NewTemporary(avfactory->empty_string());

  // let each;
  Variable* var_each = scope->NewTemporary(avfactory->empty_string());
  Statement* initialize_each;
  {
    Expression* proxy = factory->NewVariableProxy(var_each);
    Expression* assignment = factory->NewAssignment(
        Token::ASSIGN, proxy,
        factory->NewUndefinedLiteral(nopos), nopos);
    initialize_each =
        factory->NewExpressionStatement(assignment, nopos);
  }

  // !(completion === kNormalCompletion || IS_UNDEFINED(#iterator))
  Expression* closing_condition;
  {
    Expression* lhs = factory->NewCompareOperation(
        Token::EQ_STRICT, factory->NewVariableProxy(var_completion),
        factory->NewSmiLiteral(Parser::kNormalCompletion, nopos), nopos);
    Expression* rhs = factory->NewCompareOperation(
        Token::EQ_STRICT, factory->NewVariableProxy(loop->iterator()),
        factory->NewUndefinedLiteral(nopos), nopos);
    closing_condition = factory->NewUnaryOperation(
        Token::NOT, factory->NewBinaryOperation(Token::OR, lhs, rhs, nopos),
        nopos);
  }

  // {{completion = kNormalCompletion;}}
  Statement* set_completion_normal;
  {
    Expression* proxy = factory->NewVariableProxy(var_completion);
    Expression* assignment = factory->NewAssignment(
        Token::ASSIGN, proxy,
        factory->NewSmiLiteral(Parser::kNormalCompletion, nopos), nopos);

    Block* block = factory->NewBlock(nullptr, 1, true, nopos);
    block->statements()->Add(
        factory->NewExpressionStatement(assignment, nopos), zone);
    set_completion_normal = block;
  }

  // {{completion = kAbruptCompletion;}}
  Statement* set_completion_abrupt;
  {
    Expression* proxy = factory->NewVariableProxy(var_completion);
    Expression* assignment = factory->NewAssignment(
        Token::ASSIGN, proxy,
        factory->NewSmiLiteral(Parser::kAbruptCompletion, nopos), nopos);

    Block* block = factory->NewBlock(nullptr, 1, true, nopos);
    block->statements()->Add(factory->NewExpressionStatement(assignment, nopos),
                             zone);
    set_completion_abrupt = block;
  }

  // { #loop-body; #set_completion_normal }
  Block* new_body = factory->NewBlock(nullptr, 2, false, nopos);
  {
    new_body->statements()->Add(loop->body(), zone);
    new_body->statements()->Add(set_completion_normal, zone);
  }

  // { #set_completion_abrupt; #assign-each }
  Block* new_assign_each = factory->NewBlock(nullptr, 2, false, nopos);
  {
    new_assign_each->statements()->Add(set_completion_abrupt, zone);
    new_assign_each->statements()->Add(
        factory->NewExpressionStatement(loop->assign_each(), nopos), zone);
  }

  // Now put things together.

  loop->set_body(new_body);
  loop->set_assign_each(
      factory->NewDoExpression(new_assign_each, var_each, nopos));

  Statement* final_loop;
  {
    Block* target = factory->NewBlock(nullptr, 3, false, nopos);
    target->statements()->Add(initialize_each, zone);

    Block* try_block = factory->NewBlock(nullptr, 1, false, nopos);
    try_block->statements()->Add(loop, zone);

    FinalizeIteratorUse(var_completion, closing_condition, loop->iterator(),
                        try_block, target);
    final_loop = target;
  }

  return final_loop;
}


}  // namespace internal
}  // namespace v8<|MERGE_RESOLUTION|>--- conflicted
+++ resolved
@@ -933,7 +933,7 @@
     if (info->is_module()) {
       ParseModuleItemList(body, &ok);
     } else {
-      ParseStatementList(body, Token::EOS, true, &ok);
+      ParseStatementList(body, Token::EOS, &ok);
     }
 
     // The parser will peek but not consume EOS.  Our scope logically goes all
@@ -1099,12 +1099,9 @@
             (scope_->typed() && peek() == Token::LT)) {
           if (scope_->typed() && peek() == Token::LT) ParseTypeParameters(&ok);
           // '(' StrictFormalParameters ')'
-<<<<<<< HEAD
-          ParseFormalParameterList(&formals, true, &formals_classifier, &ok);
-=======
           if (ok) Expect(Token::LPAREN, &ok);
-          if (ok) ParseFormalParameterList(&formals, &formals_classifier, &ok);
->>>>>>> 46293320
+          if (ok)
+            ParseFormalParameterList(&formals, true, &formals_classifier, &ok);
           if (ok) ok = Check(Token::RPAREN);
           // Parse optional type annotation in typed mode.
           if (ok && scope_->typed() && Check(Token::COLON)) ParseValidType(&ok);
@@ -1169,7 +1166,7 @@
 
 
 void* Parser::ParseStatementList(ZoneList<Statement*>* body, int end_token,
-                                 bool top_level, bool* ok) {
+                                 bool* ok) {
   // StatementList ::
   //   (StatementListItem)* <end_token>
 
@@ -1188,7 +1185,7 @@
     }
 
     Scanner::Location token_loc = scanner()->peek_location();
-    Statement* stat = ParseStatementListItem(top_level, CHECK_OK);
+    Statement* stat = ParseStatementListItem(CHECK_OK);
     if (stat == NULL || stat->IsEmpty()) {
       directive_prologue = false;   // End of directive prologue.
       continue;
@@ -1278,7 +1275,7 @@
 }
 
 
-Statement* Parser::ParseStatementListItem(bool top_level, bool* ok) {
+Statement* Parser::ParseStatementListItem(bool* ok) {
   // (Ecma 262 6th Edition, 13.1):
   // StatementListItem:
   //    Statement
@@ -1287,11 +1284,7 @@
   // Allow ambient variable, function, and class declarations.
   bool ambient =
       scope_->typed() && CheckContextualKeyword(CStrVector("declare"));
-<<<<<<< HEAD
   if (ambient && !scope_->is_toplevel_scope()) {
-=======
-  if (ambient && !top_level) {
->>>>>>> 46293320
     *ok = false;
     ReportMessage(MessageTemplate::kIllegalDeclare);
     return nullptr;
@@ -1318,13 +1311,9 @@
     case Token::FUTURE_STRICT_RESERVED_WORD: {
       if (!scope_->typed() || ambient) break;
       int pos = peek_position();
-<<<<<<< HEAD
       if (PeekContextualKeyword(CStrVector("type")) &&
           PeekAhead() == Token::IDENTIFIER) {
         Consume(Token::IDENTIFIER);
-=======
-      if (CheckContextualKeyword(CStrVector("type"))) {
->>>>>>> 46293320
         return ParseTypeAliasDeclaration(pos, ok);
       } else if (CheckContextualKeyword(CStrVector("interface"))) {
         return ParseInterfaceDeclaration(pos, ok);
@@ -1357,7 +1346,7 @@
     case Token::EXPORT:
       return ParseExportDeclaration(ok);
     default:
-      return ParseStatementListItem(true, ok);
+      return ParseStatementListItem(ok);
   }
 }
 
@@ -2341,7 +2330,7 @@
     Target target(&this->target_stack_, body);
 
     while (peek() != Token::RBRACE) {
-      Statement* stat = ParseStatementListItem(false, CHECK_OK);
+      Statement* stat = ParseStatementListItem(CHECK_OK);
       if (stat && !stat->IsEmpty()) {
         body->statements()->Add(stat, zone());
       }
@@ -2474,11 +2463,7 @@
     }
     USE(type);  // TODO(nikolaos): really use it!
 
-<<<<<<< HEAD
     // Initializers are not allowed in ambient declarations.
-=======
-    // Skip initializers, for ambient declarations.
->>>>>>> 46293320
     if (ambient) {
       first_declaration = false;
       continue;
@@ -2912,7 +2897,7 @@
   while (peek() != Token::CASE &&
          peek() != Token::DEFAULT &&
          peek() != Token::RBRACE) {
-    stat = ParseStatementListItem(false, CHECK_OK);
+    stat = ParseStatementListItem(CHECK_OK);
     statements->Add(stat, zone());
   }
   return factory()->NewCaseClause(label, statements, pos);
@@ -3147,7 +3132,7 @@
 
         Expect(Token::LBRACE, CHECK_OK);
         while (peek() != Token::RBRACE) {
-          Statement* stat = ParseStatementListItem(false, CHECK_OK);
+          Statement* stat = ParseStatementListItem(CHECK_OK);
           if (stat && !stat->IsEmpty()) {
             catch_block->statements()->Add(stat, zone());
           }
@@ -4768,8 +4753,7 @@
             zone());
       }
 
-      ParseStatementList(try_block->statements(), Token::RBRACE, false,
-                         CHECK_OK);
+      ParseStatementList(try_block->statements(), Token::RBRACE, CHECK_OK);
 
       Statement* final_return = factory()->NewReturnStatement(
           BuildIteratorResult(nullptr, true), RelocInfo::kNoPosition);
@@ -4792,7 +4776,7 @@
                                                   RelocInfo::kNoPosition),
                 zone());
     } else {
-      ParseStatementList(body, Token::RBRACE, false, CHECK_OK);
+      ParseStatementList(body, Token::RBRACE, CHECK_OK);
     }
 
     if (IsSubclassConstructor(kind)) {
