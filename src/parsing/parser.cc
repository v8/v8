// Copyright 2012 the V8 project authors. All rights reserved.
// Use of this source code is governed by a BSD-style license that can be
// found in the LICENSE file.

#include "src/parsing/parser.h"

#include <memory>

#include "src/api.h"
#include "src/ast/ast-expression-rewriter.h"
#include "src/ast/ast-function-literal-id-reindexer.h"
#include "src/ast/ast-traversal-visitor.h"
#include "src/ast/ast.h"
#include "src/bailout-reason.h"
#include "src/base/platform/platform.h"
#include "src/char-predicates-inl.h"
#include "src/messages.h"
#include "src/objects-inl.h"
#include "src/parsing/duplicate-finder.h"
#include "src/parsing/parameter-initializer-rewriter.h"
#include "src/parsing/parse-info.h"
#include "src/parsing/rewriter.h"
#include "src/parsing/scanner-character-streams.h"
#include "src/runtime/runtime.h"
#include "src/string-stream.h"
#include "src/tracing/trace-event.h"

namespace v8 {
namespace internal {

ScriptData::ScriptData(const byte* data, int length)
    : owns_data_(false), rejected_(false), data_(data), length_(length) {
  if (!IsAligned(reinterpret_cast<intptr_t>(data), kPointerAlignment)) {
    byte* copy = NewArray<byte>(length);
    DCHECK(IsAligned(reinterpret_cast<intptr_t>(copy), kPointerAlignment));
    CopyBytes(copy, data, length);
    data_ = copy;
    AcquireDataOwnership();
  }
}

FunctionEntry ParseData::GetFunctionEntry(int start) {
  // The current pre-data entry must be a FunctionEntry with the given
  // start position.
  if ((function_index_ + FunctionEntry::kSize <= Length()) &&
      (static_cast<int>(Data()[function_index_]) == start)) {
    int index = function_index_;
    function_index_ += FunctionEntry::kSize;
    Vector<unsigned> subvector(&(Data()[index]), FunctionEntry::kSize);
    return FunctionEntry(subvector);
  }
  return FunctionEntry();
}


int ParseData::FunctionCount() {
  int functions_size = FunctionsSize();
  if (functions_size < 0) return 0;
  if (functions_size % FunctionEntry::kSize != 0) return 0;
  return functions_size / FunctionEntry::kSize;
}


bool ParseData::IsSane() {
  if (!IsAligned(script_data_->length(), sizeof(unsigned))) return false;
  // Check that the header data is valid and doesn't specify
  // point to positions outside the store.
  int data_length = Length();
  if (data_length < PreparseDataConstants::kHeaderSize) return false;
  if (Magic() != PreparseDataConstants::kMagicNumber) return false;
  if (Version() != PreparseDataConstants::kCurrentVersion) return false;
  // Check that the space allocated for function entries is sane.
  int functions_size = FunctionsSize();
  if (functions_size < 0) return false;
  if (functions_size % FunctionEntry::kSize != 0) return false;
  // Check that the total size has room for header and function entries.
  int minimum_size =
      PreparseDataConstants::kHeaderSize + functions_size;
  if (data_length < minimum_size) return false;
  return true;
}


void ParseData::Initialize() {
  // Prepares state for use.
  int data_length = Length();
  if (data_length >= PreparseDataConstants::kHeaderSize) {
    function_index_ = PreparseDataConstants::kHeaderSize;
  }
}


unsigned ParseData::Magic() {
  return Data()[PreparseDataConstants::kMagicOffset];
}


unsigned ParseData::Version() {
  return Data()[PreparseDataConstants::kVersionOffset];
}


int ParseData::FunctionsSize() {
  return static_cast<int>(Data()[PreparseDataConstants::kFunctionsSizeOffset]);
}

// Helper for putting parts of the parse results into a temporary zone when
// parsing inner function bodies.
class DiscardableZoneScope {
 public:
  DiscardableZoneScope(Parser* parser, Zone* temp_zone, bool use_temp_zone)
      : ast_node_factory_scope_(parser->factory(), temp_zone, use_temp_zone),
        fni_(parser->ast_value_factory_, temp_zone),
        parser_(parser),
        prev_fni_(parser->fni_),
        prev_zone_(parser->zone_),
        prev_allow_lazy_(parser->allow_lazy_),
        prev_temp_zoned_(parser->temp_zoned_) {
    if (use_temp_zone) {
      DCHECK(!parser_->temp_zoned_);
      parser_->allow_lazy_ = false;
      parser_->temp_zoned_ = true;
      parser_->fni_ = &fni_;
      parser_->zone_ = temp_zone;
      if (parser_->reusable_preparser_ != nullptr) {
        parser_->reusable_preparser_->zone_ = temp_zone;
        parser_->reusable_preparser_->factory()->set_zone(temp_zone);
      }
    }
  }
  void Reset() {
    parser_->fni_ = prev_fni_;
    parser_->zone_ = prev_zone_;
    parser_->allow_lazy_ = prev_allow_lazy_;
    parser_->temp_zoned_ = prev_temp_zoned_;
    if (parser_->reusable_preparser_ != nullptr) {
      parser_->reusable_preparser_->zone_ = prev_zone_;
      parser_->reusable_preparser_->factory()->set_zone(prev_zone_);
    }
    ast_node_factory_scope_.Reset();
  }
  ~DiscardableZoneScope() { Reset(); }

 private:
  AstNodeFactory::BodyScope ast_node_factory_scope_;
  FuncNameInferrer fni_;
  Parser* parser_;
  FuncNameInferrer* prev_fni_;
  Zone* prev_zone_;
  bool prev_allow_lazy_;
  bool prev_temp_zoned_;

  DISALLOW_COPY_AND_ASSIGN(DiscardableZoneScope);
};

void Parser::SetCachedData(ParseInfo* info) {
  DCHECK_NULL(cached_parse_data_);
  if (consume_cached_parse_data()) {
    if (allow_lazy_) {
      cached_parse_data_ = ParseData::FromCachedData(*info->cached_data());
      if (cached_parse_data_ != nullptr) return;
    }
    compile_options_ = ScriptCompiler::kNoCompileOptions;
  }
}

FunctionLiteral* Parser::DefaultConstructor(const AstRawString* name,
                                            bool call_super, int pos,
                                            int end_pos) {
  int expected_property_count = -1;
  const int parameter_count = 0;
  if (name == nullptr) name = ast_value_factory()->empty_string();

  FunctionKind kind = call_super ? FunctionKind::kDefaultDerivedConstructor
                                 : FunctionKind::kDefaultBaseConstructor;
  DeclarationScope* function_scope = NewFunctionScope(kind);
  SetLanguageMode(function_scope, STRICT);
  // Set start and end position to the same value
  function_scope->set_start_position(pos);
  function_scope->set_end_position(pos);
  ZoneList<Statement*>* body = NULL;

  {
    FunctionState function_state(&function_state_, &scope_, function_scope);

    body = new (zone()) ZoneList<Statement*>(call_super ? 2 : 1, zone());
    if (call_super) {
      // Create a SuperCallReference and handle in BytecodeGenerator.
      auto constructor_args_name = ast_value_factory()->empty_string();
      bool is_duplicate;
      bool is_rest = true;
      bool is_optional = false;
      Variable* constructor_args = function_scope->DeclareParameter(
          constructor_args_name, TEMPORARY, is_optional, is_rest, &is_duplicate,
          ast_value_factory(), pos);

      ZoneList<Expression*>* args =
          new (zone()) ZoneList<Expression*>(1, zone());
      Spread* spread_args = factory()->NewSpread(
          factory()->NewVariableProxy(constructor_args), pos, pos);

      args->Add(spread_args, zone());
      Expression* super_call_ref = NewSuperCallReference(pos);
      Expression* call = factory()->NewCall(super_call_ref, args, pos);
      body->Add(factory()->NewReturnStatement(call, pos), zone());
    }

    expected_property_count = function_state.expected_property_count();
  }

  FunctionLiteral* function_literal = factory()->NewFunctionLiteral(
      name, function_scope, body, expected_property_count, parameter_count,
      parameter_count, FunctionLiteral::kNoDuplicateParameters,
      FunctionLiteral::kAnonymousExpression, default_eager_compile_hint(), pos,
      true, GetNextFunctionLiteralId());

  return function_literal;
}

// ----------------------------------------------------------------------------
// The CHECK_OK macro is a convenient macro to enforce error
// handling for functions that may fail (by returning !*ok).
//
// CAUTION: This macro appends extra statements after a call,
// thus it must never be used where only a single statement
// is correct (e.g. an if statement branch w/o braces)!

#define CHECK_OK_VALUE(x) ok); \
  if (!*ok) return x;          \
  ((void)0
#define DUMMY )  // to make indentation work
#undef DUMMY

#define CHECK_OK CHECK_OK_VALUE(nullptr)
#define CHECK_OK_VOID CHECK_OK_VALUE(this->Void())

#define CHECK_FAILED /**/);    \
  if (failed_) return nullptr; \
  ((void)0
#define DUMMY )  // to make indentation work
#undef DUMMY

// ----------------------------------------------------------------------------
// Implementation of Parser

bool Parser::ShortcutNumericLiteralBinaryExpression(Expression** x,
                                                    Expression* y,
                                                    Token::Value op, int pos) {
  if ((*x)->AsLiteral() && (*x)->AsLiteral()->raw_value()->IsNumber() &&
      y->AsLiteral() && y->AsLiteral()->raw_value()->IsNumber()) {
    double x_val = (*x)->AsLiteral()->raw_value()->AsNumber();
    double y_val = y->AsLiteral()->raw_value()->AsNumber();
    bool x_has_dot = (*x)->AsLiteral()->raw_value()->ContainsDot();
    bool y_has_dot = y->AsLiteral()->raw_value()->ContainsDot();
    bool has_dot = x_has_dot || y_has_dot;
    switch (op) {
      case Token::ADD:
        *x = factory()->NewNumberLiteral(x_val + y_val, pos, has_dot);
        return true;
      case Token::SUB:
        *x = factory()->NewNumberLiteral(x_val - y_val, pos, has_dot);
        return true;
      case Token::MUL:
        *x = factory()->NewNumberLiteral(x_val * y_val, pos, has_dot);
        return true;
      case Token::DIV:
        *x = factory()->NewNumberLiteral(x_val / y_val, pos, has_dot);
        return true;
      case Token::BIT_OR: {
        int value = DoubleToInt32(x_val) | DoubleToInt32(y_val);
        *x = factory()->NewNumberLiteral(value, pos, has_dot);
        return true;
      }
      case Token::BIT_AND: {
        int value = DoubleToInt32(x_val) & DoubleToInt32(y_val);
        *x = factory()->NewNumberLiteral(value, pos, has_dot);
        return true;
      }
      case Token::BIT_XOR: {
        int value = DoubleToInt32(x_val) ^ DoubleToInt32(y_val);
        *x = factory()->NewNumberLiteral(value, pos, has_dot);
        return true;
      }
      case Token::SHL: {
        int value = DoubleToInt32(x_val) << (DoubleToInt32(y_val) & 0x1f);
        *x = factory()->NewNumberLiteral(value, pos, has_dot);
        return true;
      }
      case Token::SHR: {
        uint32_t shift = DoubleToInt32(y_val) & 0x1f;
        uint32_t value = DoubleToUint32(x_val) >> shift;
        *x = factory()->NewNumberLiteral(value, pos, has_dot);
        return true;
      }
      case Token::SAR: {
        uint32_t shift = DoubleToInt32(y_val) & 0x1f;
        int value = ArithmeticShiftRight(DoubleToInt32(x_val), shift);
        *x = factory()->NewNumberLiteral(value, pos, has_dot);
        return true;
      }
      case Token::EXP: {
        double value = Pow(x_val, y_val);
        int int_value = static_cast<int>(value);
        *x = factory()->NewNumberLiteral(
            int_value == value && value != -0.0 ? int_value : value, pos,
            has_dot);
        return true;
      }
      default:
        break;
    }
  }
  return false;
}

Expression* Parser::BuildUnaryExpression(Expression* expression,
                                         Token::Value op, int pos) {
  DCHECK(expression != NULL);
  if (expression->IsLiteral()) {
    const AstValue* literal = expression->AsLiteral()->raw_value();
    if (op == Token::NOT) {
      // Convert the literal to a boolean condition and negate it.
      bool condition = literal->BooleanValue();
      return factory()->NewBooleanLiteral(!condition, pos);
    } else if (literal->IsNumber()) {
      // Compute some expressions involving only number literals.
      double value = literal->AsNumber();
      bool has_dot = literal->ContainsDot();
      switch (op) {
        case Token::ADD:
          return expression;
        case Token::SUB:
          return factory()->NewNumberLiteral(-value, pos, has_dot);
        case Token::BIT_NOT:
          return factory()->NewNumberLiteral(~DoubleToInt32(value), pos,
                                             has_dot);
        default:
          break;
      }
    }
  }
  // Desugar '+foo' => 'foo*1'
  if (op == Token::ADD) {
    return factory()->NewBinaryOperation(
        Token::MUL, expression, factory()->NewNumberLiteral(1, pos, true), pos);
  }
  // The same idea for '-foo' => 'foo*(-1)'.
  if (op == Token::SUB) {
    return factory()->NewBinaryOperation(
        Token::MUL, expression, factory()->NewNumberLiteral(-1, pos), pos);
  }
  // ...and one more time for '~foo' => 'foo^(~0)'.
  if (op == Token::BIT_NOT) {
    return factory()->NewBinaryOperation(
        Token::BIT_XOR, expression, factory()->NewNumberLiteral(~0, pos), pos);
  }
  return factory()->NewUnaryOperation(op, expression, pos);
}

Expression* Parser::BuildIteratorResult(Expression* value, bool done) {
  int pos = kNoSourcePosition;

  if (value == nullptr) value = factory()->NewUndefinedLiteral(pos);

  auto args = new (zone()) ZoneList<Expression*>(2, zone());
  args->Add(value, zone());
  args->Add(factory()->NewBooleanLiteral(done, pos), zone());

  return factory()->NewCallRuntime(Runtime::kInlineCreateIterResultObject, args,
                                   pos);
}

Expression* Parser::NewThrowError(Runtime::FunctionId id,
                                  MessageTemplate::Template message,
                                  const AstRawString* arg, int pos) {
  ZoneList<Expression*>* args = new (zone()) ZoneList<Expression*>(2, zone());
  args->Add(factory()->NewSmiLiteral(message, pos), zone());
  args->Add(factory()->NewStringLiteral(arg, pos), zone());
  CallRuntime* call_constructor = factory()->NewCallRuntime(id, args, pos);
  return factory()->NewThrow(call_constructor, pos);
}

Expression* Parser::NewSuperPropertyReference(int pos) {
  // this_function[home_object_symbol]
  VariableProxy* this_function_proxy =
      NewUnresolved(ast_value_factory()->this_function_string(), pos);
  Expression* home_object_symbol_literal = factory()->NewSymbolLiteral(
      AstSymbol::kHomeObjectSymbol, kNoSourcePosition);
  Expression* home_object = factory()->NewProperty(
      this_function_proxy, home_object_symbol_literal, pos);
  return factory()->NewSuperPropertyReference(
      ThisExpression(pos)->AsVariableProxy(), home_object, pos);
}

Expression* Parser::NewSuperCallReference(int pos) {
  VariableProxy* new_target_proxy =
      NewUnresolved(ast_value_factory()->new_target_string(), pos);
  VariableProxy* this_function_proxy =
      NewUnresolved(ast_value_factory()->this_function_string(), pos);
  return factory()->NewSuperCallReference(
      ThisExpression(pos)->AsVariableProxy(), new_target_proxy,
      this_function_proxy, pos);
}

Expression* Parser::NewTargetExpression(int pos) {
  auto proxy = NewUnresolved(ast_value_factory()->new_target_string(), pos);
  proxy->set_is_new_target();
  return proxy;
}

Expression* Parser::FunctionSentExpression(int pos) {
  // We desugar function.sent into %_GeneratorGetInputOrDebugPos(generator).
  ZoneList<Expression*>* args = new (zone()) ZoneList<Expression*>(1, zone());
  VariableProxy* generator =
      factory()->NewVariableProxy(function_state_->generator_object_variable());
  args->Add(generator, zone());
  return factory()->NewCallRuntime(Runtime::kInlineGeneratorGetInputOrDebugPos,
                                   args, pos);
}

Literal* Parser::ExpressionFromLiteral(Token::Value token, int pos) {
  switch (token) {
    case Token::NULL_LITERAL:
      return factory()->NewNullLiteral(pos);
    case Token::TRUE_LITERAL:
      return factory()->NewBooleanLiteral(true, pos);
    case Token::FALSE_LITERAL:
      return factory()->NewBooleanLiteral(false, pos);
    case Token::SMI: {
      uint32_t value = scanner()->smi_value();
      return factory()->NewSmiLiteral(value, pos);
    }
    case Token::NUMBER: {
      bool has_dot = scanner()->ContainsDot();
      double value = scanner()->DoubleValue();
      return factory()->NewNumberLiteral(value, pos, has_dot);
    }
    default:
      DCHECK(false);
  }
  return NULL;
}

void Parser::MarkTailPosition(Expression* expression) {
  expression->MarkTail();
}

Expression* Parser::NewV8Intrinsic(const AstRawString* name,
                                   ZoneList<Expression*>* args, int pos,
                                   bool* ok) {
  if (extension_ != nullptr) {
    // The extension structures are only accessible while parsing the
    // very first time, not when reparsing because of lazy compilation.
    GetClosureScope()->ForceEagerCompilation();
  }

  DCHECK(name->is_one_byte());
  const Runtime::Function* function =
      Runtime::FunctionForName(name->raw_data(), name->length());

  if (function != nullptr) {
    // Check for possible name clash.
    DCHECK_EQ(Context::kNotFound,
              Context::IntrinsicIndexForName(name->raw_data(), name->length()));
    // Check for built-in IS_VAR macro.
    if (function->function_id == Runtime::kIS_VAR) {
      DCHECK_EQ(Runtime::RUNTIME, function->intrinsic_type);
      // %IS_VAR(x) evaluates to x if x is a variable,
      // leads to a parse error otherwise.  Could be implemented as an
      // inline function %_IS_VAR(x) to eliminate this special case.
      if (args->length() == 1 && args->at(0)->AsVariableProxy() != nullptr) {
        return args->at(0);
      } else {
        ReportMessage(MessageTemplate::kNotIsvar);
        *ok = false;
        return nullptr;
      }
    }

    // Check that the expected number of arguments are being passed.
    if (function->nargs != -1 && function->nargs != args->length()) {
      ReportMessage(MessageTemplate::kRuntimeWrongNumArgs);
      *ok = false;
      return nullptr;
    }

    return factory()->NewCallRuntime(function, args, pos);
  }

  int context_index =
      Context::IntrinsicIndexForName(name->raw_data(), name->length());

  // Check that the function is defined.
  if (context_index == Context::kNotFound) {
    ReportMessage(MessageTemplate::kNotDefined, name);
    *ok = false;
    return nullptr;
  }

  return factory()->NewCallRuntime(context_index, args, pos);
}

Parser::Parser(ParseInfo* info)
    : ParserBase<Parser>(info->zone(), &scanner_, info->stack_limit(),
                         info->extension(), info->ast_value_factory(),
                         info->runtime_call_stats(),
                         info->preparsed_scope_data(), true),
      scanner_(info->unicode_cache()),
      reusable_preparser_(nullptr),
      mode_(PARSE_EAGERLY),  // Lazy mode must be set explicitly.
      target_stack_(nullptr),
      compile_options_(info->compile_options()),
      cached_parse_data_(nullptr),
      total_preparse_skipped_(0),
      temp_zoned_(false),
      log_(nullptr),
      parameters_end_pos_(info->parameters_end_pos()) {
  // Even though we were passed ParseInfo, we should not store it in
  // Parser - this makes sure that Isolate is not accidentally accessed via
  // ParseInfo during background parsing.
  DCHECK(!info->script().is_null() || info->source_stream() != nullptr ||
         info->character_stream() != nullptr);
  // Determine if functions can be lazily compiled. This is necessary to
  // allow some of our builtin JS files to be lazily compiled. These
  // builtins cannot be handled lazily by the parser, since we have to know
  // if a function uses the special natives syntax, which is something the
  // parser records.
  // If the debugger requests compilation for break points, we cannot be
  // aggressive about lazy compilation, because it might trigger compilation
  // of functions without an outer context when setting a breakpoint through
  // Debug::FindSharedFunctionInfoInScript
  bool can_compile_lazily = FLAG_lazy && !info->is_debug();

  // Consider compiling eagerly when targeting the code cache.
  can_compile_lazily &= !(FLAG_serialize_eager && info->will_serialize());

  set_default_eager_compile_hint(can_compile_lazily
                                     ? FunctionLiteral::kShouldLazyCompile
                                     : FunctionLiteral::kShouldEagerCompile);
  allow_lazy_ = FLAG_lazy && info->allow_lazy_parsing() && !info->is_native() &&
                info->extension() == nullptr && can_compile_lazily;
  set_allow_natives(FLAG_allow_natives_syntax || info->is_native());
  set_allow_tailcalls(FLAG_harmony_tailcalls && !info->is_native() &&
                      info->is_tail_call_elimination_enabled());
  set_allow_harmony_do_expressions(FLAG_harmony_do_expressions);
  set_allow_harmony_function_sent(FLAG_harmony_function_sent);
  set_allow_harmony_restrictive_generators(FLAG_harmony_restrictive_generators);
  set_allow_harmony_trailing_commas(FLAG_harmony_trailing_commas);
  set_allow_harmony_class_fields(FLAG_harmony_class_fields);
  set_allow_harmony_object_rest_spread(FLAG_harmony_object_rest_spread);
  set_allow_harmony_dynamic_import(FLAG_harmony_dynamic_import);
  set_allow_harmony_async_iteration(FLAG_harmony_async_iteration);
  set_allow_harmony_template_escapes(FLAG_harmony_template_escapes);
  set_allow_harmony_types(FLAG_harmony_types);
  for (int feature = 0; feature < v8::Isolate::kUseCounterFeatureCount;
       ++feature) {
    use_counts_[feature] = 0;
  }
  if (info->ast_value_factory() == NULL) {
    // info takes ownership of AstValueFactory.
    info->set_ast_value_factory(new AstValueFactory(
        zone(), info->ast_string_constants(), info->hash_seed()));
    info->set_ast_value_factory_owned();
    ast_value_factory_ = info->ast_value_factory();
    ast_node_factory_.set_ast_value_factory(ast_value_factory_);
  }
}

void Parser::DeserializeScopeChain(
    ParseInfo* info, MaybeHandle<ScopeInfo> maybe_outer_scope_info) {
  // TODO(wingo): Add an outer SCRIPT_SCOPE corresponding to the native
  // context, which will have the "this" binding for script scopes.
  DeclarationScope* script_scope = NewScriptScope();
  info->set_script_scope(script_scope);
  Scope* scope = script_scope;
  Handle<ScopeInfo> outer_scope_info;
  if (maybe_outer_scope_info.ToHandle(&outer_scope_info)) {
    DCHECK(ThreadId::Current().Equals(
        outer_scope_info->GetIsolate()->thread_id()));
    scope = Scope::DeserializeScopeChain(
        zone(), *outer_scope_info, script_scope, ast_value_factory(),
        Scope::DeserializationMode::kScopesOnly);
    DCHECK(!info->is_module() || scope->is_module_scope());
  }
  original_scope_ = scope;
}

FunctionLiteral* Parser::ParseProgram(Isolate* isolate, ParseInfo* info) {
  // TODO(bmeurer): We temporarily need to pass allow_nesting = true here,
  // see comment for HistogramTimerScope class.

  // It's OK to use the Isolate & counters here, since this function is only
  // called in the main thread.
  DCHECK(parsing_on_main_thread_);
  RuntimeCallTimerScope runtime_timer(
      runtime_call_stats_, info->is_eval() ? &RuntimeCallStats::ParseEval
                                           : &RuntimeCallStats::ParseProgram);
  TRACE_EVENT0(TRACE_DISABLED_BY_DEFAULT("v8.compile"), "V8.ParseProgram");
  Handle<String> source(String::cast(info->script()->source()));
  isolate->counters()->total_parse_size()->Increment(source->length());
  base::ElapsedTimer timer;
  if (FLAG_trace_parse) {
    timer.Start();
  }
  fni_ = new (zone()) FuncNameInferrer(ast_value_factory(), zone());

  // Initialize parser state.
  ParserLogger logger;

  if (produce_cached_parse_data()) {
    if (allow_lazy_) {
      log_ = &logger;
    } else {
      compile_options_ = ScriptCompiler::kNoCompileOptions;
    }
  } else if (consume_cached_parse_data()) {
    cached_parse_data_->Initialize();
  }

  DeserializeScopeChain(info, info->maybe_outer_scope_info());

  source = String::Flatten(source);
  FunctionLiteral* result;

  {
    std::unique_ptr<Utf16CharacterStream> stream(ScannerStream::For(source));
    if (FLAG_use_parse_tasks) {
      // FIXME(wiktorg) make it useful for something
      // TODO(wiktorg) make preparser work also with modules
      if (!info->is_module()) {
        scanner_.Initialize(stream.get());
        // NOTE: Some features will be double counted - once here and one more
        //  time while being fully parsed by a parse task.
        PreParser::PreParseResult result =
            reusable_preparser()->PreParseProgram(false, use_counts_);
        if (result == PreParser::kPreParseStackOverflow) {
          set_stack_overflow();
          return nullptr;
        }
        stream->Seek(0);
      }
    }
    scanner_.Initialize(stream.get());
    result = DoParseProgram(info);
  }
  if (result != NULL) {
    DCHECK_EQ(scanner_.peek_location().beg_pos, source->length());
  }
  HandleSourceURLComments(isolate, info->script());

  if (FLAG_trace_parse && result != nullptr) {
    double ms = timer.Elapsed().InMillisecondsF();
    if (info->is_eval()) {
      PrintF("[parsing eval");
    } else if (info->script()->name()->IsString()) {
      String* name = String::cast(info->script()->name());
      std::unique_ptr<char[]> name_chars = name->ToCString();
      PrintF("[parsing script: %s", name_chars.get());
    } else {
      PrintF("[parsing script");
    }
    PrintF(" - took %0.3f ms]\n", ms);
  }
  if (produce_cached_parse_data() && result != nullptr) {
    *info->cached_data() = logger.GetScriptData();
  }
  log_ = nullptr;
  return result;
}


FunctionLiteral* Parser::DoParseProgram(ParseInfo* info) {
  // Note that this function can be called from the main thread or from a
  // background thread. We should not access anything Isolate / heap dependent
  // via ParseInfo, and also not pass it forward.
  DCHECK_NULL(scope_);
  DCHECK_NULL(target_stack_);

  ParsingModeScope mode(this, allow_lazy_ ? PARSE_LAZILY : PARSE_EAGERLY);
  ResetFunctionLiteralId();
  DCHECK(info->function_literal_id() == FunctionLiteral::kIdTypeTopLevel ||
         info->function_literal_id() == FunctionLiteral::kIdTypeInvalid);

  FunctionLiteral* result = NULL;
  {
    Scope* outer = original_scope_;
    DCHECK_NOT_NULL(outer);
    parsing_module_ = info->is_module();
    if (info->is_eval()) {
      outer = NewEvalScope(outer);
    } else if (parsing_module_) {
      DCHECK_EQ(outer, info->script_scope());
      outer = NewModuleScope(info->script_scope());
    }

    DeclarationScope* scope = outer->AsDeclarationScope();

    scope->set_start_position(0);

    FunctionState function_state(&function_state_, &scope_, scope);

    ZoneList<Statement*>* body = new(zone()) ZoneList<Statement*>(16, zone());
    bool ok = true;
    int beg_pos = scanner()->location().beg_pos;
    if (parsing_module_) {
      // Declare the special module parameter.
      auto name = ast_value_factory()->empty_string();
      bool is_duplicate;
      bool is_rest = false;
      bool is_optional = false;
      auto var =
          scope->DeclareParameter(name, VAR, is_optional, is_rest,
                                  &is_duplicate, ast_value_factory(), beg_pos);
      DCHECK(!is_duplicate);
      var->AllocateTo(VariableLocation::PARAMETER, 0);

      PrepareGeneratorVariables();
      Expression* initial_yield =
          BuildInitialYield(kNoSourcePosition, kGeneratorFunction);
      body->Add(
          factory()->NewExpressionStatement(initial_yield, kNoSourcePosition),
          zone());

      ParseModuleItemList(body, &ok);
      ok = ok &&
           module()->Validate(this->scope()->AsModuleScope(),
                              &pending_error_handler_, zone());
    } else {
      // Don't count the mode in the use counters--give the program a chance
      // to enable script-wide strict mode below.
      this->scope()->SetLanguageMode(info->language_mode());
      if (info->is_typed()) this->scope()->SetTyped();
      ParseStatementList(body, Token::EOS, &ok);
    }

    // The parser will peek but not consume EOS.  Our scope logically goes all
    // the way to the EOS, though.
    scope->set_end_position(scanner()->peek_location().beg_pos);

    if (ok && is_strict(language_mode())) {
      CheckStrictOctalLiteral(beg_pos, scanner()->location().end_pos, &ok);
    }
    if (ok && is_sloppy(language_mode())) {
      // TODO(littledan): Function bindings on the global object that modify
      // pre-existing bindings should be made writable, enumerable and
      // nonconfigurable if possible, whereas this code will leave attributes
      // unchanged if the property already exists.
      InsertSloppyBlockFunctionVarBindings(scope);
    }
    if (ok) {
      CheckConflictingVarDeclarations(scope, &ok);
    }

    if (ok && info->parse_restriction() == ONLY_SINGLE_FUNCTION_LITERAL) {
      if (body->length() != 1 ||
          !body->at(0)->IsExpressionStatement() ||
          !body->at(0)->AsExpressionStatement()->
              expression()->IsFunctionLiteral()) {
        ReportMessage(MessageTemplate::kSingleFunctionLiteral);
        ok = false;
      }
    }

    if (ok) {
      RewriteDestructuringAssignments();
      int parameter_count = parsing_module_ ? 1 : 0;
      result = factory()->NewScriptOrEvalFunctionLiteral(
          scope, body, function_state.expected_property_count(),
          parameter_count);
    }
  }

  info->set_max_function_literal_id(GetLastFunctionLiteralId());

  // Make sure the target stack is empty.
  DCHECK(target_stack_ == NULL);

  return result;
}

FunctionLiteral* Parser::ParseFunction(Isolate* isolate, ParseInfo* info) {
  // It's OK to use the Isolate & counters here, since this function is only
  // called in the main thread.
  DCHECK(parsing_on_main_thread_);
  RuntimeCallTimerScope runtime_timer(runtime_call_stats_,
                                      &RuntimeCallStats::ParseFunction);
  TRACE_EVENT0(TRACE_DISABLED_BY_DEFAULT("v8.compile"), "V8.ParseFunction");
  Handle<String> source(String::cast(info->script()->source()));
  isolate->counters()->total_parse_size()->Increment(source->length());
  base::ElapsedTimer timer;
  if (FLAG_trace_parse) {
    timer.Start();
  }
  Handle<SharedFunctionInfo> shared_info = info->shared_info();
  DeserializeScopeChain(info, info->maybe_outer_scope_info());
  if (info->asm_function_scope()) {
    original_scope_ = info->asm_function_scope();
    factory()->set_zone(info->zone());
  } else {
    DCHECK_EQ(factory()->zone(), info->zone());
  }

  // Initialize parser state.
  source = String::Flatten(source);
  FunctionLiteral* result;
  {
    std::unique_ptr<Utf16CharacterStream> stream(ScannerStream::For(
        source, shared_info->start_position(), shared_info->end_position()));
    Handle<String> name(String::cast(shared_info->name()));
    scanner_.Initialize(stream.get());
    info->set_function_name(ast_value_factory()->GetString(name));
    result = DoParseFunction(info);
    if (result != nullptr) {
      Handle<String> inferred_name(shared_info->inferred_name());
      result->set_inferred_name(inferred_name);
    }
  }

  if (FLAG_trace_parse && result != NULL) {
    double ms = timer.Elapsed().InMillisecondsF();
    // We need to make sure that the debug-name is available.
    ast_value_factory()->Internalize(isolate);
    std::unique_ptr<char[]> name_chars = result->debug_name()->ToCString();
    PrintF("[parsing function: %s - took %0.3f ms]\n", name_chars.get(), ms);
  }
  return result;
}

static FunctionLiteral::FunctionType ComputeFunctionType(ParseInfo* info) {
  if (info->is_declaration()) {
    return FunctionLiteral::kDeclaration;
  } else if (info->is_named_expression()) {
    return FunctionLiteral::kNamedExpression;
  } else if (IsConciseMethod(info->function_kind()) ||
             IsAccessorFunction(info->function_kind())) {
    return FunctionLiteral::kAccessorOrMethod;
  }
  return FunctionLiteral::kAnonymousExpression;
}

FunctionLiteral* Parser::DoParseFunction(ParseInfo* info) {
  const AstRawString* raw_name = info->function_name();
  FunctionNameValidity function_name_validity = kSkipFunctionNameCheck;
  if (!raw_name) {
    bool ok = true;
    if (peek() == Token::LPAREN) {
      const AstRawString* variable_name;
      impl()->GetDefaultStrings(&raw_name, &variable_name);
    } else {
      bool is_strict_reserved = true;
      raw_name = ParseIdentifierOrStrictReservedWord(info->function_kind(),
                                                     &is_strict_reserved, &ok);
      if (!ok) return nullptr;
      function_name_validity = is_strict_reserved
                                   ? kFunctionNameIsStrictReserved
                                   : kFunctionNameValidityUnknown;
    }
  }

  DCHECK_NOT_NULL(raw_name);
  DCHECK_NULL(scope_);
  DCHECK_NULL(target_stack_);

  DCHECK(ast_value_factory());
  fni_ = new (zone()) FuncNameInferrer(ast_value_factory(), zone());
  fni_->PushEnclosingName(raw_name);

  ResetFunctionLiteralId();
  DCHECK_LT(0, info->function_literal_id());
  SkipFunctionLiterals(info->function_literal_id() - 1);

  ParsingModeScope parsing_mode(this, PARSE_EAGERLY);

  // Place holder for the result.
  FunctionLiteral* result = nullptr;

  {
    // Parse the function literal.
    Scope* outer = original_scope_;
    DeclarationScope* outer_function = outer->GetClosureScope();
    DCHECK(outer);
    FunctionState function_state(&function_state_, &scope_, outer_function);
    BlockState block_state(&scope_, outer);
    DCHECK(is_sloppy(outer->language_mode()) ||
           is_strict(info->language_mode()));
    FunctionLiteral::FunctionType function_type = ComputeFunctionType(info);
    FunctionKind kind = info->function_kind();
    bool ok = true;

    if (IsArrowFunction(kind)) {
      if (IsAsyncFunction(kind)) {
        DCHECK(!scanner()->HasAnyLineTerminatorAfterNext());
        if (!Check(Token::ASYNC)) {
          CHECK(stack_overflow());
          return nullptr;
        }
        if (!(peek_any_identifier() || peek() == Token::LPAREN)) {
          CHECK(stack_overflow());
          return nullptr;
        }
      }

      // TODO(adamk): We should construct this scope from the ScopeInfo.
      DeclarationScope* scope = NewFunctionScope(kind);

      // This bit only needs to be explicitly set because we're
      // not passing the ScopeInfo to the Scope constructor.
      SetLanguageMode(scope, info->language_mode());
      if (info->is_typed()) scope->SetTyped();

      scope->set_start_position(info->start_position());
      ExpressionClassifier formals_classifier(this);
      ParserFormalParameters formals(scope);
      int rewritable_length =
          function_state.destructuring_assignments_to_rewrite().length();
      {
        // Parsing patterns as variable reference expression creates
        // NewUnresolved references in current scope. Enter arrow function
        // scope for formal parameter parsing.
        BlockState block_state(&scope_, scope);
        if (peek() == Token::LPAREN || (typed() && peek() == Token::LT)) {
          if (typed() && peek() == Token::LT) ParseTypeParameters(&ok);
          // '(' StrictFormalParameters ')'
          if (ok) Expect(Token::LPAREN, &ok);
          if (ok) ParseFormalParameterList(&formals, true, &ok);
          if (ok) ok = Check(Token::RPAREN);
          // Parse optional type annotation in typed mode.
          if (ok && typed() && Check(Token::COLON)) ParseValidType(&ok);
        } else {
          // BindingIdentifier
          ParseFormalParameter(&formals, false, &ok);
          if (ok) DeclareFormalParameters(formals.scope, formals.params);
        }
      }

      if (ok) {
        if (GetLastFunctionLiteralId() != info->function_literal_id() - 1) {
          // If there were FunctionLiterals in the parameters, we need to
          // renumber them to shift down so the next function literal id for
          // the arrow function is the one requested.
          AstFunctionLiteralIdReindexer reindexer(
              stack_limit_,
              (info->function_literal_id() - 1) - GetLastFunctionLiteralId());
          for (auto p : formals.params) {
            if (p->pattern != nullptr) reindexer.Reindex(p->pattern);
            if (p->initializer != nullptr) reindexer.Reindex(p->initializer);
          }
          ResetFunctionLiteralId();
          SkipFunctionLiterals(info->function_literal_id() - 1);
        }

        // Pass `accept_IN=true` to ParseArrowFunctionLiteral --- This should
        // not be observable, or else the preparser would have failed.
        Expression* expression =
            ParseArrowFunctionLiteral(true, formals, rewritable_length, &ok);
        if (ok) {
          // Scanning must end at the same position that was recorded
          // previously. If not, parsing has been interrupted due to a stack
          // overflow, at which point the partially parsed arrow function
          // concise body happens to be a valid expression. This is a problem
          // only for arrow functions with single expression bodies, since there
          // is no end token such as "}" for normal functions.
          if (scanner()->location().end_pos == info->end_position()) {
            // The pre-parser saw an arrow function here, so the full parser
            // must produce a FunctionLiteral.
            DCHECK(expression->IsFunctionLiteral());
            result = expression->AsFunctionLiteral();
            // Rewrite destructuring assignments in the parameters. (The ones
            // inside the function body are rewritten by
            // ParseArrowFunctionLiteral.)
            RewriteDestructuringAssignments();
          } else {
            ok = false;
          }
        }
      }
    } else if (IsDefaultConstructor(kind)) {
      DCHECK_EQ(scope(), outer);
      result = DefaultConstructor(raw_name, IsDerivedConstructor(kind),
                                  info->start_position(), info->end_position());
    } else {
      result = ParseFunctionLiteral(
<<<<<<< HEAD
          raw_name, Scanner::Location::invalid(), kSkipFunctionNameCheck, kind,
          kNoSourcePosition, function_type, info->language_mode(),
          info->is_typed(), typesystem::kNormalTypes, &ok);
=======
          raw_name, Scanner::Location::invalid(), function_name_validity, kind,
          kNoSourcePosition, function_type, info->language_mode(), &ok);
>>>>>>> 24782a47
    }
    // Make sure the results agree.
    DCHECK(ok == (result != nullptr));
  }

  // Make sure the target stack is empty.
  DCHECK_NULL(target_stack_);
  DCHECK_IMPLIES(result,
                 info->function_literal_id() == result->function_literal_id());
  return result;
}

Statement* Parser::ParseModuleItem(bool* ok) {
  // ecma262/#prod-ModuleItem
  // ModuleItem :
  //    ImportDeclaration
  //    ExportDeclaration
  //    StatementListItem

  Token::Value next = peek();

  if (next == Token::EXPORT) {
    return ParseExportDeclaration(ok);
  }

  // We must be careful not to parse a dynamic import expression as an import
  // declaration.
  if (next == Token::IMPORT &&
      (!allow_harmony_dynamic_import() || PeekAhead() != Token::LPAREN)) {
    ParseImportDeclaration(CHECK_OK);
    return factory()->NewEmptyStatement(kNoSourcePosition);
  }

  return ParseStatementListItem(ok);
}


void Parser::ParseModuleItemList(ZoneList<Statement*>* body, bool* ok) {
  // ecma262/#prod-Module
  // Module :
  //    ModuleBody?
  //
  // ecma262/#prod-ModuleItemList
  // ModuleBody :
  //    ModuleItem*

  DCHECK(scope()->is_module_scope());

  bool directive_prologue = true;  // Parsing directive prologue.

  while (peek() != Token::EOS) {
    if (directive_prologue && peek() != Token::STRING) {
      directive_prologue = false;
    }

    Scanner::Location token_loc = scanner()->peek_location();
    Statement* stat = ParseModuleItem(CHECK_OK_VOID);
    if (stat == NULL || stat->IsEmpty()) {
      directive_prologue = false;  // End of directive prologue.
      continue;
    }

    if (directive_prologue) {
      // A shot at a directive.
      ExpressionStatement* e_stat;
      Literal* literal;
      // Still processing directive prologue?
      if ((e_stat = stat->AsExpressionStatement()) != NULL &&
          (literal = e_stat->expression()->AsLiteral()) != NULL &&
          literal->raw_value()->IsString()) {
        // Just check for "use types" in modules, ignore everything else.
        if (allow_harmony_types() &&
            literal->raw_value()->AsString() ==
                ast_value_factory()->use_types_string() &&
            token_loc.end_pos - token_loc.beg_pos ==
                ast_value_factory()->use_types_string()->length() + 2) {
          scope()->SetTyped();
        }
      } else {
        // End of the directive prologue.
        directive_prologue = false;
      }
    }

    body->Add(stat, zone());
  }
}


const AstRawString* Parser::ParseModuleSpecifier(bool* ok) {
  // ModuleSpecifier :
  //    StringLiteral

  Expect(Token::STRING, CHECK_OK);
  return GetSymbol();
}


void Parser::ParseExportClause(ZoneList<const AstRawString*>* export_names,
                               ZoneList<Scanner::Location>* export_locations,
                               ZoneList<const AstRawString*>* local_names,
                               Scanner::Location* reserved_loc, bool* ok) {
  // ExportClause :
  //   '{' '}'
  //   '{' ExportsList '}'
  //   '{' ExportsList ',' '}'
  //
  // ExportsList :
  //   ExportSpecifier
  //   ExportsList ',' ExportSpecifier
  //
  // ExportSpecifier :
  //   IdentifierName
  //   IdentifierName 'as' IdentifierName

  Expect(Token::LBRACE, CHECK_OK_VOID);

  Token::Value name_tok;
  while ((name_tok = peek()) != Token::RBRACE) {
    // Keep track of the first reserved word encountered in case our
    // caller needs to report an error.
    if (!reserved_loc->IsValid() &&
        !Token::IsIdentifier(name_tok, STRICT, false, parsing_module_)) {
      *reserved_loc = scanner()->location();
    }
    const AstRawString* local_name = ParseIdentifierName(CHECK_OK_VOID);
    const AstRawString* export_name = NULL;
    Scanner::Location location = scanner()->location();
    if (CheckContextualKeyword(Token::AS)) {
      export_name = ParseIdentifierName(CHECK_OK_VOID);
      // Set the location to the whole "a as b" string, so that it makes sense
      // both for errors due to "a" and for errors due to "b".
      location.end_pos = scanner()->location().end_pos;
    }
    if (export_name == NULL) {
      export_name = local_name;
    }
    export_names->Add(export_name, zone());
    local_names->Add(local_name, zone());
    export_locations->Add(location, zone());
    if (peek() == Token::RBRACE) break;
    Expect(Token::COMMA, CHECK_OK_VOID);
  }

  Expect(Token::RBRACE, CHECK_OK_VOID);
}


ZoneList<const Parser::NamedImport*>* Parser::ParseNamedImports(
    int pos, bool* ok) {
  // NamedImports :
  //   '{' '}'
  //   '{' ImportsList '}'
  //   '{' ImportsList ',' '}'
  //
  // ImportsList :
  //   ImportSpecifier
  //   ImportsList ',' ImportSpecifier
  //
  // ImportSpecifier :
  //   BindingIdentifier
  //   IdentifierName 'as' BindingIdentifier

  Expect(Token::LBRACE, CHECK_OK);

  auto result = new (zone()) ZoneList<const NamedImport*>(1, zone());
  while (peek() != Token::RBRACE) {
    const AstRawString* import_name = ParseIdentifierName(CHECK_OK);
    const AstRawString* local_name = import_name;
    Scanner::Location location = scanner()->location();
    // In the presence of 'as', the left-side of the 'as' can
    // be any IdentifierName. But without 'as', it must be a valid
    // BindingIdentifier.
    if (CheckContextualKeyword(Token::AS)) {
      local_name = ParseIdentifierName(CHECK_OK);
    }
    if (!Token::IsIdentifier(scanner()->current_token(), STRICT, false,
                             parsing_module_)) {
      *ok = false;
      ReportMessage(MessageTemplate::kUnexpectedReserved);
      return nullptr;
    } else if (IsEvalOrArguments(local_name)) {
      *ok = false;
      ReportMessage(MessageTemplate::kStrictEvalArguments);
      return nullptr;
    }

    DeclareVariable(local_name, CONST, kNeedsInitialization, position(),
                    CHECK_OK);

    NamedImport* import =
        new (zone()) NamedImport(import_name, local_name, location);
    result->Add(import, zone());

    if (peek() == Token::RBRACE) break;
    Expect(Token::COMMA, CHECK_OK);
  }

  Expect(Token::RBRACE, CHECK_OK);
  return result;
}


void Parser::ParseImportDeclaration(bool* ok) {
  // ImportDeclaration :
  //   'import' ImportClause 'from' ModuleSpecifier ';'
  //   'import' ModuleSpecifier ';'
  //
  // ImportClause :
  //   ImportedDefaultBinding
  //   NameSpaceImport
  //   NamedImports
  //   ImportedDefaultBinding ',' NameSpaceImport
  //   ImportedDefaultBinding ',' NamedImports
  //
  // NameSpaceImport :
  //   '*' 'as' ImportedBinding

  int pos = peek_position();
  Expect(Token::IMPORT, CHECK_OK_VOID);

  Token::Value tok = peek();

  // 'import' ModuleSpecifier ';'
  if (tok == Token::STRING) {
    const AstRawString* module_specifier = ParseModuleSpecifier(CHECK_OK_VOID);
    ExpectSemicolon(CHECK_OK_VOID);
    module()->AddEmptyImport(module_specifier);
    return;
  }

  // Parse ImportedDefaultBinding if present.
  const AstRawString* import_default_binding = nullptr;
  Scanner::Location import_default_binding_loc;
  if (tok != Token::MUL && tok != Token::LBRACE) {
    import_default_binding =
        ParseIdentifier(kDontAllowRestrictedIdentifiers, CHECK_OK_VOID);
    import_default_binding_loc = scanner()->location();
    DeclareVariable(import_default_binding, CONST, kNeedsInitialization, pos,
                    CHECK_OK_VOID);
  }

  // Parse NameSpaceImport or NamedImports if present.
  const AstRawString* module_namespace_binding = nullptr;
  Scanner::Location module_namespace_binding_loc;
  const ZoneList<const NamedImport*>* named_imports = nullptr;
  if (import_default_binding == nullptr || Check(Token::COMMA)) {
    switch (peek()) {
      case Token::MUL: {
        Consume(Token::MUL);
        ExpectContextualKeyword(Token::AS, CHECK_OK_VOID);
        module_namespace_binding =
            ParseIdentifier(kDontAllowRestrictedIdentifiers, CHECK_OK_VOID);
        module_namespace_binding_loc = scanner()->location();
        DeclareVariable(module_namespace_binding, CONST, kCreatedInitialized,
                        pos, CHECK_OK_VOID);
        break;
      }

      case Token::LBRACE:
        named_imports = ParseNamedImports(pos, CHECK_OK_VOID);
        break;

      default:
        *ok = false;
        ReportUnexpectedToken(scanner()->current_token());
        return;
    }
  }

  ExpectContextualKeyword(Token::FROM, CHECK_OK_VOID);
  const AstRawString* module_specifier = ParseModuleSpecifier(CHECK_OK_VOID);
  ExpectSemicolon(CHECK_OK_VOID);

  // Now that we have all the information, we can make the appropriate
  // declarations.

  // TODO(neis): Would prefer to call DeclareVariable for each case below rather
  // than above and in ParseNamedImports, but then a possible error message
  // would point to the wrong location.  Maybe have a DeclareAt version of
  // Declare that takes a location?

  if (module_namespace_binding != nullptr) {
    module()->AddStarImport(module_namespace_binding, module_specifier,
                            module_namespace_binding_loc, zone());
  }

  if (import_default_binding != nullptr) {
    module()->AddImport(ast_value_factory()->default_string(),
                        import_default_binding, module_specifier,
                        import_default_binding_loc, zone());
  }

  if (named_imports != nullptr) {
    if (named_imports->length() == 0) {
      module()->AddEmptyImport(module_specifier);
    } else {
      for (int i = 0; i < named_imports->length(); ++i) {
        const NamedImport* import = named_imports->at(i);
        module()->AddImport(import->import_name, import->local_name,
                            module_specifier, import->location, zone());
      }
    }
  }
}


Statement* Parser::ParseExportDefault(bool* ok) {
  //  Supports the following productions, starting after the 'default' token:
  //    'export' 'default' HoistableDeclaration
  //    'export' 'default' ClassDeclaration
  //    'export' 'default' AssignmentExpression[In] ';'

  Expect(Token::DEFAULT, CHECK_OK);
  Scanner::Location default_loc = scanner()->location();

  ZoneList<const AstRawString*> local_names(1, zone());
  Statement* result = nullptr;

  // Allow ambient function and class declarations to be exported as default.
  int ambient_pos = peek_position();
  bool ambient = typed() && CheckContextualKeyword(Token::DECLARE);

  switch (peek()) {
    case Token::FUNCTION:
      result = ParseHoistableDeclaration(&local_names, true, ambient, CHECK_OK);
      break;

    case Token::CLASS:
      Consume(Token::CLASS);
      result = ParseClassDeclaration(&local_names, true, ambient, CHECK_OK);
      break;

    case Token::ASYNC:
      if (PeekAhead() == Token::FUNCTION &&
          !scanner()->HasAnyLineTerminatorAfterNext()) {
        Consume(Token::ASYNC);
        result = ParseAsyncFunctionDeclaration(&local_names, true, ambient,
                                               CHECK_OK);
        break;
      }
    /* falls through */

    default: {
      if (ambient) {
        *ok = false;
        ReportMessageAt(scanner()->peek_location(),
                        MessageTemplate::kBadAmbientDeclaration);
        return nullptr;
      }

      int pos = position();
      ExpressionClassifier classifier(this);
      Expression* value =
          ParseAssignmentExpression(true, typesystem::kNoCover, CHECK_OK);
      RewriteNonPattern(CHECK_OK);
      SetFunctionName(value, ast_value_factory()->default_string());

      const AstRawString* local_name =
          ast_value_factory()->star_default_star_string();
      local_names.Add(local_name, zone());

      // It's fine to declare this as CONST because the user has no way of
      // writing to it.
      Declaration* decl = DeclareVariable(local_name, CONST, pos, CHECK_OK);
      decl->proxy()->var()->set_initializer_position(position());

      Assignment* assignment = factory()->NewAssignment(
          Token::INIT, decl->proxy(), value, kNoSourcePosition);
      result = IgnoreCompletion(
          factory()->NewExpressionStatement(assignment, kNoSourcePosition));

      ExpectSemicolon(CHECK_OK);
      break;
    }
  }

  // Exported ambients are not checked.
  if (ambient) return factory()->NewEmptyStatement(ambient_pos);

  DCHECK_EQ(local_names.length(), 1);
  module()->AddExport(local_names.first(),
                      ast_value_factory()->default_string(), default_loc,
                      zone());

  DCHECK_NOT_NULL(result);
  return result;
}

Statement* Parser::ParseExportDeclaration(bool* ok) {
  // ExportDeclaration:
  //    'export' '*' 'from' ModuleSpecifier ';'
  //    'export' ExportClause ('from' ModuleSpecifier)? ';'
  //    'export' VariableStatement
  //    'export' Declaration
  //    'export' 'default' ... (handled in ParseExportDefault)

  Expect(Token::EXPORT, CHECK_OK);
  int pos = position();

  // Allow exported ambient variable, function, and class declarations.
  bool ambient = typed() && CheckContextualKeyword(Token::DECLARE);

  Statement* result = nullptr;
  ZoneList<const AstRawString*> names(1, zone());
  Scanner::Location loc = scanner()->peek_location();
  if (ambient && (peek() == Token::DEFAULT || peek() == Token::MUL ||
                  peek() == Token::LBRACE)) {
    *ok = false;
    ReportMessageAt(loc, MessageTemplate::kBadAmbientDeclaration);
    return nullptr;
  }
  switch (peek()) {
    case Token::DEFAULT:
      return ParseExportDefault(ok);

    case Token::MUL: {
      Consume(Token::MUL);
      loc = scanner()->location();
      ExpectContextualKeyword(Token::FROM, CHECK_OK);
      const AstRawString* module_specifier = ParseModuleSpecifier(CHECK_OK);
      ExpectSemicolon(CHECK_OK);
      module()->AddStarExport(module_specifier, loc, zone());
      return factory()->NewEmptyStatement(pos);
    }

    case Token::LBRACE: {
      // There are two cases here:
      //
      // 'export' ExportClause ';'
      // and
      // 'export' ExportClause FromClause ';'
      //
      // In the first case, the exported identifiers in ExportClause must
      // not be reserved words, while in the latter they may be. We
      // pass in a location that gets filled with the first reserved word
      // encountered, and then throw a SyntaxError if we are in the
      // non-FromClause case.
      Scanner::Location reserved_loc = Scanner::Location::invalid();
      ZoneList<const AstRawString*> export_names(1, zone());
      ZoneList<Scanner::Location> export_locations(1, zone());
      ZoneList<const AstRawString*> original_names(1, zone());
      ParseExportClause(&export_names, &export_locations, &original_names,
                        &reserved_loc, CHECK_OK);
      const AstRawString* module_specifier = nullptr;
      if (CheckContextualKeyword(Token::FROM)) {
        module_specifier = ParseModuleSpecifier(CHECK_OK);
      } else if (reserved_loc.IsValid()) {
        // No FromClause, so reserved words are invalid in ExportClause.
        *ok = false;
        ReportMessageAt(reserved_loc, MessageTemplate::kUnexpectedReserved);
        return nullptr;
      }
      ExpectSemicolon(CHECK_OK);
      const int length = export_names.length();
      DCHECK_EQ(length, original_names.length());
      DCHECK_EQ(length, export_locations.length());
      if (module_specifier == nullptr) {
        for (int i = 0; i < length; ++i) {
          module()->AddExport(original_names[i], export_names[i],
                              export_locations[i], zone());
        }
      } else if (length == 0) {
        module()->AddEmptyImport(module_specifier);
      } else {
        for (int i = 0; i < length; ++i) {
          module()->AddExport(original_names[i], export_names[i],
                              module_specifier, export_locations[i], zone());
        }
      }
      return factory()->NewEmptyStatement(pos);
    }

    case Token::FUNCTION:
      result = ParseHoistableDeclaration(&names, false, ambient, CHECK_OK);
      break;

    case Token::CLASS:
      Consume(Token::CLASS);
      result = ParseClassDeclaration(&names, false, ambient, CHECK_OK);
      break;

    case Token::VAR:
    case Token::LET:
    case Token::CONST:
      result =
          ParseVariableStatement(kStatementListItem, &names, ambient, CHECK_OK);
      break;

    case Token::ASYNC:
      // TODO(neis): Why don't we have the same check here as in
      // ParseStatementListItem?
      Consume(Token::ASYNC);
      result = ParseAsyncFunctionDeclaration(&names, false, ambient, CHECK_OK);
      break;

    default:
      *ok = false;
      ReportUnexpectedToken(scanner()->current_token());
      return nullptr;
  }
  loc.end_pos = scanner()->location().end_pos;

  // Exported ambients are not checked.
  if (ambient) return factory()->NewEmptyStatement(pos);

  ModuleDescriptor* descriptor = module();
  for (int i = 0; i < names.length(); ++i) {
    descriptor->AddExport(names[i], names[i], loc, zone());
  }

  DCHECK_NOT_NULL(result);
  return result;
}

VariableProxy* Parser::NewUnresolved(const AstRawString* name, int begin_pos,
                                     VariableKind kind) {
  return scope()->NewUnresolved(factory(), name, begin_pos, kind);
}

VariableProxy* Parser::NewUnresolved(const AstRawString* name) {
  return scope()->NewUnresolved(factory(), name, scanner()->location().beg_pos);
}

Declaration* Parser::DeclareVariable(const AstRawString* name,
                                     VariableMode mode, int pos, bool* ok) {
  return DeclareVariable(name, mode, Variable::DefaultInitializationFlag(mode),
                         pos, ok);
}

Declaration* Parser::DeclareVariable(const AstRawString* name,
                                     VariableMode mode, InitializationFlag init,
                                     int pos, bool* ok) {
  DCHECK_NOT_NULL(name);
  VariableProxy* proxy = factory()->NewVariableProxy(
      name, NORMAL_VARIABLE, scanner()->location().beg_pos);
  Declaration* declaration =
      factory()->NewVariableDeclaration(proxy, this->scope(), pos);
  Declare(declaration, DeclarationDescriptor::NORMAL, mode, init, ok, nullptr,
          scanner()->location().end_pos);
  if (!*ok) return nullptr;
  return declaration;
}

Variable* Parser::Declare(Declaration* declaration,
                          DeclarationDescriptor::Kind declaration_kind,
                          VariableMode mode, InitializationFlag init, bool* ok,
                          Scope* scope, int var_end_pos) {
  if (scope == nullptr) {
    scope = this->scope();
  }
  bool sloppy_mode_block_scope_function_redefinition = false;
  Variable* variable = scope->DeclareVariable(
      declaration, mode, init, allow_harmony_restrictive_generators(),
      &sloppy_mode_block_scope_function_redefinition, ok);
  if (!*ok) {
    // If we only have the start position of a proxy, we can't highlight the
    // whole variable name.  Pretend its length is 1 so that we highlight at
    // least the first character.
    Scanner::Location loc(declaration->proxy()->position(),
                          var_end_pos != kNoSourcePosition
                              ? var_end_pos
                              : declaration->proxy()->position() + 1);
    if (declaration_kind == DeclarationDescriptor::NORMAL) {
      ReportMessageAt(loc, MessageTemplate::kVarRedeclaration,
                      declaration->proxy()->raw_name());
    } else {
      ReportMessageAt(loc, MessageTemplate::kParamDupe);
    }
    return nullptr;
  }
  if (sloppy_mode_block_scope_function_redefinition) {
    ++use_counts_[v8::Isolate::kSloppyModeBlockScopedFunctionRedefinition];
  }
  return variable;
}

Block* Parser::BuildInitializationBlock(
    DeclarationParsingResult* parsing_result,
    ZoneList<const AstRawString*>* names, bool* ok) {
  Block* result = factory()->NewBlock(
      NULL, 1, true, parsing_result->descriptor.declaration_pos);
  for (auto declaration : parsing_result->declarations) {
    PatternRewriter::DeclareAndInitializeVariables(
        this, result, &(parsing_result->descriptor), &declaration, names,
        CHECK_OK);
  }
  return result;
}

void Parser::DeclareAndInitializeVariables(
    Block* block, const DeclarationDescriptor* declaration_descriptor,
    const DeclarationParsingResult::Declaration* declaration,
    ZoneList<const AstRawString*>* names, bool* ok) {
  DCHECK_NOT_NULL(block);
  PatternRewriter::DeclareAndInitializeVariables(
      this, block, declaration_descriptor, declaration, names, ok);
}

Statement* Parser::DeclareFunction(const AstRawString* variable_name,
                                   FunctionLiteral* function, VariableMode mode,
                                   int pos, bool is_sloppy_block_function,
                                   ZoneList<const AstRawString*>* names,
                                   bool* ok) {
  VariableProxy* proxy =
      factory()->NewVariableProxy(variable_name, NORMAL_VARIABLE);

  Declaration* declaration =
      factory()->NewFunctionDeclaration(proxy, function, scope(), pos);
  Declare(declaration, DeclarationDescriptor::NORMAL, mode, kCreatedInitialized,
          CHECK_OK);
  if (names) names->Add(variable_name, zone());
  if (is_sloppy_block_function) {
    SloppyBlockFunctionStatement* statement =
        factory()->NewSloppyBlockFunctionStatement();
    GetDeclarationScope()->DeclareSloppyBlockFunction(variable_name, scope(),
                                                      statement);
    return statement;
  }
  return factory()->NewEmptyStatement(kNoSourcePosition);
}

Statement* Parser::DeclareClass(const AstRawString* variable_name,
                                Expression* value,
                                ZoneList<const AstRawString*>* names,
                                int class_token_pos, int end_pos, bool* ok) {
  Declaration* decl =
      DeclareVariable(variable_name, LET, class_token_pos, CHECK_OK);
  decl->proxy()->var()->set_initializer_position(end_pos);
  if (names) names->Add(variable_name, zone());

  Assignment* assignment = factory()->NewAssignment(Token::INIT, decl->proxy(),
                                                    value, class_token_pos);
  return IgnoreCompletion(
      factory()->NewExpressionStatement(assignment, kNoSourcePosition));
}

Statement* Parser::DeclareNative(const AstRawString* name, int pos, bool* ok) {
  // Make sure that the function containing the native declaration
  // isn't lazily compiled. The extension structures are only
  // accessible while parsing the first time not when reparsing
  // because of lazy compilation.
  GetClosureScope()->ForceEagerCompilation();

  // TODO(1240846): It's weird that native function declarations are
  // introduced dynamically when we meet their declarations, whereas
  // other functions are set up when entering the surrounding scope.
  Declaration* decl = DeclareVariable(name, VAR, pos, CHECK_OK);
  NativeFunctionLiteral* lit =
      factory()->NewNativeFunctionLiteral(name, extension_, kNoSourcePosition);
  return factory()->NewExpressionStatement(
      factory()->NewAssignment(Token::INIT, decl->proxy(), lit,
                               kNoSourcePosition),
      pos);
}

ZoneList<const AstRawString*>* Parser::DeclareLabel(
    ZoneList<const AstRawString*>* labels, VariableProxy* var, bool* ok) {
  DCHECK(IsIdentifier(var));
  const AstRawString* label = var->raw_name();
  // TODO(1240780): We don't check for redeclaration of labels
  // during preparsing since keeping track of the set of active
  // labels requires nontrivial changes to the way scopes are
  // structured.  However, these are probably changes we want to
  // make later anyway so we should go back and fix this then.
  if (ContainsLabel(labels, label) || TargetStackContainsLabel(label)) {
    ReportMessage(MessageTemplate::kLabelRedeclaration, label);
    *ok = false;
    return nullptr;
  }
  if (labels == nullptr) {
    labels = new (zone()) ZoneList<const AstRawString*>(1, zone());
  }
  labels->Add(label, zone());
  // Remove the "ghost" variable that turned out to be a label
  // from the top scope. This way, we don't try to resolve it
  // during the scope processing.
  scope()->RemoveUnresolved(var);
  return labels;
}

bool Parser::ContainsLabel(ZoneList<const AstRawString*>* labels,
                           const AstRawString* label) {
  DCHECK_NOT_NULL(label);
  if (labels != nullptr) {
    for (int i = labels->length(); i-- > 0;) {
      if (labels->at(i) == label) return true;
    }
  }
  return false;
}

Block* Parser::IgnoreCompletion(Statement* statement) {
  Block* block = factory()->NewBlock(nullptr, 1, true, kNoSourcePosition);
  block->statements()->Add(statement, zone());
  return block;
}

Expression* Parser::RewriteReturn(Expression* return_value, int pos) {
  if (IsDerivedConstructor(function_state_->kind())) {
    // For subclass constructors we need to return this in case of undefined;
    // other primitive values trigger an exception in the ConstructStub.
    //
    //   return expr;
    //
    // Is rewritten as:
    //
    //   return (temp = expr) === undefined ? this : temp;

    // temp = expr
    Variable* temp = NewTemporary(ast_value_factory()->empty_string());
    Assignment* assign = factory()->NewAssignment(
        Token::ASSIGN, factory()->NewVariableProxy(temp), return_value, pos);

    // temp === undefined
    Expression* is_undefined = factory()->NewCompareOperation(
        Token::EQ_STRICT, assign,
        factory()->NewUndefinedLiteral(kNoSourcePosition), pos);

    // is_undefined ? this : temp
    return_value =
        factory()->NewConditional(is_undefined, ThisExpression(pos),
                                  factory()->NewVariableProxy(temp), pos);
  }
  return return_value;
}

Expression* Parser::RewriteDoExpression(Block* body, int pos, bool* ok) {
  Variable* result = NewTemporary(ast_value_factory()->dot_result_string());
  DoExpression* expr = factory()->NewDoExpression(body, result, pos);
  if (!Rewriter::Rewrite(this, GetClosureScope(), expr, ast_value_factory())) {
    *ok = false;
    return nullptr;
  }
  return expr;
}

Statement* Parser::RewriteSwitchStatement(Expression* tag,
                                          SwitchStatement* switch_statement,
                                          ZoneList<CaseClause*>* cases,
                                          Scope* scope) {
  // In order to get the CaseClauses to execute in their own lexical scope,
  // but without requiring downstream code to have special scope handling
  // code for switch statements, desugar into blocks as follows:
  // {  // To group the statements--harmless to evaluate Expression in scope
  //   .tag_variable = Expression;
  //   {  // To give CaseClauses a scope
  //     switch (.tag_variable) { CaseClause* }
  //   }
  // }

  Block* switch_block = factory()->NewBlock(NULL, 2, false, kNoSourcePosition);

  Variable* tag_variable =
      NewTemporary(ast_value_factory()->dot_switch_tag_string());
  Assignment* tag_assign = factory()->NewAssignment(
      Token::ASSIGN, factory()->NewVariableProxy(tag_variable), tag,
      tag->position());
  Statement* tag_statement =
      factory()->NewExpressionStatement(tag_assign, kNoSourcePosition);
  switch_block->statements()->Add(tag_statement, zone());

  // make statement: undefined;
  // This is needed so the tag isn't returned as the value, in case the switch
  // statements don't have a value.
  switch_block->statements()->Add(
      factory()->NewExpressionStatement(
          factory()->NewUndefinedLiteral(kNoSourcePosition), kNoSourcePosition),
      zone());

  Expression* tag_read = factory()->NewVariableProxy(tag_variable);
  switch_statement->Initialize(tag_read, cases);
  Block* cases_block = factory()->NewBlock(NULL, 1, false, kNoSourcePosition);
  cases_block->statements()->Add(switch_statement, zone());
  cases_block->set_scope(scope);
  DCHECK_IMPLIES(scope != nullptr,
                 switch_statement->position() >= scope->start_position());
  DCHECK_IMPLIES(scope != nullptr,
                 switch_statement->position() < scope->end_position());
  switch_block->statements()->Add(cases_block, zone());
  return switch_block;
}

void Parser::RewriteCatchPattern(CatchInfo* catch_info, bool* ok) {
  if (catch_info->name == nullptr) {
    DCHECK_NOT_NULL(catch_info->pattern);
    catch_info->name = ast_value_factory()->dot_catch_string();
  }
  Variable* catch_variable =
      catch_info->scope->DeclareLocal(catch_info->name, VAR);
  if (catch_info->pattern != nullptr) {
    DeclarationDescriptor descriptor;
    descriptor.declaration_kind = DeclarationDescriptor::NORMAL;
    descriptor.scope = scope();
    descriptor.mode = LET;
    descriptor.declaration_pos = catch_info->pattern->position();
    descriptor.initialization_pos = catch_info->pattern->position();

    // Initializer position for variables declared by the pattern.
    const int initializer_position = position();

    DeclarationParsingResult::Declaration decl(
        catch_info->pattern, initializer_position,
        factory()->NewVariableProxy(catch_variable));

    catch_info->init_block =
        factory()->NewBlock(nullptr, 8, true, kNoSourcePosition);
    PatternRewriter::DeclareAndInitializeVariables(
        this, catch_info->init_block, &descriptor, &decl,
        &catch_info->bound_names, ok);
  } else {
    catch_info->bound_names.Add(catch_info->name, zone());
  }
}

void Parser::ValidateCatchBlock(const CatchInfo& catch_info, bool* ok) {
  // Check for `catch(e) { let e; }` and similar errors.
  Scope* inner_block_scope = catch_info.inner_block->scope();
  if (inner_block_scope != nullptr) {
    Declaration* decl = inner_block_scope->CheckLexDeclarationsConflictingWith(
        catch_info.bound_names);
    if (decl != nullptr) {
      const AstRawString* name = decl->proxy()->raw_name();
      int position = decl->proxy()->position();
      Scanner::Location location =
          position == kNoSourcePosition
              ? Scanner::Location::invalid()
              : Scanner::Location(position, position + 1);
      ReportMessageAt(location, MessageTemplate::kVarRedeclaration, name);
      *ok = false;
    }
  }
}

Statement* Parser::RewriteTryStatement(Block* try_block, Block* catch_block,
                                       Block* finally_block,
                                       const CatchInfo& catch_info, int pos) {
  // Simplify the AST nodes by converting:
  //   'try B0 catch B1 finally B2'
  // to:
  //   'try { try B0 catch B1 } finally B2'

  if (catch_block != nullptr && finally_block != nullptr) {
    // If we have both, create an inner try/catch.
    DCHECK_NOT_NULL(catch_info.scope);
    TryCatchStatement* statement;
    statement = factory()->NewTryCatchStatement(try_block, catch_info.scope,
                                                catch_block, kNoSourcePosition);

    try_block = factory()->NewBlock(nullptr, 1, false, kNoSourcePosition);
    try_block->statements()->Add(statement, zone());
    catch_block = nullptr;  // Clear to indicate it's been handled.
  }

  if (catch_block != nullptr) {
    // For a try-catch construct append return expressions from the catch block
    // to the list of return expressions.
    function_state_->tail_call_expressions().Append(
        catch_info.tail_call_expressions);

    DCHECK_NULL(finally_block);
    DCHECK_NOT_NULL(catch_info.scope);
    return factory()->NewTryCatchStatement(try_block, catch_info.scope,
                                           catch_block, pos);
  } else {
    DCHECK_NOT_NULL(finally_block);
    return factory()->NewTryFinallyStatement(try_block, finally_block, pos);
  }
}

void Parser::ParseAndRewriteGeneratorFunctionBody(int pos, FunctionKind kind,
                                                  ZoneList<Statement*>* body,
                                                  bool* ok) {
  // For ES6 Generators, we produce:
  //
  // try { InitialYield; ...body...; return {value: undefined, done: true} }
  // finally { %_GeneratorClose(generator) }
  //
  // For ES2017 Async Generators, we produce:
  //
  // try {
  //   InitialYield;
  //   ...body...;
  //   return undefined; // See comment below
  // } catch (.catch) {
  //   %AsyncGeneratorReject(generator, .catch);
  // } finally {
  //   %_GeneratorClose(generator);
  // }
  //
  // - InitialYield yields the actual generator object.
  // - Any return statement inside the body will have its argument wrapped
  //   in an iterator result object with a "done" property set to `true`.
  // - If the generator terminates for whatever reason, we must close it.
  //   Hence the finally clause.
  // - BytecodeGenerator performs special handling for ReturnStatements in
  //   async generator functions, resolving the appropriate Promise with an
  //   "done" iterator result object containing a Promise-unwrapped value.

  Block* try_block = factory()->NewBlock(nullptr, 3, false, kNoSourcePosition);
  Expression* initial_yield = BuildInitialYield(pos, kind);
  try_block->statements()->Add(
      factory()->NewExpressionStatement(initial_yield, kNoSourcePosition),
      zone());
  ParseStatementList(try_block->statements(), Token::RBRACE, ok);
  if (!*ok) return;

  if (IsAsyncGeneratorFunction(kind)) {
    // Don't create iterator result for async generators, as the resume methods
    // will create it.
    Statement* final_return = BuildReturnStatement(
        factory()->NewUndefinedLiteral(kNoSourcePosition), kNoSourcePosition);
    try_block->statements()->Add(final_return, zone());

    // For AsyncGenerators, a top-level catch block will reject the Promise.
    Scope* catch_scope = NewHiddenCatchScopeWithParent(scope());

    ZoneList<Expression*>* args = new (zone()) ZoneList<Expression*>(2, zone());
    args->Add(factory()->NewVariableProxy(
                  function_state_->generator_object_variable()),
              zone());
    args->Add(factory()->NewVariableProxy(catch_scope->catch_variable()),
              zone());

    Expression* call = factory()->NewCallRuntime(
        Runtime::kInlineAsyncGeneratorReject, args, kNoSourcePosition);
    Block* catch_block = IgnoreCompletion(
        factory()->NewReturnStatement(call, kNoSourcePosition));

    TryStatement* try_catch = factory()->NewTryCatchStatementForAsyncAwait(
        try_block, catch_scope, catch_block, kNoSourcePosition);

    try_block = factory()->NewBlock(nullptr, 1, false, kNoSourcePosition);
    try_block->statements()->Add(try_catch, zone());
  } else {
    Statement* final_return = factory()->NewReturnStatement(
        BuildIteratorResult(nullptr, true), kNoSourcePosition);
    try_block->statements()->Add(final_return, zone());
  }

  Block* finally_block =
      factory()->NewBlock(nullptr, 1, false, kNoSourcePosition);
  ZoneList<Expression*>* args = new (zone()) ZoneList<Expression*>(1, zone());
  VariableProxy* call_proxy =
      factory()->NewVariableProxy(function_state_->generator_object_variable());
  args->Add(call_proxy, zone());
  Expression* call = factory()->NewCallRuntime(Runtime::kInlineGeneratorClose,
                                               args, kNoSourcePosition);
  finally_block->statements()->Add(
      factory()->NewExpressionStatement(call, kNoSourcePosition), zone());

  body->Add(factory()->NewTryFinallyStatement(try_block, finally_block,
                                              kNoSourcePosition),
            zone());
}

void Parser::CreateFunctionNameAssignment(
    const AstRawString* function_name, int pos,
    FunctionLiteral::FunctionType function_type,
    DeclarationScope* function_scope, ZoneList<Statement*>* result, int index) {
  if (function_type == FunctionLiteral::kNamedExpression) {
    StatementT statement = factory()->NewEmptyStatement(kNoSourcePosition);
    if (function_scope->LookupLocal(function_name) == nullptr) {
      // Now that we know the language mode, we can create the const assignment
      // in the previously reserved spot.
      DCHECK_EQ(function_scope, scope());
      Variable* fvar = function_scope->DeclareFunctionVar(function_name);
      VariableProxy* fproxy = factory()->NewVariableProxy(fvar);
      statement = factory()->NewExpressionStatement(
          factory()->NewAssignment(Token::INIT, fproxy,
                                   factory()->NewThisFunction(pos),
                                   kNoSourcePosition),
          kNoSourcePosition);
    }
    result->Set(index, statement);
  }
}

// [if (IteratorType == kNormal)]
//     !%_IsJSReceiver(result = iterator.next()) &&
//         %ThrowIteratorResultNotAnObject(result)
// [else if (IteratorType == kAsync)]
//     !%_IsJSReceiver(result = Await(iterator.next())) &&
//         %ThrowIteratorResultNotAnObject(result)
// [endif]
Expression* Parser::BuildIteratorNextResult(Expression* iterator,
                                            Variable* result, IteratorType type,
                                            int pos) {
  Expression* next_literal = factory()->NewStringLiteral(
      ast_value_factory()->next_string(), kNoSourcePosition);
  Expression* next_property =
      factory()->NewProperty(iterator, next_literal, kNoSourcePosition);
  ZoneList<Expression*>* next_arguments =
      new (zone()) ZoneList<Expression*>(0, zone());
  Expression* next_call =
      factory()->NewCall(next_property, next_arguments, pos);
  if (type == IteratorType::kAsync) {
    next_call = RewriteAwaitExpression(next_call, pos);
  }
  Expression* result_proxy = factory()->NewVariableProxy(result);
  Expression* left =
      factory()->NewAssignment(Token::ASSIGN, result_proxy, next_call, pos);

  // %_IsJSReceiver(...)
  ZoneList<Expression*>* is_spec_object_args =
      new (zone()) ZoneList<Expression*>(1, zone());
  is_spec_object_args->Add(left, zone());
  Expression* is_spec_object_call = factory()->NewCallRuntime(
      Runtime::kInlineIsJSReceiver, is_spec_object_args, pos);

  // %ThrowIteratorResultNotAnObject(result)
  Expression* result_proxy_again = factory()->NewVariableProxy(result);
  ZoneList<Expression*>* throw_arguments =
      new (zone()) ZoneList<Expression*>(1, zone());
  throw_arguments->Add(result_proxy_again, zone());
  Expression* throw_call = factory()->NewCallRuntime(
      Runtime::kThrowIteratorResultNotAnObject, throw_arguments, pos);

  return factory()->NewBinaryOperation(
      Token::AND,
      factory()->NewUnaryOperation(Token::NOT, is_spec_object_call, pos),
      throw_call, pos);
}

Statement* Parser::InitializeForEachStatement(ForEachStatement* stmt,
                                              Expression* each,
                                              Expression* subject,
                                              Statement* body,
                                              int each_keyword_pos) {
  ForOfStatement* for_of = stmt->AsForOfStatement();
  if (for_of != NULL) {
    const bool finalize = true;
    return InitializeForOfStatement(for_of, each, subject, body, finalize,
                                    IteratorType::kNormal, each_keyword_pos);
  } else {
    if (each->IsArrayLiteral() || each->IsObjectLiteral()) {
      Variable* temp = NewTemporary(ast_value_factory()->empty_string());
      VariableProxy* temp_proxy = factory()->NewVariableProxy(temp);
      Expression* assign_each = PatternRewriter::RewriteDestructuringAssignment(
          this, factory()->NewAssignment(Token::ASSIGN, each, temp_proxy,
                                         kNoSourcePosition),
          scope());
      auto block = factory()->NewBlock(nullptr, 2, false, kNoSourcePosition);
      block->statements()->Add(
          factory()->NewExpressionStatement(assign_each, kNoSourcePosition),
          zone());
      block->statements()->Add(body, zone());
      body = block;
      each = factory()->NewVariableProxy(temp);
    }
    MarkExpressionAsAssigned(each);
    stmt->AsForInStatement()->Initialize(each, subject, body);
  }
  return stmt;
}

// Special case for legacy for
//
//    for (var x = initializer in enumerable) body
//
// An initialization block of the form
//
//    {
//      x = initializer;
//    }
//
// is returned in this case.  It has reserved space for two statements,
// so that (later on during parsing), the equivalent of
//
//   for (x in enumerable) body
//
// is added as a second statement to it.
Block* Parser::RewriteForVarInLegacy(const ForInfo& for_info) {
  const DeclarationParsingResult::Declaration& decl =
      for_info.parsing_result.declarations[0];
  if (!IsLexicalVariableMode(for_info.parsing_result.descriptor.mode) &&
      decl.pattern->IsVariableProxy() && decl.initializer != nullptr) {
    ++use_counts_[v8::Isolate::kForInInitializer];
    const AstRawString* name = decl.pattern->AsVariableProxy()->raw_name();
    VariableProxy* single_var = NewUnresolved(name);
    Block* init_block = factory()->NewBlock(
        nullptr, 2, true, for_info.parsing_result.descriptor.declaration_pos);
    init_block->statements()->Add(
        factory()->NewExpressionStatement(
            factory()->NewAssignment(Token::ASSIGN, single_var,
                                     decl.initializer, kNoSourcePosition),
            kNoSourcePosition),
        zone());
    return init_block;
  }
  return nullptr;
}

// Rewrite a for-in/of statement of the form
//
//   for (let/const/var x in/of e) b
//
// into
//
//   {
//     <let x' be a temporary variable>
//     for (x' in/of e) {
//       let/const/var x;
//       x = x';
//       b;
//     }
//     let x;  // for TDZ
//   }
void Parser::DesugarBindingInForEachStatement(ForInfo* for_info,
                                              Block** body_block,
                                              Expression** each_variable,
                                              bool* ok) {
  DCHECK(for_info->parsing_result.declarations.length() == 1);
  DeclarationParsingResult::Declaration& decl =
      for_info->parsing_result.declarations[0];
  Variable* temp = NewTemporary(ast_value_factory()->dot_for_string());
  auto each_initialization_block =
      factory()->NewBlock(nullptr, 1, true, kNoSourcePosition);
  {
    auto descriptor = for_info->parsing_result.descriptor;
    descriptor.declaration_pos = kNoSourcePosition;
    descriptor.initialization_pos = kNoSourcePosition;
    decl.initializer = factory()->NewVariableProxy(temp);

    bool is_for_var_of =
        for_info->mode == ForEachStatement::ITERATE &&
        for_info->parsing_result.descriptor.mode == VariableMode::VAR;
    bool collect_names =
        IsLexicalVariableMode(for_info->parsing_result.descriptor.mode) ||
        is_for_var_of;

    PatternRewriter::DeclareAndInitializeVariables(
        this, each_initialization_block, &descriptor, &decl,
        collect_names ? &for_info->bound_names : nullptr, CHECK_OK_VOID);

    // Annex B.3.5 prohibits the form
    // `try {} catch(e) { for (var e of {}); }`
    // So if we are parsing a statement like `for (var ... of ...)`
    // we need to walk up the scope chain and look for catch scopes
    // which have a simple binding, then compare their binding against
    // all of the names declared in the init of the for-of we're
    // parsing.
    if (is_for_var_of) {
      Scope* catch_scope = scope();
      while (catch_scope != nullptr && !catch_scope->is_declaration_scope()) {
        if (catch_scope->is_catch_scope()) {
          auto name = catch_scope->catch_variable()->raw_name();
          // If it's a simple binding and the name is declared in the for loop.
          if (name != ast_value_factory()->dot_catch_string() &&
              for_info->bound_names.Contains(name)) {
            ReportMessageAt(for_info->parsing_result.bindings_loc,
                            MessageTemplate::kVarRedeclaration, name);
            *ok = false;
            return;
          }
        }
        catch_scope = catch_scope->outer_scope();
      }
    }
  }

  *body_block = factory()->NewBlock(nullptr, 3, false, kNoSourcePosition);
  (*body_block)->statements()->Add(each_initialization_block, zone());
  *each_variable = factory()->NewVariableProxy(temp, for_info->position);
}

// Create a TDZ for any lexically-bound names in for in/of statements.
Block* Parser::CreateForEachStatementTDZ(Block* init_block,
                                         const ForInfo& for_info, bool* ok) {
  if (IsLexicalVariableMode(for_info.parsing_result.descriptor.mode)) {
    DCHECK_NULL(init_block);

    init_block = factory()->NewBlock(nullptr, 1, false, kNoSourcePosition);

    for (int i = 0; i < for_info.bound_names.length(); ++i) {
      // TODO(adamk): This needs to be some sort of special
      // INTERNAL variable that's invisible to the debugger
      // but visible to everything else.
      Declaration* tdz_decl = DeclareVariable(for_info.bound_names[i], LET,
                                              kNoSourcePosition, CHECK_OK);
      tdz_decl->proxy()->var()->set_initializer_position(position());
    }
  }
  return init_block;
}

Statement* Parser::InitializeForOfStatement(
    ForOfStatement* for_of, Expression* each, Expression* iterable,
    Statement* body, bool finalize, IteratorType type, int next_result_pos) {
  // Create the auxiliary expressions needed for iterating over the iterable,
  // and initialize the given ForOfStatement with them.
  // If finalize is true, also instrument the loop with code that performs the
  // proper ES6 iterator finalization.  In that case, the result is not
  // immediately a ForOfStatement.
  const int nopos = kNoSourcePosition;
  auto avfactory = ast_value_factory();

  Variable* iterator = NewTemporary(avfactory->dot_iterator_string());
  Variable* result = NewTemporary(avfactory->dot_result_string());
  Variable* completion = NewTemporary(avfactory->empty_string());

  // iterator = GetIterator(iterable, type)
  Expression* assign_iterator;
  {
    assign_iterator = factory()->NewAssignment(
        Token::ASSIGN, factory()->NewVariableProxy(iterator),
        factory()->NewGetIterator(iterable, type, iterable->position()),
        iterable->position());
  }

  // [if (IteratorType == kNormal)]
  //     !%_IsJSReceiver(result = iterator.next()) &&
  //         %ThrowIteratorResultNotAnObject(result)
  // [else if (IteratorType == kAsync)]
  //     !%_IsJSReceiver(result = Await(iterator.next())) &&
  //         %ThrowIteratorResultNotAnObject(result)
  // [endif]
  Expression* next_result;
  {
    Expression* iterator_proxy = factory()->NewVariableProxy(iterator);
    next_result =
        BuildIteratorNextResult(iterator_proxy, result, type, next_result_pos);
  }

  // result.done
  Expression* result_done;
  {
    Expression* done_literal = factory()->NewStringLiteral(
        ast_value_factory()->done_string(), kNoSourcePosition);
    Expression* result_proxy = factory()->NewVariableProxy(result);
    result_done =
        factory()->NewProperty(result_proxy, done_literal, kNoSourcePosition);
  }

  // result.value
  Expression* result_value;
  {
    Expression* value_literal =
        factory()->NewStringLiteral(avfactory->value_string(), nopos);
    Expression* result_proxy = factory()->NewVariableProxy(result);
    result_value = factory()->NewProperty(result_proxy, value_literal, nopos);
  }

  // {{completion = kAbruptCompletion;}}
  Statement* set_completion_abrupt;
  if (finalize) {
    Expression* proxy = factory()->NewVariableProxy(completion);
    Expression* assignment = factory()->NewAssignment(
        Token::ASSIGN, proxy,
        factory()->NewSmiLiteral(Parser::kAbruptCompletion, nopos), nopos);

    set_completion_abrupt =
        IgnoreCompletion(factory()->NewExpressionStatement(assignment, nopos));
  }

  // do { let tmp = #result_value; #set_completion_abrupt; tmp }
  // Expression* result_value (gets overwritten)
  if (finalize) {
    Variable* var_tmp = NewTemporary(avfactory->empty_string());
    Expression* tmp = factory()->NewVariableProxy(var_tmp);
    Expression* assignment =
        factory()->NewAssignment(Token::ASSIGN, tmp, result_value, nopos);

    Block* block = factory()->NewBlock(nullptr, 2, false, nopos);
    block->statements()->Add(
        factory()->NewExpressionStatement(assignment, nopos), zone());
    block->statements()->Add(set_completion_abrupt, zone());

    result_value = factory()->NewDoExpression(block, var_tmp, nopos);
  }

  // each = #result_value;
  Expression* assign_each;
  {
    assign_each =
        factory()->NewAssignment(Token::ASSIGN, each, result_value, nopos);
    if (each->IsArrayLiteral() || each->IsObjectLiteral()) {
      assign_each = PatternRewriter::RewriteDestructuringAssignment(
          this, assign_each->AsAssignment(), scope());
    }
  }

  // {{completion = kNormalCompletion;}}
  Statement* set_completion_normal;
  if (finalize) {
    Expression* proxy = factory()->NewVariableProxy(completion);
    Expression* assignment = factory()->NewAssignment(
        Token::ASSIGN, proxy,
        factory()->NewSmiLiteral(Parser::kNormalCompletion, nopos), nopos);

    set_completion_normal =
        IgnoreCompletion(factory()->NewExpressionStatement(assignment, nopos));
  }

  // { #loop-body; #set_completion_normal }
  // Statement* body (gets overwritten)
  if (finalize) {
    Block* block = factory()->NewBlock(nullptr, 2, false, nopos);
    block->statements()->Add(body, zone());
    block->statements()->Add(set_completion_normal, zone());
    body = block;
  }

  for_of->Initialize(body, iterator, assign_iterator, next_result, result_done,
                     assign_each);
  return finalize ? FinalizeForOfStatement(for_of, completion, type, nopos)
                  : for_of;
}

Statement* Parser::DesugarLexicalBindingsInForStatement(
    ForStatement* loop, Statement* init, Expression* cond, Statement* next,
    Statement* body, Scope* inner_scope, const ForInfo& for_info, bool* ok) {
  // ES6 13.7.4.8 specifies that on each loop iteration the let variables are
  // copied into a new environment.  Moreover, the "next" statement must be
  // evaluated not in the environment of the just completed iteration but in
  // that of the upcoming one.  We achieve this with the following desugaring.
  // Extra care is needed to preserve the completion value of the original loop.
  //
  // We are given a for statement of the form
  //
  //  labels: for (let/const x = i; cond; next) body
  //
  // and rewrite it as follows.  Here we write {{ ... }} for init-blocks, ie.,
  // blocks whose ignore_completion_value_ flag is set.
  //
  //  {
  //    let/const x = i;
  //    temp_x = x;
  //    first = 1;
  //    undefined;
  //    outer: for (;;) {
  //      let/const x = temp_x;
  //      {{ if (first == 1) {
  //           first = 0;
  //         } else {
  //           next;
  //         }
  //         flag = 1;
  //         if (!cond) break;
  //      }}
  //      labels: for (; flag == 1; flag = 0, temp_x = x) {
  //        body
  //      }
  //      {{ if (flag == 1)  // Body used break.
  //           break;
  //      }}
  //    }
  //  }

  DCHECK(for_info.bound_names.length() > 0);
  ZoneList<Variable*> temps(for_info.bound_names.length(), zone());

  Block* outer_block = factory()->NewBlock(
      nullptr, for_info.bound_names.length() + 4, false, kNoSourcePosition);

  // Add statement: let/const x = i.
  outer_block->statements()->Add(init, zone());

  const AstRawString* temp_name = ast_value_factory()->dot_for_string();

  // For each lexical variable x:
  //   make statement: temp_x = x.
  for (int i = 0; i < for_info.bound_names.length(); i++) {
    VariableProxy* proxy = NewUnresolved(for_info.bound_names[i]);
    Variable* temp = NewTemporary(temp_name);
    VariableProxy* temp_proxy = factory()->NewVariableProxy(temp);
    Assignment* assignment = factory()->NewAssignment(Token::ASSIGN, temp_proxy,
                                                      proxy, kNoSourcePosition);
    Statement* assignment_statement =
        factory()->NewExpressionStatement(assignment, kNoSourcePosition);
    outer_block->statements()->Add(assignment_statement, zone());
    temps.Add(temp, zone());
  }

  Variable* first = NULL;
  // Make statement: first = 1.
  if (next) {
    first = NewTemporary(temp_name);
    VariableProxy* first_proxy = factory()->NewVariableProxy(first);
    Expression* const1 = factory()->NewSmiLiteral(1, kNoSourcePosition);
    Assignment* assignment = factory()->NewAssignment(
        Token::ASSIGN, first_proxy, const1, kNoSourcePosition);
    Statement* assignment_statement =
        factory()->NewExpressionStatement(assignment, kNoSourcePosition);
    outer_block->statements()->Add(assignment_statement, zone());
  }

  // make statement: undefined;
  outer_block->statements()->Add(
      factory()->NewExpressionStatement(
          factory()->NewUndefinedLiteral(kNoSourcePosition), kNoSourcePosition),
      zone());

  // Make statement: outer: for (;;)
  // Note that we don't actually create the label, or set this loop up as an
  // explicit break target, instead handing it directly to those nodes that
  // need to know about it. This should be safe because we don't run any code
  // in this function that looks up break targets.
  ForStatement* outer_loop =
      factory()->NewForStatement(NULL, kNoSourcePosition);
  outer_block->statements()->Add(outer_loop, zone());
  outer_block->set_scope(scope());

  Block* inner_block = factory()->NewBlock(NULL, 3, false, kNoSourcePosition);
  {
    BlockState block_state(&scope_, inner_scope);

    Block* ignore_completion_block = factory()->NewBlock(
        nullptr, for_info.bound_names.length() + 3, true, kNoSourcePosition);
    ZoneList<Variable*> inner_vars(for_info.bound_names.length(), zone());
    // For each let variable x:
    //    make statement: let/const x = temp_x.
    for (int i = 0; i < for_info.bound_names.length(); i++) {
      Declaration* decl = DeclareVariable(
          for_info.bound_names[i], for_info.parsing_result.descriptor.mode,
          kNoSourcePosition, CHECK_OK);
      inner_vars.Add(decl->proxy()->var(), zone());
      VariableProxy* temp_proxy = factory()->NewVariableProxy(temps.at(i));
      Assignment* assignment = factory()->NewAssignment(
          Token::INIT, decl->proxy(), temp_proxy, kNoSourcePosition);
      Statement* assignment_statement =
          factory()->NewExpressionStatement(assignment, kNoSourcePosition);
      DCHECK(init->position() != kNoSourcePosition);
      decl->proxy()->var()->set_initializer_position(init->position());
      ignore_completion_block->statements()->Add(assignment_statement, zone());
    }

    // Make statement: if (first == 1) { first = 0; } else { next; }
    if (next) {
      DCHECK(first);
      Expression* compare = NULL;
      // Make compare expression: first == 1.
      {
        Expression* const1 = factory()->NewSmiLiteral(1, kNoSourcePosition);
        VariableProxy* first_proxy = factory()->NewVariableProxy(first);
        compare = factory()->NewCompareOperation(Token::EQ, first_proxy, const1,
                                                 kNoSourcePosition);
      }
      Statement* clear_first = NULL;
      // Make statement: first = 0.
      {
        VariableProxy* first_proxy = factory()->NewVariableProxy(first);
        Expression* const0 = factory()->NewSmiLiteral(0, kNoSourcePosition);
        Assignment* assignment = factory()->NewAssignment(
            Token::ASSIGN, first_proxy, const0, kNoSourcePosition);
        clear_first =
            factory()->NewExpressionStatement(assignment, kNoSourcePosition);
      }
      Statement* clear_first_or_next = factory()->NewIfStatement(
          compare, clear_first, next, kNoSourcePosition);
      ignore_completion_block->statements()->Add(clear_first_or_next, zone());
    }

    Variable* flag = NewTemporary(temp_name);
    // Make statement: flag = 1.
    {
      VariableProxy* flag_proxy = factory()->NewVariableProxy(flag);
      Expression* const1 = factory()->NewSmiLiteral(1, kNoSourcePosition);
      Assignment* assignment = factory()->NewAssignment(
          Token::ASSIGN, flag_proxy, const1, kNoSourcePosition);
      Statement* assignment_statement =
          factory()->NewExpressionStatement(assignment, kNoSourcePosition);
      ignore_completion_block->statements()->Add(assignment_statement, zone());
    }

    // Make statement: if (!cond) break.
    if (cond) {
      Statement* stop =
          factory()->NewBreakStatement(outer_loop, kNoSourcePosition);
      Statement* noop = factory()->NewEmptyStatement(kNoSourcePosition);
      ignore_completion_block->statements()->Add(
          factory()->NewIfStatement(cond, noop, stop, cond->position()),
          zone());
    }

    inner_block->statements()->Add(ignore_completion_block, zone());
    // Make cond expression for main loop: flag == 1.
    Expression* flag_cond = NULL;
    {
      Expression* const1 = factory()->NewSmiLiteral(1, kNoSourcePosition);
      VariableProxy* flag_proxy = factory()->NewVariableProxy(flag);
      flag_cond = factory()->NewCompareOperation(Token::EQ, flag_proxy, const1,
                                                 kNoSourcePosition);
    }

    // Create chain of expressions "flag = 0, temp_x = x, ..."
    Statement* compound_next_statement = NULL;
    {
      Expression* compound_next = NULL;
      // Make expression: flag = 0.
      {
        VariableProxy* flag_proxy = factory()->NewVariableProxy(flag);
        Expression* const0 = factory()->NewSmiLiteral(0, kNoSourcePosition);
        compound_next = factory()->NewAssignment(Token::ASSIGN, flag_proxy,
                                                 const0, kNoSourcePosition);
      }

      // Make the comma-separated list of temp_x = x assignments.
      int inner_var_proxy_pos = scanner()->location().beg_pos;
      for (int i = 0; i < for_info.bound_names.length(); i++) {
        VariableProxy* temp_proxy = factory()->NewVariableProxy(temps.at(i));
        VariableProxy* proxy =
            factory()->NewVariableProxy(inner_vars.at(i), inner_var_proxy_pos);
        Assignment* assignment = factory()->NewAssignment(
            Token::ASSIGN, temp_proxy, proxy, kNoSourcePosition);
        compound_next = factory()->NewBinaryOperation(
            Token::COMMA, compound_next, assignment, kNoSourcePosition);
      }

      compound_next_statement =
          factory()->NewExpressionStatement(compound_next, kNoSourcePosition);
    }

    // Make statement: labels: for (; flag == 1; flag = 0, temp_x = x)
    // Note that we re-use the original loop node, which retains its labels
    // and ensures that any break or continue statements in body point to
    // the right place.
    loop->Initialize(NULL, flag_cond, compound_next_statement, body);
    inner_block->statements()->Add(loop, zone());

    // Make statement: {{if (flag == 1) break;}}
    {
      Expression* compare = NULL;
      // Make compare expresion: flag == 1.
      {
        Expression* const1 = factory()->NewSmiLiteral(1, kNoSourcePosition);
        VariableProxy* flag_proxy = factory()->NewVariableProxy(flag);
        compare = factory()->NewCompareOperation(Token::EQ, flag_proxy, const1,
                                                 kNoSourcePosition);
      }
      Statement* stop =
          factory()->NewBreakStatement(outer_loop, kNoSourcePosition);
      Statement* empty = factory()->NewEmptyStatement(kNoSourcePosition);
      Statement* if_flag_break =
          factory()->NewIfStatement(compare, stop, empty, kNoSourcePosition);
      inner_block->statements()->Add(IgnoreCompletion(if_flag_break), zone());
    }

    inner_block->set_scope(inner_scope);
  }

  outer_loop->Initialize(NULL, NULL, NULL, inner_block);
  return outer_block;
}

void Parser::AddArrowFunctionFormalParameters(
    ParserFormalParameters* parameters, Expression* expr, int end_pos,
    bool* ok) {
  // ArrowFunctionFormals ::
  //    Binary(Token::COMMA, NonTailArrowFunctionFormals, Tail)
  //    Tail
  // NonTailArrowFunctionFormals ::
  //    Binary(Token::COMMA, NonTailArrowFunctionFormals, VariableProxy)
  //    VariableProxy
  // Tail ::
  //    VariableProxy
  //    Spread(VariableProxy)
  //
  // As we need to visit the parameters in left-to-right order, we recurse on
  // the left-hand side of comma expressions.
  //
  if (expr->IsBinaryOperation()) {
    BinaryOperation* binop = expr->AsBinaryOperation();
    // The classifier has already run, so we know that the expression is a valid
    // arrow function formals production.
    DCHECK_EQ(binop->op(), Token::COMMA);
    Expression* left = binop->left();
    Expression* right = binop->right();
    int comma_pos = binop->position();
    AddArrowFunctionFormalParameters(parameters, left, comma_pos,
                                     CHECK_OK_VOID);
    // LHS of comma expression should be unparenthesized.
    expr = right;
  }

  // Only the right-most expression may be a rest parameter.
  DCHECK(!parameters->has_rest);

  bool is_rest = expr->IsSpread();
  if (is_rest) {
    expr = expr->AsSpread()->expression();
    parameters->has_rest = true;
  }
  if (parameters->is_simple) {
    parameters->is_simple = !is_rest && expr->IsVariableProxy();
  }

  Expression* initializer = nullptr;
  if (expr->IsAssignment()) {
    Assignment* assignment = expr->AsAssignment();
    DCHECK(!assignment->is_compound());
    initializer = assignment->value();
    expr = assignment->target();
  }

  AddFormalParameter(parameters, expr, initializer,
                     end_pos, is_rest);
}

void Parser::DeclareArrowFunctionFormalParameters(
    ParserFormalParameters* parameters, Expression* expr,
    const Scanner::Location& params_loc, Scanner::Location* duplicate_loc,
    bool* ok) {
  if (expr->IsEmptyParentheses()) return;

  AddArrowFunctionFormalParameters(parameters, expr, params_loc.end_pos,
                                   CHECK_OK_VOID);

  if (parameters->arity > Code::kMaxArguments) {
    ReportMessageAt(params_loc, MessageTemplate::kMalformedArrowFunParamList);
    *ok = false;
    return;
  }

  ExpressionClassifier classifier(this);
  if (!parameters->is_simple) {
    this->classifier()->RecordNonSimpleParameter();
  }
  DeclareFormalParameters(parameters->scope, parameters->params);
  if (!this->classifier()
           ->is_valid_formal_parameter_list_without_duplicates()) {
    *duplicate_loc =
        this->classifier()->duplicate_formal_parameter_error().location;
  }
  DCHECK_EQ(parameters->is_simple, parameters->scope->has_simple_parameters());
}

void Parser::PrepareGeneratorVariables() {
  // For generators, allocating variables in contexts is currently a win because
  // it minimizes the work needed to suspend and resume an activation.  The
  // code produced for generators relies on this forced context allocation (it
  // does not restore the frame's parameters upon resume).
  function_state_->scope()->ForceContextAllocation();

  // Calling a generator returns a generator object.  That object is stored
  // in a temporary variable, a definition that is used by "yield"
  // expressions.
  function_state_->scope()->DeclareGeneratorObjectVar(
      ast_value_factory()->dot_generator_object_string());
}

// This function may return a nullptr with *ok==true in typed mode,
// if (type_flags & kAllowSignature) and a function signature is parsed.
FunctionLiteral* Parser::ParseFunctionLiteral(
    const AstRawString* function_name, Scanner::Location function_name_location,
    FunctionNameValidity function_name_validity, FunctionKind kind,
    int function_token_pos, FunctionLiteral::FunctionType function_type,
    LanguageMode language_mode, bool is_typed, typesystem::TypeFlags type_flags,
    bool* ok) {
  // Function ::
  //   '(' FormalParameterList? ')' '{' FunctionBody '}'
  //
  // Getter ::
  //   '(' ')' '{' FunctionBody '}'
  //
  // Setter ::
  //   '(' PropertySetParameterList ')' '{' FunctionBody '}'

  int pos = function_token_pos == kNoSourcePosition ? peek_position()
                                                    : function_token_pos;

  // Anonymous functions were passed either the empty symbol or a null
  // handle as the function name.  Remember if we were passed a non-empty
  // handle to decide whether to invoke function name inference.
  bool should_infer_name = function_name == NULL;

  // We want a non-null handle as the function name.
  if (should_infer_name) {
    function_name = ast_value_factory()->empty_string();
  }

  FunctionLiteral::EagerCompileHint eager_compile_hint =
      function_state_->next_function_is_likely_called()
          ? FunctionLiteral::kShouldEagerCompile
          : default_eager_compile_hint();

  // Determine if the function can be parsed lazily. Lazy parsing is
  // different from lazy compilation; we need to parse more eagerly than we
  // compile.

  // We can only parse lazily if we also compile lazily. The heuristics for lazy
  // compilation are:
  // - It must not have been prohibited by the caller to Parse (some callers
  //   need a full AST).
  // - The outer scope must allow lazy compilation of inner functions.
  // - The function mustn't be a function expression with an open parenthesis
  //   before; we consider that a hint that the function will be called
  //   immediately, and it would be a waste of time to make it lazily
  //   compiled.
  // These are all things we can know at this point, without looking at the
  // function itself.

  // We separate between lazy parsing top level functions and lazy parsing inner
  // functions, because the latter needs to do more work. In particular, we need
  // to track unresolved variables to distinguish between these cases:
  // (function foo() {
  //   bar = function() { return 1; }
  //  })();
  // and
  // (function foo() {
  //   var a = 1;
  //   bar = function() { return a; }
  //  })();

  // Now foo will be parsed eagerly and compiled eagerly (optimization: assume
  // parenthesis before the function means that it will be called
  // immediately). bar can be parsed lazily, but we need to parse it in a mode
  // that tracks unresolved variables.
  DCHECK_IMPLIES(parse_lazily(), FLAG_lazy);
  DCHECK_IMPLIES(parse_lazily(), allow_lazy_);
  DCHECK_IMPLIES(parse_lazily(), extension_ == nullptr);

  bool can_preparse = parse_lazily() &&
                      eager_compile_hint == FunctionLiteral::kShouldLazyCompile;

  bool is_lazy_top_level_function =
      can_preparse && impl()->AllowsLazyParsingWithoutUnresolvedVariables();

  RuntimeCallTimerScope runtime_timer(
      runtime_call_stats_,
      parsing_on_main_thread_
          ? &RuntimeCallStats::ParseFunctionLiteral
          : &RuntimeCallStats::ParseBackgroundFunctionLiteral);

  // Determine whether we can still lazy parse the inner function.
  // The preconditions are:
  // - Lazy compilation has to be enabled.
  // - Neither V8 natives nor native function declarations can be allowed,
  //   since parsing one would retroactively force the function to be
  //   eagerly compiled.
  // - The invoker of this parser can't depend on the AST being eagerly
  //   built (either because the function is about to be compiled, or
  //   because the AST is going to be inspected for some reason).
  // - Because of the above, we can't be attempting to parse a
  //   FunctionExpression; even without enclosing parentheses it might be
  //   immediately invoked.
  // - The function literal shouldn't be hinted to eagerly compile.

  // Inner functions will be parsed using a temporary Zone. After parsing, we
  // will migrate unresolved variable into a Scope in the main Zone.
  // TODO(marja): Refactor parsing modes: simplify this.
  bool use_temp_zone =
      (FLAG_aggressive_lazy_inner_functions
           ? can_preparse
           : (is_lazy_top_level_function ||
              (parse_lazily() &&
               function_type == FunctionLiteral::kDeclaration &&
               eager_compile_hint == FunctionLiteral::kShouldLazyCompile)));

  DCHECK_IMPLIES(
      (is_lazy_top_level_function ||
       (parse_lazily() && function_type == FunctionLiteral::kDeclaration &&
        eager_compile_hint == FunctionLiteral::kShouldLazyCompile)),
      can_preparse);
  bool is_lazy_inner_function =
      use_temp_zone && FLAG_lazy_inner_functions && !is_lazy_top_level_function;

  ZoneList<Statement*>* body = nullptr;
  int expected_property_count = -1;
  bool should_be_used_once_hint = false;
  int num_parameters = -1;
  int function_length = -1;
  bool has_duplicate_parameters = false;
  int function_literal_id = GetNextFunctionLiteralId();

  Zone* outer_zone = zone();
  DeclarationScope* scope;

  {
    // Temporary zones can nest. When we migrate free variables (see below), we
    // need to recreate them in the previous Zone.
    AstNodeFactory previous_zone_ast_node_factory(ast_value_factory());
    previous_zone_ast_node_factory.set_zone(zone());

    // Open a new zone scope, which sets our AstNodeFactory to allocate in the
    // new temporary zone if the preconditions are satisfied, and ensures that
    // the previous zone is always restored after parsing the body. To be able
    // to do scope analysis correctly after full parsing, we migrate needed
    // information when the function is parsed.
    Zone temp_zone(zone()->allocator(), ZONE_NAME);
    DiscardableZoneScope zone_scope(this, &temp_zone, use_temp_zone);

    // This Scope lives in the main zone. We'll migrate data into that zone
    // later.
    scope = NewFunctionScope(kind, outer_zone);
    SetLanguageMode(scope, language_mode);
    if (is_typed) scope->SetTyped();
#ifdef DEBUG
    scope->SetScopeName(function_name);
    if (use_temp_zone) scope->set_needs_migration();
#endif

    // Parse optional type parameters.
    typename TypeSystem::TypeParameters type_parameters = NullTypeParameters();
    if (typed() && !(type_flags & typesystem::kDisallowTypeParameters) &&
        peek() == Token::LT) {  // Braces required here.
      type_parameters = ParseTypeParameters(CHECK_OK);
    }
    USE(type_parameters);  // TODO(nikolaos): really use them!

    Expect(Token::LPAREN, CHECK_OK);
    scope->set_start_position(scanner()->location().beg_pos);

    // Eager or lazy parse? If is_lazy_top_level_function, we'll parse
    // lazily. We'll call SkipFunction, which may decide to
    // abort lazy parsing if it suspects that wasn't a good idea. If so (in
    // which case the parser is expected to have backtracked), or if we didn't
    // try to lazy parse in the first place, we'll have to parse eagerly.
    if (is_lazy_top_level_function || is_lazy_inner_function) {
      Scanner::BookmarkScope bookmark(scanner());
      bookmark.Set();
      LazyParsingResult result =
<<<<<<< HEAD
          SkipFunction(kind, scope, &num_parameters, &function_length,
                       is_lazy_inner_function, type_flags,
                       is_lazy_top_level_function, CHECK_OK);

      // In the case of a function signature (i.e., literal without body),
      // return a nullptr instead of a function literal.
      if (result == kLazyParsingSignature) {
        scope->DiscardScope();
        return nullptr;
      }
=======
          SkipFunction(kind, scope, &num_parameters, is_lazy_inner_function,
                       is_lazy_top_level_function, CHECK_OK);
>>>>>>> 24782a47

      if (result == kLazyParsingAborted) {
        DCHECK(is_lazy_top_level_function);
        bookmark.Apply();
        // Trigger eager (re-)parsing, just below this block.
        is_lazy_top_level_function = false;

        // This is probably an initialization function. Inform the compiler it
        // should also eager-compile this function, and that we expect it to be
        // used once.
        eager_compile_hint = FunctionLiteral::kShouldEagerCompile;
        should_be_used_once_hint = true;
        scope->ResetAfterPreparsing(ast_value_factory(), true);
        zone_scope.Reset();
        use_temp_zone = false;
      }
    }

    if (!is_lazy_top_level_function && !is_lazy_inner_function) {
      body = ParseFunction(function_name, pos, kind, function_type, scope,
                           &num_parameters, &function_length,
                           &has_duplicate_parameters, &expected_property_count,
                           type_flags, CHECK_OK);
      // In the case of a function signature (i.e., literal without body),
      // return a nullptr instead of a function literal.
      if (body == nullptr) return nullptr;
    }

    DCHECK(use_temp_zone || !is_lazy_top_level_function);
    if (use_temp_zone) {
      // If the preconditions are correct the function body should never be
      // accessed, but do this anyway for better behaviour if they're wrong.
      body = nullptr;
      scope->AnalyzePartially(&previous_zone_ast_node_factory,
                              preparsed_scope_data_);
    }

    DCHECK_IMPLIES(use_temp_zone, temp_zoned_);
    if (FLAG_trace_preparse) {
      PrintF("  [%s]: %i-%i %.*s\n",
             is_lazy_top_level_function
                 ? "Preparse no-resolution"
                 : (temp_zoned_ ? "Preparse resolution" : "Full parse"),
             scope->start_position(), scope->end_position(),
             function_name->byte_length(), function_name->raw_data());
    }
    if (V8_UNLIKELY(FLAG_runtime_stats)) {
      if (is_lazy_top_level_function) {
        RuntimeCallStats::CorrectCurrentCounterId(
            runtime_call_stats_,
            parsing_on_main_thread_
                ? &RuntimeCallStats::PreParseNoVariableResolution
                : &RuntimeCallStats::PreParseBackgroundNoVariableResolution);
      } else if (temp_zoned_) {
        RuntimeCallStats::CorrectCurrentCounterId(
            runtime_call_stats_,
            parsing_on_main_thread_
                ? &RuntimeCallStats::PreParseWithVariableResolution
                : &RuntimeCallStats::PreParseBackgroundWithVariableResolution);
      }
    }

    // Validate function name. We can do this only after parsing the function,
    // since the function can declare itself strict.
    language_mode = scope->language_mode();
    CheckFunctionName(language_mode, function_name, function_name_validity,
                      function_name_location, CHECK_OK);

    if (is_strict(language_mode)) {
      CheckStrictOctalLiteral(scope->start_position(), scope->end_position(),
                              CHECK_OK);
    }
    CheckConflictingVarDeclarations(scope, CHECK_OK);
  }  // DiscardableZoneScope goes out of scope.

  FunctionLiteral::ParameterFlag duplicate_parameters =
      has_duplicate_parameters ? FunctionLiteral::kHasDuplicateParameters
                               : FunctionLiteral::kNoDuplicateParameters;

  // Note that the FunctionLiteral needs to be created in the main Zone again.
  FunctionLiteral* function_literal = factory()->NewFunctionLiteral(
      function_name, scope, body, expected_property_count, num_parameters,
      function_length, duplicate_parameters, function_type, eager_compile_hint,
      pos, true, function_literal_id);
  function_literal->set_function_token_position(function_token_pos);
  if (should_be_used_once_hint)
    function_literal->set_should_be_used_once_hint();

  if (should_infer_name) {
    DCHECK_NOT_NULL(fni_);
    fni_->AddFunction(function_literal);
  }
  return function_literal;
}

<<<<<<< HEAD
Parser::LazyParsingResult Parser::SkipFunction(
    FunctionKind kind, DeclarationScope* function_scope, int* num_parameters,
    int* function_length, bool is_inner_function,
    typesystem::TypeFlags type_flags, bool may_abort, bool* ok) {
=======
Parser::LazyParsingResult Parser::SkipFunction(FunctionKind kind,
                                               DeclarationScope* function_scope,
                                               int* num_parameters,
                                               bool is_inner_function,
                                               bool may_abort, bool* ok) {
>>>>>>> 24782a47
  DCHECK_NE(kNoSourcePosition, function_scope->start_position());
  DCHECK_EQ(kNoSourcePosition, parameters_end_pos_);
  if (produce_cached_parse_data()) CHECK(log_);

  DCHECK_IMPLIES(IsArrowFunction(kind),
                 scanner()->current_token() == Token::ARROW);

  // Inner functions are not part of the cached data.
  if (!is_inner_function && consume_cached_parse_data() &&
      !cached_parse_data_->rejected()) {
    // If we have cached data, we use it to skip parsing the function. The data
    // contains the information we need to construct the lazy function.
    FunctionEntry entry =
        cached_parse_data_->GetFunctionEntry(function_scope->start_position());
    // Check that cached data is valid. If not, mark it as invalid (the embedder
    // handles it). Note that end position greater than end of stream is safe,
    // and hard to check.
    if (entry.is_valid() &&
        entry.end_pos() > function_scope->start_position()) {
      total_preparse_skipped_ += entry.end_pos() - position();
      function_scope->set_end_position(entry.end_pos());
      scanner()->SeekForward(entry.end_pos() - 1);
      Expect(Token::RBRACE, CHECK_OK_VALUE(kLazyParsingComplete));
      *num_parameters = entry.num_parameters();
      SetLanguageMode(function_scope, entry.language_mode());
      if (entry.uses_super_property())
        function_scope->RecordSuperPropertyUsage();
      SkipFunctionLiterals(entry.num_inner_functions());
      return kLazyParsingComplete;
    }
    cached_parse_data_->Reject();
  }

  if (FLAG_use_parse_tasks && !is_inner_function &&
      reusable_preparser()->preparse_data()) {
    // All top-level functions are already preparsed and parser tasks for eager
    // functions are already created. Use data gathered during the preparse step
    // to skip the function.
    PreParseData::FunctionData data =
        reusable_preparser()->preparse_data()->GetFunctionData(
            function_scope->start_position());
    if (data.is_valid()) {
      if (FLAG_trace_parse_tasks) {
        PrintF("Skipping top level func @ %d : %d using preparse data\n",
               function_scope->start_position(), data.end);
      }
      function_scope->set_end_position(data.end);
      scanner()->SeekForward(data.end - 1);
      Expect(Token::RBRACE, CHECK_OK_VALUE(kLazyParsingComplete));
      *num_parameters = data.num_parameters;
      SetLanguageMode(function_scope, data.language_mode);
      if (data.uses_super_property) {
        function_scope->RecordSuperPropertyUsage();
      }
      SkipFunctionLiterals(data.num_inner_functions);
      return kLazyParsingComplete;
    }
  }

  // FIXME(marja): There are 3 ways to skip functions now. Unify them.
  if (preparsed_scope_data_->Consuming()) {
    DCHECK(FLAG_experimental_preparser_scope_analysis);
    const PreParseData::FunctionData& data =
        preparsed_scope_data_->FindFunction(function_scope->start_position());
    if (data.is_valid()) {
      function_scope->set_is_skipped_function(true);
      function_scope->outer_scope()->SetMustUsePreParsedScopeData();

      function_scope->set_end_position(data.end);
      scanner()->SeekForward(data.end - 1);
      Expect(Token::RBRACE, CHECK_OK_VALUE(kLazyParsingComplete));
      *num_parameters = data.num_parameters;
      SetLanguageMode(function_scope, data.language_mode);
      if (data.uses_super_property) {
        function_scope->RecordSuperPropertyUsage();
      }
      SkipFunctionLiterals(data.num_inner_functions);
      return kLazyParsingComplete;
    }
  }

  // With no cached data, we partially parse the function, without building an
  // AST. This gathers the data needed to build a lazy function.
  TRACE_EVENT0(TRACE_DISABLED_BY_DEFAULT("v8.compile"), "V8.PreParse");

  // Aborting inner function preparsing would leave scopes in an inconsistent
  // state; we don't parse inner functions in the abortable mode anyway.
  DCHECK(!is_inner_function || !may_abort);

  PreParser::PreParseResult result = reusable_preparser()->PreParseFunction(
      kind, function_scope, parsing_module_, is_inner_function, type_flags,
      may_abort, use_counts_);

  // Return immediately if pre-parser found a function signature in typed mode.
  if (result == PreParser::kPreParseSignature) return kLazyParsingSignature;
  // Return immediately if pre-parser decided to abort parsing.
  if (result == PreParser::kPreParseAbort) return kLazyParsingAborted;
  if (result == PreParser::kPreParseStackOverflow) {
    // Propagate stack overflow.
    set_stack_overflow();
    *ok = false;
    return kLazyParsingComplete;
  }
  if (pending_error_handler_.has_pending_error()) {
    *ok = false;
    return kLazyParsingComplete;
  }
  PreParserLogger* logger = reusable_preparser()->logger();
  function_scope->set_end_position(logger->end());
  Expect(Token::RBRACE, CHECK_OK_VALUE(kLazyParsingComplete));
  total_preparse_skipped_ +=
      function_scope->end_position() - function_scope->start_position();
  *num_parameters = logger->num_parameters();
  SkipFunctionLiterals(logger->num_inner_functions());
  if (!is_inner_function && produce_cached_parse_data()) {
    DCHECK(log_);
    log_->LogFunction(function_scope->start_position(),
                      function_scope->end_position(), *num_parameters,
                      language_mode(), function_scope->uses_super_property(),
                      logger->num_inner_functions());
  }
  return kLazyParsingComplete;
}


Statement* Parser::BuildAssertIsCoercible(Variable* var) {
  // if (var === null || var === undefined)
  //     throw /* type error kNonCoercible) */;

  Expression* condition = factory()->NewBinaryOperation(
      Token::OR,
      factory()->NewCompareOperation(
          Token::EQ_STRICT, factory()->NewVariableProxy(var),
          factory()->NewUndefinedLiteral(kNoSourcePosition), kNoSourcePosition),
      factory()->NewCompareOperation(
          Token::EQ_STRICT, factory()->NewVariableProxy(var),
          factory()->NewNullLiteral(kNoSourcePosition), kNoSourcePosition),
      kNoSourcePosition);
  Expression* throw_type_error =
      NewThrowTypeError(MessageTemplate::kNonCoercible,
                        ast_value_factory()->empty_string(), kNoSourcePosition);
  IfStatement* if_statement = factory()->NewIfStatement(
      condition,
      factory()->NewExpressionStatement(throw_type_error, kNoSourcePosition),
      factory()->NewEmptyStatement(kNoSourcePosition), kNoSourcePosition);
  return if_statement;
}


class InitializerRewriter final
    : public AstTraversalVisitor<InitializerRewriter> {
 public:
  InitializerRewriter(uintptr_t stack_limit, Expression* root, Parser* parser,
                      Scope* scope)
      : AstTraversalVisitor(stack_limit, root),
        parser_(parser),
        scope_(scope) {}

 private:
  // This is required so that the overriden Visit* methods can be
  // called by the base class (template).
  friend class AstTraversalVisitor<InitializerRewriter>;

  // Just rewrite destructuring assignments wrapped in RewritableExpressions.
  void VisitRewritableExpression(RewritableExpression* to_rewrite) {
    if (to_rewrite->is_rewritten()) return;
    Parser::PatternRewriter::RewriteDestructuringAssignment(parser_, to_rewrite,
                                                            scope_);
    AstTraversalVisitor::VisitRewritableExpression(to_rewrite);
  }

  // Code in function literals does not need to be eagerly rewritten, it will be
  // rewritten when scheduled.
  void VisitFunctionLiteral(FunctionLiteral* expr) {}

  Parser* parser_;
  Scope* scope_;
};


void Parser::RewriteParameterInitializer(Expression* expr, Scope* scope) {
  InitializerRewriter rewriter(stack_limit_, expr, this, scope);
  rewriter.Run();
}


Block* Parser::BuildParameterInitializationBlock(
    const ParserFormalParameters& parameters, bool* ok) {
  DCHECK(!parameters.is_simple);
  DCHECK(scope()->is_function_scope());
  DCHECK_EQ(scope(), parameters.scope);
  Block* init_block = factory()->NewBlock(NULL, 1, true, kNoSourcePosition);
  int index = 0;
  for (auto parameter : parameters.params) {
    DeclarationDescriptor descriptor;
    descriptor.declaration_kind = DeclarationDescriptor::PARAMETER;
    descriptor.scope = scope();
    descriptor.mode = LET;
    descriptor.declaration_pos = parameter->pattern->position();
    // The position that will be used by the AssignmentExpression
    // which copies from the temp parameter to the pattern.
    //
    // TODO(adamk): Should this be kNoSourcePosition, since
    // it's just copying from a temp var to the real param var?
    descriptor.initialization_pos = parameter->pattern->position();
    Expression* initial_value =
        factory()->NewVariableProxy(parameters.scope->parameter(index));
    if (parameter->initializer != nullptr) {
      // IS_UNDEFINED($param) ? initializer : $param

      // Ensure initializer is rewritten
      RewriteParameterInitializer(parameter->initializer, scope());

      auto condition = factory()->NewCompareOperation(
          Token::EQ_STRICT,
          factory()->NewVariableProxy(parameters.scope->parameter(index)),
          factory()->NewUndefinedLiteral(kNoSourcePosition), kNoSourcePosition);
      initial_value = factory()->NewConditional(
          condition, parameter->initializer, initial_value, kNoSourcePosition);
      descriptor.initialization_pos = parameter->initializer->position();
    }

    Scope* param_scope = scope();
    Block* param_block = init_block;
    if (!parameter->is_simple() && scope()->calls_sloppy_eval()) {
      param_scope = NewVarblockScope();
      param_scope->set_start_position(descriptor.initialization_pos);
      param_scope->set_end_position(parameter->initializer_end_position);
      param_scope->RecordEvalCall();
      param_block = factory()->NewBlock(NULL, 8, true, kNoSourcePosition);
      param_block->set_scope(param_scope);
      // Pass the appropriate scope in so that PatternRewriter can appropriately
      // rewrite inner initializers of the pattern to param_scope
      descriptor.scope = param_scope;
      // Rewrite the outer initializer to point to param_scope
      ReparentParameterExpressionScope(stack_limit(), initial_value,
                                       param_scope);
    }

    BlockState block_state(&scope_, param_scope);
    DeclarationParsingResult::Declaration decl(
        parameter->pattern, parameter->initializer_end_position, initial_value);
    PatternRewriter::DeclareAndInitializeVariables(
        this, param_block, &descriptor, &decl, nullptr, CHECK_OK);

    if (param_block != init_block) {
      param_scope = param_scope->FinalizeBlockScope();
      if (param_scope != nullptr) {
        CheckConflictingVarDeclarations(param_scope, CHECK_OK);
      }
      init_block->statements()->Add(param_block, zone());
    }
    ++index;
  }
  return init_block;
}

Scope* Parser::NewHiddenCatchScopeWithParent(Scope* parent) {
  Scope* catch_scope = NewScopeWithParent(parent, CATCH_SCOPE);
  catch_scope->DeclareLocal(ast_value_factory()->dot_catch_string(), VAR);
  catch_scope->set_is_hidden();
  return catch_scope;
}

Block* Parser::BuildRejectPromiseOnException(Block* inner_block) {
  // .promise = %AsyncFunctionPromiseCreate();
  // try {
  //   <inner_block>
  // } catch (.catch) {
  //   %RejectPromise(.promise, .catch);
  //   return .promise;
  // } finally {
  //   %AsyncFunctionPromiseRelease(.promise);
  // }
  Block* result = factory()->NewBlock(nullptr, 2, true, kNoSourcePosition);

  // .promise = %AsyncFunctionPromiseCreate();
  Statement* set_promise;
  {
    Expression* create_promise = factory()->NewCallRuntime(
        Context::ASYNC_FUNCTION_PROMISE_CREATE_INDEX,
        new (zone()) ZoneList<Expression*>(0, zone()), kNoSourcePosition);
    Assignment* assign_promise = factory()->NewAssignment(
        Token::ASSIGN, factory()->NewVariableProxy(PromiseVariable()),
        create_promise, kNoSourcePosition);
    set_promise =
        factory()->NewExpressionStatement(assign_promise, kNoSourcePosition);
  }
  result->statements()->Add(set_promise, zone());

  // catch (.catch) { return %RejectPromise(.promise, .catch), .promise }
  Scope* catch_scope = NewHiddenCatchScopeWithParent(scope());

  Expression* promise_reject = BuildRejectPromise(
      factory()->NewVariableProxy(catch_scope->catch_variable()),
      kNoSourcePosition);
  Block* catch_block = IgnoreCompletion(
      factory()->NewReturnStatement(promise_reject, kNoSourcePosition));

  TryStatement* try_catch_statement =
      factory()->NewTryCatchStatementForAsyncAwait(
          inner_block, catch_scope, catch_block, kNoSourcePosition);

  // There is no TryCatchFinally node, so wrap it in an outer try/finally
  Block* outer_try_block = IgnoreCompletion(try_catch_statement);

  // finally { %AsyncFunctionPromiseRelease(.promise) }
  Block* finally_block;
  {
    ZoneList<Expression*>* args = new (zone()) ZoneList<Expression*>(1, zone());
    args->Add(factory()->NewVariableProxy(PromiseVariable()), zone());
    Expression* call_promise_release = factory()->NewCallRuntime(
        Context::ASYNC_FUNCTION_PROMISE_RELEASE_INDEX, args, kNoSourcePosition);
    Statement* promise_release = factory()->NewExpressionStatement(
        call_promise_release, kNoSourcePosition);
    finally_block = IgnoreCompletion(promise_release);
  }

  Statement* try_finally_statement = factory()->NewTryFinallyStatement(
      outer_try_block, finally_block, kNoSourcePosition);

  result->statements()->Add(try_finally_statement, zone());
  return result;
}

Assignment* Parser::BuildCreateJSGeneratorObject(int pos, FunctionKind kind) {
  // .generator = %CreateJSGeneratorObject(...);
  DCHECK_NOT_NULL(function_state_->generator_object_variable());
  ZoneList<Expression*>* args = new (zone()) ZoneList<Expression*>(2, zone());
  args->Add(factory()->NewThisFunction(pos), zone());
  args->Add(IsArrowFunction(kind) ? GetLiteralUndefined(pos)
                                  : ThisExpression(kNoSourcePosition),
            zone());
  Expression* allocation =
      factory()->NewCallRuntime(Runtime::kCreateJSGeneratorObject, args, pos);
  VariableProxy* proxy =
      factory()->NewVariableProxy(function_state_->generator_object_variable());
  return factory()->NewAssignment(Token::INIT, proxy, allocation,
                                  kNoSourcePosition);
}

Expression* Parser::BuildResolvePromise(Expression* value, int pos) {
  // %ResolvePromise(.promise, value), .promise
  ZoneList<Expression*>* args = new (zone()) ZoneList<Expression*>(2, zone());
  args->Add(factory()->NewVariableProxy(PromiseVariable()), zone());
  args->Add(value, zone());
  Expression* call_runtime =
      factory()->NewCallRuntime(Context::PROMISE_RESOLVE_INDEX, args, pos);
  return factory()->NewBinaryOperation(
      Token::COMMA, call_runtime,
      factory()->NewVariableProxy(PromiseVariable()), pos);
}

Expression* Parser::BuildRejectPromise(Expression* value, int pos) {
  // %promise_internal_reject(.promise, value, false), .promise
  // Disables the additional debug event for the rejection since a debug event
  // already happened for the exception that got us here.
  ZoneList<Expression*>* args = new (zone()) ZoneList<Expression*>(3, zone());
  args->Add(factory()->NewVariableProxy(PromiseVariable()), zone());
  args->Add(value, zone());
  args->Add(factory()->NewBooleanLiteral(false, pos), zone());
  Expression* call_runtime = factory()->NewCallRuntime(
      Context::PROMISE_INTERNAL_REJECT_INDEX, args, pos);
  return factory()->NewBinaryOperation(
      Token::COMMA, call_runtime,
      factory()->NewVariableProxy(PromiseVariable()), pos);
}

Variable* Parser::PromiseVariable() {
  // Based on the various compilation paths, there are many different code
  // paths which may be the first to access the Promise temporary. Whichever
  // comes first should create it and stash it in the FunctionState.
  Variable* promise = function_state_->promise_variable();
  if (function_state_->promise_variable() == nullptr) {
    promise = function_state_->scope()->DeclarePromiseVar(
        ast_value_factory()->empty_string());
  }
  return promise;
}

Variable* Parser::AsyncGeneratorAwaitVariable() {
  Variable* result = function_state_->scope()->async_generator_await_var();
  if (result == nullptr) {
    result = function_state_->scope()->DeclareAsyncGeneratorAwaitVar(
        ast_value_factory()->empty_string());
  }
  return result;
}

Expression* Parser::BuildInitialYield(int pos, FunctionKind kind) {
  Assignment* assignment = BuildCreateJSGeneratorObject(pos, kind);
  VariableProxy* generator =
      factory()->NewVariableProxy(function_state_->generator_object_variable());
  // The position of the yield is important for reporting the exception
  // caused by calling the .throw method on a generator suspended at the
  // initial yield (i.e. right after generator instantiation).
  return BuildSuspend(generator, assignment, scope()->start_position(),
                      Suspend::kOnExceptionThrow, SuspendFlags::kYield);
}

ZoneList<Statement*>* Parser::ParseFunction(
    const AstRawString* function_name, int pos, FunctionKind kind,
    FunctionLiteral::FunctionType function_type,
    DeclarationScope* function_scope, int* num_parameters, int* function_length,
    bool* has_duplicate_parameters, int* expected_property_count,
    typesystem::TypeFlags type_flags, bool* ok) {
  ParsingModeScope mode(this, allow_lazy_ ? PARSE_LAZILY : PARSE_EAGERLY);

  FunctionState function_state(&function_state_, &scope_, function_scope);

  DuplicateFinder duplicate_finder;
  ExpressionClassifier formals_classifier(this, &duplicate_finder);

  if (IsResumableFunction(kind)) PrepareGeneratorVariables();

  int expected_parameters_end_pos = parameters_end_pos_;
  if (expected_parameters_end_pos != kNoSourcePosition) {
    // This is the first function encountered in a CreateDynamicFunction eval.
    parameters_end_pos_ = kNoSourcePosition;
    // The function name should have been ignored, giving us the empty string
    // here.
    DCHECK_EQ(function_name, ast_value_factory()->empty_string());
  }

  ParserFormalParameters formals(function_scope);
  ParseFormalParameterList(&formals, kind != FunctionKind::kSetterFunction,
                           CHECK_OK);
  if (expected_parameters_end_pos != kNoSourcePosition) {
    // Check for '(' or ')' shenanigans in the parameter string for dynamic
    // functions.
    int position = peek_position();
    if (position < expected_parameters_end_pos) {
      ReportMessageAt(Scanner::Location(position, position + 1),
                      MessageTemplate::kArgStringTerminatesParametersEarly);
      *ok = false;
      return nullptr;
    } else if (position > expected_parameters_end_pos) {
      ReportMessageAt(Scanner::Location(expected_parameters_end_pos - 2,
                                        expected_parameters_end_pos),
                      MessageTemplate::kUnexpectedEndOfArgString);
      *ok = false;
      return nullptr;
    }
  }
  Expect(Token::RPAREN, CHECK_OK);
  int formals_end_position = scanner()->location().end_pos;
  *num_parameters = formals.num_parameters();
  *function_length = formals.function_length;

  CheckArityRestrictions(formals.arity, kind, formals.has_rest,
                         function_scope->start_position(), formals_end_position,
                         CHECK_OK);

  // Parse optional type annotation.
  typename TypeSystem::Type result_type = EmptyType();
  if (typed() && !(type_flags & typesystem::kDisallowTypeAnnotation) &&
      Check(Token::COLON)) {  // Braces required here.
    result_type = ParseValidType(CHECK_OK);
  }
  USE(result_type);  // TODO(nikolaos): really use it!

  // Allow or even enforce a function signature (i.e., literal without body),
  // In that case, return a nullptr instead of a function body.
  if ((type_flags & typesystem::kDisallowBody) ||
      (peek() != Token::LBRACE && typed() &&
       (type_flags & typesystem::kAllowSignature))) {
    ExpectSemicolon(CHECK_OK);
    scope()->DiscardScope();
    return nullptr;
  }

  Expect(Token::LBRACE, CHECK_OK);

  ZoneList<Statement*>* body = new (zone()) ZoneList<Statement*>(8, zone());
  ParseFunctionBody(body, function_name, pos, formals, kind, function_type, ok);

  // Validate parameter names. We can do this only after parsing the function,
  // since the function can declare itself strict.
  const bool allow_duplicate_parameters =
      is_sloppy(function_scope->language_mode()) && formals.is_simple &&
      !IsConciseMethod(kind);
  ValidateFormalParameters(function_scope->language_mode(),
                           allow_duplicate_parameters, CHECK_OK);

  RewriteDestructuringAssignments();

  *has_duplicate_parameters =
      !classifier()->is_valid_formal_parameter_list_without_duplicates();

  *expected_property_count = function_state.expected_property_count();
  return body;
}

void Parser::DeclareClassVariable(const AstRawString* name,
                                  ClassInfo* class_info, int class_token_pos,
                                  bool* ok) {
#ifdef DEBUG
  scope()->SetScopeName(name);
#endif

  if (name != nullptr) {
    class_info->proxy = factory()->NewVariableProxy(name, NORMAL_VARIABLE);
    Declaration* declaration = factory()->NewVariableDeclaration(
        class_info->proxy, scope(), class_token_pos);
    Declare(declaration, DeclarationDescriptor::NORMAL, CONST,
            Variable::DefaultInitializationFlag(CONST), ok);
  }
}

// This method declares a property of the given class.  It updates the
// following fields of class_info, as appropriate:
//   - constructor
//   - properties
void Parser::DeclareClassProperty(const AstRawString* class_name,
                                  ClassLiteralProperty* property,
                                  ClassLiteralProperty::Kind kind,
                                  bool is_static, bool is_constructor,
                                  ClassInfo* class_info, bool* ok) {
  if (is_constructor) {
    DCHECK(!class_info->constructor);
    class_info->constructor = GetPropertyValue(property)->AsFunctionLiteral();
    DCHECK_NOT_NULL(class_info->constructor);
    class_info->constructor->set_raw_name(
        class_name != nullptr ? ast_value_factory()->NewConsString(class_name)
                              : ast_value_factory()->empty_cons_string());
    return;
  }

  if (property->kind() == ClassLiteralProperty::FIELD) {
    DCHECK(allow_harmony_class_fields());
    // TODO(littledan): Implement class fields
  }
  class_info->properties->Add(property, zone());
}

// This method rewrites a class literal into a do-expression.
// It uses the following fields of class_info:
//   - constructor (if missing, it updates it with a default constructor)
//   - proxy
//   - extends
//   - properties
//   - has_name_static_property
//   - has_static_computed_names
Expression* Parser::RewriteClassLiteral(const AstRawString* name,
                                        ClassInfo* class_info, int pos,
                                        bool* ok) {
  int end_pos = scanner()->location().end_pos;
  Block* do_block = factory()->NewBlock(nullptr, 1, false, pos);
  Variable* result_var = NewTemporary(ast_value_factory()->empty_string());
  DoExpression* do_expr = factory()->NewDoExpression(do_block, result_var, pos);

  bool has_extends = class_info->extends != nullptr;
  bool has_default_constructor = class_info->constructor == nullptr;
  if (has_default_constructor) {
    class_info->constructor =
        DefaultConstructor(name, has_extends, pos, end_pos);
  }

  scope()->set_end_position(end_pos);

  if (name != nullptr) {
    DCHECK_NOT_NULL(class_info->proxy);
    class_info->proxy->var()->set_initializer_position(end_pos);
  }

  ClassLiteral* class_literal = factory()->NewClassLiteral(
      class_info->proxy, class_info->extends, class_info->constructor,
      class_info->properties, pos, end_pos,
      class_info->has_name_static_property,
      class_info->has_static_computed_names);

  do_block->statements()->Add(
      factory()->NewExpressionStatement(
          factory()->NewAssignment(Token::ASSIGN,
                                   factory()->NewVariableProxy(result_var),
                                   class_literal, kNoSourcePosition),
          pos),
      zone());
  do_block->set_scope(scope()->FinalizeBlockScope());
  do_expr->set_represented_function(class_info->constructor);
  AddFunctionForNameInference(class_info->constructor);

  return do_expr;
}

Literal* Parser::GetLiteralUndefined(int position) {
  return factory()->NewUndefinedLiteral(position);
}


void Parser::CheckConflictingVarDeclarations(Scope* scope, bool* ok) {
  Declaration* decl = scope->CheckConflictingVarDeclarations();
  if (decl != NULL) {
    // In ES6, conflicting variable bindings are early errors.
    const AstRawString* name = decl->proxy()->raw_name();
    int position = decl->proxy()->position();
    Scanner::Location location =
        position == kNoSourcePosition
            ? Scanner::Location::invalid()
            : Scanner::Location(position, position + 1);
    ReportMessageAt(location, MessageTemplate::kVarRedeclaration, name);
    *ok = false;
  }
}


void Parser::InsertShadowingVarBindingInitializers(Block* inner_block) {
  // For each var-binding that shadows a parameter, insert an assignment
  // initializing the variable with the parameter.
  Scope* inner_scope = inner_block->scope();
  DCHECK(inner_scope->is_declaration_scope());
  Scope* function_scope = inner_scope->outer_scope();
  DCHECK(function_scope->is_function_scope());
  BlockState block_state(&scope_, inner_scope);
  for (Declaration* decl : *inner_scope->declarations()) {
    if (decl->proxy()->var()->mode() != VAR || !decl->IsVariableDeclaration()) {
      continue;
    }
    const AstRawString* name = decl->proxy()->raw_name();
    Variable* parameter = function_scope->LookupLocal(name);
    if (parameter == nullptr) continue;
    VariableProxy* to = NewUnresolved(name);
    VariableProxy* from = factory()->NewVariableProxy(parameter);
    Expression* assignment =
        factory()->NewAssignment(Token::ASSIGN, to, from, kNoSourcePosition);
    Statement* statement =
        factory()->NewExpressionStatement(assignment, kNoSourcePosition);
    inner_block->statements()->InsertAt(0, statement, zone());
  }
}

void Parser::InsertSloppyBlockFunctionVarBindings(DeclarationScope* scope) {
  // For the outermost eval scope, we cannot hoist during parsing: let
  // declarations in the surrounding scope may prevent hoisting, but the
  // information is unaccessible during parsing. In this case, we hoist later in
  // DeclarationScope::Analyze.
  if (scope->is_eval_scope() && scope->outer_scope() == original_scope_) {
    return;
  }
  scope->HoistSloppyBlockFunctions(factory());
}

// ----------------------------------------------------------------------------
// Parser support

bool Parser::TargetStackContainsLabel(const AstRawString* label) {
  for (ParserTarget* t = target_stack_; t != NULL; t = t->previous()) {
    if (ContainsLabel(t->statement()->labels(), label)) return true;
  }
  return false;
}


BreakableStatement* Parser::LookupBreakTarget(const AstRawString* label,
                                              bool* ok) {
  bool anonymous = label == NULL;
  for (ParserTarget* t = target_stack_; t != NULL; t = t->previous()) {
    BreakableStatement* stat = t->statement();
    if ((anonymous && stat->is_target_for_anonymous()) ||
        (!anonymous && ContainsLabel(stat->labels(), label))) {
      return stat;
    }
  }
  return NULL;
}


IterationStatement* Parser::LookupContinueTarget(const AstRawString* label,
                                                 bool* ok) {
  bool anonymous = label == NULL;
  for (ParserTarget* t = target_stack_; t != NULL; t = t->previous()) {
    IterationStatement* stat = t->statement()->AsIterationStatement();
    if (stat == NULL) continue;

    DCHECK(stat->is_target_for_anonymous());
    if (anonymous || ContainsLabel(stat->labels(), label)) {
      return stat;
    }
  }
  return NULL;
}


void Parser::HandleSourceURLComments(Isolate* isolate, Handle<Script> script) {
  Handle<String> source_url = scanner_.SourceUrl(isolate);
  if (!source_url.is_null()) {
    script->set_source_url(*source_url);
  }
  Handle<String> source_mapping_url = scanner_.SourceMappingUrl(isolate);
  if (!source_mapping_url.is_null()) {
    script->set_source_mapping_url(*source_mapping_url);
  }
}

void Parser::ReportErrors(Isolate* isolate, Handle<Script> script) {
  if (stack_overflow()) {
    isolate->StackOverflow();
  } else {
    DCHECK(pending_error_handler_.has_pending_error());
    // Internalize ast values for throwing the pending error.
    ast_value_factory()->Internalize(isolate);
    pending_error_handler_.ThrowPendingError(isolate, script);
  }
}

void Parser::UpdateStatistics(Isolate* isolate, Handle<Script> script) {
  // Move statistics to Isolate.
  for (int feature = 0; feature < v8::Isolate::kUseCounterFeatureCount;
       ++feature) {
    if (use_counts_[feature] > 0) {
      isolate->CountUsage(v8::Isolate::UseCounterFeature(feature));
    }
  }
  if (scanner_.FoundHtmlComment()) {
    isolate->CountUsage(v8::Isolate::kHtmlComment);
    if (script->line_offset() == 0 && script->column_offset() == 0) {
      isolate->CountUsage(v8::Isolate::kHtmlCommentInExternalScript);
    }
  }
  isolate->counters()->total_preparse_skipped()->Increment(
      total_preparse_skipped_);
  if (!parsing_on_main_thread_ &&
      FLAG_runtime_stats ==
          v8::tracing::TracingCategoryObserver::ENABLED_BY_NATIVE) {
    // Copy over the counters from the background thread to the main counters on
    // the isolate.
    isolate->counters()->runtime_call_stats()->Add(runtime_call_stats_);
  }
}

void Parser::ParseOnBackground(ParseInfo* info) {
  parsing_on_main_thread_ = false;

  DCHECK(info->literal() == NULL);
  FunctionLiteral* result = NULL;

  ParserLogger logger;
  if (produce_cached_parse_data()) {
    if (allow_lazy_) {
      log_ = &logger;
    } else {
      compile_options_ = ScriptCompiler::kNoCompileOptions;
    }
  }
  if (FLAG_runtime_stats) {
    // Create separate runtime stats for background parsing.
    runtime_call_stats_ = new (zone()) RuntimeCallStats();
  }

  std::unique_ptr<Utf16CharacterStream> stream;
  Utf16CharacterStream* stream_ptr;
  if (info->character_stream()) {
    DCHECK(info->source_stream() == nullptr);
    stream_ptr = info->character_stream();
  } else {
    DCHECK(info->character_stream() == nullptr);
    stream.reset(ScannerStream::For(info->source_stream(),
                                    info->source_stream_encoding(),
                                    runtime_call_stats_));
    stream_ptr = stream.get();
  }
  scanner_.Initialize(stream_ptr);
  DCHECK(info->maybe_outer_scope_info().is_null());

  DCHECK(original_scope_);

  // When streaming, we don't know the length of the source until we have parsed
  // it. The raw data can be UTF-8, so we wouldn't know the source length until
  // we have decoded it anyway even if we knew the raw data length (which we
  // don't). We work around this by storing all the scopes which need their end
  // position set at the end of the script (the top scope and possible eval
  // scopes) and set their end position after we know the script length.
  if (info->is_toplevel()) {
    fni_ = new (zone()) FuncNameInferrer(ast_value_factory(), zone());
    result = DoParseProgram(info);
  } else {
    result = DoParseFunction(info);
  }

  info->set_literal(result);

  // We cannot internalize on a background thread; a foreground task will take
  // care of calling Parser::Internalize just before compilation.

  if (produce_cached_parse_data()) {
    if (result != NULL) *info->cached_data() = logger.GetScriptData();
    log_ = NULL;
  }
  if (FLAG_runtime_stats &
      v8::tracing::TracingCategoryObserver::ENABLED_BY_TRACING) {
    auto value = v8::tracing::TracedValue::Create();
    runtime_call_stats_->Dump(value.get());
    TRACE_EVENT_INSTANT1(TRACE_DISABLED_BY_DEFAULT("v8.runtime_stats"),
                         "V8.RuntimeStats", TRACE_EVENT_SCOPE_THREAD,
                         "runtime-call-stats", std::move(value));
  }
}

Parser::TemplateLiteralState Parser::OpenTemplateLiteral(int pos) {
  return new (zone()) TemplateLiteral(zone(), pos);
}

void Parser::AddTemplateSpan(TemplateLiteralState* state, bool should_cook,
                             bool tail) {
  DCHECK(should_cook || allow_harmony_template_escapes());
  int pos = scanner()->location().beg_pos;
  int end = scanner()->location().end_pos - (tail ? 1 : 2);
  const AstRawString* trv = scanner()->CurrentRawSymbol(ast_value_factory());
  Literal* raw = factory()->NewStringLiteral(trv, pos);
  if (should_cook) {
    const AstRawString* tv = scanner()->CurrentSymbol(ast_value_factory());
    Literal* cooked = factory()->NewStringLiteral(tv, pos);
    (*state)->AddTemplateSpan(cooked, raw, end, zone());
  } else {
    (*state)->AddTemplateSpan(GetLiteralUndefined(pos), raw, end, zone());
  }
}


void Parser::AddTemplateExpression(TemplateLiteralState* state,
                                   Expression* expression) {
  (*state)->AddExpression(expression, zone());
}


Expression* Parser::CloseTemplateLiteral(TemplateLiteralState* state, int start,
                                         Expression* tag) {
  TemplateLiteral* lit = *state;
  int pos = lit->position();
  const ZoneList<Expression*>* cooked_strings = lit->cooked();
  const ZoneList<Expression*>* raw_strings = lit->raw();
  const ZoneList<Expression*>* expressions = lit->expressions();
  DCHECK_EQ(cooked_strings->length(), raw_strings->length());
  DCHECK_EQ(cooked_strings->length(), expressions->length() + 1);

  if (!tag) {
    // Build tree of BinaryOps to simplify code-generation
    Expression* expr = cooked_strings->at(0);
    int i = 0;
    while (i < expressions->length()) {
      Expression* sub = expressions->at(i++);
      Expression* cooked_str = cooked_strings->at(i);

      // Let middle be ToString(sub).
      ZoneList<Expression*>* args =
          new (zone()) ZoneList<Expression*>(1, zone());
      args->Add(sub, zone());
      Expression* middle = factory()->NewCallRuntime(Runtime::kInlineToString,
                                                     args, sub->position());

      expr = factory()->NewBinaryOperation(
          Token::ADD, factory()->NewBinaryOperation(
                          Token::ADD, expr, middle, expr->position()),
          cooked_str, sub->position());
    }
    return expr;
  } else {
    uint32_t hash = ComputeTemplateLiteralHash(lit);

    // $getTemplateCallSite
    ZoneList<Expression*>* args = new (zone()) ZoneList<Expression*>(4, zone());
    args->Add(factory()->NewArrayLiteral(
                  const_cast<ZoneList<Expression*>*>(cooked_strings), pos),
              zone());
    args->Add(factory()->NewArrayLiteral(
                  const_cast<ZoneList<Expression*>*>(raw_strings), pos),
              zone());

    // Truncate hash to Smi-range.
    Smi* hash_obj = Smi::cast(Internals::IntToSmi(static_cast<int>(hash)));
    args->Add(factory()->NewNumberLiteral(hash_obj->value(), pos), zone());

    Expression* call_site = factory()->NewCallRuntime(
        Context::GET_TEMPLATE_CALL_SITE_INDEX, args, start);

    // Call TagFn
    ZoneList<Expression*>* call_args =
        new (zone()) ZoneList<Expression*>(expressions->length() + 1, zone());
    call_args->Add(call_site, zone());
    call_args->AddAll(*expressions, zone());
    return factory()->NewCall(tag, call_args, pos);
  }
}


uint32_t Parser::ComputeTemplateLiteralHash(const TemplateLiteral* lit) {
  const ZoneList<Expression*>* raw_strings = lit->raw();
  int total = raw_strings->length();
  DCHECK(total);

  uint32_t running_hash = 0;

  for (int index = 0; index < total; ++index) {
    if (index) {
      running_hash = StringHasher::ComputeRunningHashOneByte(
          running_hash, "${}", 3);
    }

    const AstRawString* raw_string =
        raw_strings->at(index)->AsLiteral()->raw_value()->AsString();
    if (raw_string->is_one_byte()) {
      const char* data = reinterpret_cast<const char*>(raw_string->raw_data());
      running_hash = StringHasher::ComputeRunningHashOneByte(
          running_hash, data, raw_string->length());
    } else {
      const uc16* data = reinterpret_cast<const uc16*>(raw_string->raw_data());
      running_hash = StringHasher::ComputeRunningHash(running_hash, data,
                                                      raw_string->length());
    }
  }

  return running_hash;
}

namespace {

bool OnlyLastArgIsSpread(ZoneList<Expression*>* args) {
  for (int i = 0; i < args->length() - 1; i++) {
    if (args->at(i)->IsSpread()) {
      return false;
    }
  }
  return args->at(args->length() - 1)->IsSpread();
}

}  // namespace

ZoneList<Expression*>* Parser::PrepareSpreadArguments(
    ZoneList<Expression*>* list) {
  ZoneList<Expression*>* args = new (zone()) ZoneList<Expression*>(1, zone());
  if (list->length() == 1) {
    // Spread-call with single spread argument produces an InternalArray
    // containing the values from the array.
    //
    // Function is called or constructed with the produced array of arguments
    //
    // EG: Apply(Func, Spread(spread0))
    ZoneList<Expression*>* spread_list =
        new (zone()) ZoneList<Expression*>(0, zone());
    spread_list->Add(list->at(0)->AsSpread()->expression(), zone());
    args->Add(factory()->NewCallRuntime(Runtime::kSpreadIterablePrepare,
                                        spread_list, kNoSourcePosition),
              zone());
    return args;
  } else {
    // Spread-call with multiple arguments produces array literals for each
    // sequences of unspread arguments, and converts each spread iterable to
    // an Internal array. Finally, all of these produced arrays are flattened
    // into a single InternalArray, containing the arguments for the call.
    //
    // EG: Apply(Func, Flatten([unspread0, unspread1], Spread(spread0),
    //                         Spread(spread1), [unspread2, unspread3]))
    int i = 0;
    int n = list->length();
    while (i < n) {
      if (!list->at(i)->IsSpread()) {
        ZoneList<Expression*>* unspread =
            new (zone()) ZoneList<Expression*>(1, zone());

        // Push array of unspread parameters
        while (i < n && !list->at(i)->IsSpread()) {
          unspread->Add(list->at(i++), zone());
        }
        args->Add(factory()->NewArrayLiteral(unspread, kNoSourcePosition),
                  zone());

        if (i == n) break;
      }

      // Push eagerly spread argument
      ZoneList<Expression*>* spread_list =
          new (zone()) ZoneList<Expression*>(1, zone());
      spread_list->Add(list->at(i++)->AsSpread()->expression(), zone());
      args->Add(factory()->NewCallRuntime(Context::SPREAD_ITERABLE_INDEX,
                                          spread_list, kNoSourcePosition),
                zone());
    }

    list = new (zone()) ZoneList<Expression*>(1, zone());
    list->Add(factory()->NewCallRuntime(Context::SPREAD_ARGUMENTS_INDEX, args,
                                        kNoSourcePosition),
              zone());
    return list;
  }
  UNREACHABLE();
}

Expression* Parser::SpreadCall(Expression* function,
                               ZoneList<Expression*>* args, int pos,
                               Call::PossiblyEval is_possibly_eval) {
  // Handle these cases in BytecodeGenerator.
  // [Call,New]WithSpread bytecodes aren't used with tailcalls - see
  // https://crbug.com/v8/5867
  if (!allow_tailcalls() && OnlyLastArgIsSpread(args)) {
    return factory()->NewCall(function, args, pos);
  }

  if (function->IsSuperCallReference()) {
    // Super calls
    // $super_constructor = %_GetSuperConstructor(<this-function>)
    // %reflect_construct($super_constructor, args, new.target)

    args = PrepareSpreadArguments(args);
    ZoneList<Expression*>* tmp = new (zone()) ZoneList<Expression*>(1, zone());
    tmp->Add(function->AsSuperCallReference()->this_function_var(), zone());
    Expression* super_constructor = factory()->NewCallRuntime(
        Runtime::kInlineGetSuperConstructor, tmp, pos);
    args->InsertAt(0, super_constructor, zone());
    args->Add(function->AsSuperCallReference()->new_target_var(), zone());
    return factory()->NewCallRuntime(Context::REFLECT_CONSTRUCT_INDEX, args,
                                     pos);
  } else {
    args = PrepareSpreadArguments(args);
    if (function->IsProperty()) {
      // Method calls
      if (function->AsProperty()->IsSuperAccess()) {
        Expression* home = ThisExpression(kNoSourcePosition);
        args->InsertAt(0, function, zone());
        args->InsertAt(1, home, zone());
      } else {
        Variable* temp = NewTemporary(ast_value_factory()->empty_string());
        VariableProxy* obj = factory()->NewVariableProxy(temp);
        Assignment* assign_obj = factory()->NewAssignment(
            Token::ASSIGN, obj, function->AsProperty()->obj(),
            kNoSourcePosition);
        function = factory()->NewProperty(
            assign_obj, function->AsProperty()->key(), kNoSourcePosition);
        args->InsertAt(0, function, zone());
        obj = factory()->NewVariableProxy(temp);
        args->InsertAt(1, obj, zone());
      }
    } else {
      // Non-method calls
      args->InsertAt(0, function, zone());
      args->InsertAt(1, factory()->NewUndefinedLiteral(kNoSourcePosition),
                     zone());
    }
    return factory()->NewCallRuntime(Context::REFLECT_APPLY_INDEX, args, pos);
  }
}

Expression* Parser::SpreadCallNew(Expression* function,
                                  ZoneList<Expression*>* args, int pos) {
  if (OnlyLastArgIsSpread(args)) {
    // Handle in BytecodeGenerator.
    return factory()->NewCallNew(function, args, pos);
  }
  args = PrepareSpreadArguments(args);
  args->InsertAt(0, function, zone());

  return factory()->NewCallRuntime(Context::REFLECT_CONSTRUCT_INDEX, args, pos);
}


void Parser::SetLanguageMode(Scope* scope, LanguageMode mode) {
  v8::Isolate::UseCounterFeature feature;
  if (is_sloppy(mode))
    feature = v8::Isolate::kSloppyMode;
  else if (is_strict(mode))
    feature = v8::Isolate::kStrictMode;
  else
    UNREACHABLE();
  ++use_counts_[feature];
  scope->SetLanguageMode(mode);
}

void Parser::SetAsmModule() {
  // Store the usage count; The actual use counter on the isolate is
  // incremented after parsing is done.
  ++use_counts_[v8::Isolate::kUseAsm];
  DCHECK(scope()->is_declaration_scope());
  scope()->AsDeclarationScope()->set_asm_module();
}

void Parser::MarkCollectedTailCallExpressions() {
  const ZoneList<Expression*>& tail_call_expressions =
      function_state_->tail_call_expressions().expressions();
  for (int i = 0; i < tail_call_expressions.length(); ++i) {
    MarkTailPosition(tail_call_expressions[i]);
  }
}

Expression* Parser::ExpressionListToExpression(ZoneList<Expression*>* args) {
  Expression* expr = args->at(0);
  for (int i = 1; i < args->length(); ++i) {
    expr = factory()->NewBinaryOperation(Token::COMMA, expr, args->at(i),
                                         expr->position());
  }
  return expr;
}

// This method intoduces the line initializing the generator object
// when desugaring the body of async_function.
void Parser::PrepareAsyncFunctionBody(ZoneList<Statement*>* body,
                                      FunctionKind kind, int pos) {
  // When parsing an async arrow function, we get here without having called
  // PrepareGeneratorVariables yet, so do it now.
  if (function_state_->generator_object_variable() == nullptr) {
    PrepareGeneratorVariables();
  }
  body->Add(factory()->NewExpressionStatement(
                BuildCreateJSGeneratorObject(pos, kind), kNoSourcePosition),
            zone());
}

// This method completes the desugaring of the body of async_function.
void Parser::RewriteAsyncFunctionBody(ZoneList<Statement*>* body, Block* block,
                                      Expression* return_value, bool* ok) {
  // function async_function() {
  //   .generator_object = %CreateJSGeneratorObject();
  //   BuildRejectPromiseOnException({
  //     ... block ...
  //     return %ResolvePromise(.promise, expr), .promise;
  //   })
  // }

  return_value = BuildResolvePromise(return_value, return_value->position());
  block->statements()->Add(
      factory()->NewReturnStatement(return_value, return_value->position()),
      zone());
  block = BuildRejectPromiseOnException(block);
  body->Add(block, zone());
}

Expression* Parser::RewriteAwaitExpression(Expression* value, int await_pos) {
  // In an Async Function:
  //   yield do {
  //     tmp = <operand>;
  //     %AsyncFunctionAwait(.generator_object, tmp, .promise);
  //     .promise
  //   }
  //
  // In an Async Generator:
  //   yield do {
  //     tmp = <operand>;
  //     %AsyncGeneratorAwait(.generator_object, tmp)
  //     .await_result_var
  //   }
  //
  // The value of the expression is returned to the caller of the async
  // function for the first yield statement; for this, .promise is the
  // appropriate return value, being a Promise that will be fulfilled or
  // rejected with the appropriate value by the desugaring. Subsequent yield
  // occurrences will return to the AsyncFunctionNext call within the
  // implemementation of the intermediate throwaway Promise's then handler.
  // This handler has nothing useful to do with the value, as the Promise is
  // ignored. If we yielded the value of the throwawayPromise that
  // AsyncFunctionAwait creates as an intermediate, it would create a memory
  // leak; we must return .promise instead;
  // The operand needs to be evaluated on a separate statement in order to get
  // a break location, and the .promise needs to be read earlier so that it
  // doesn't insert a false location.
  // TODO(littledan): investigate why this ordering is needed in more detail.
  //
  // In the case of Async Generators, `.await_result_var` is not actually used
  // for anything, but exists because of the current requirement that
  // Do Expressions have a result variable.
  Variable* generator_object_variable =
      function_state_->generator_object_variable();
  DCHECK_NOT_NULL(generator_object_variable);

  const int nopos = kNoSourcePosition;

  Block* do_block = factory()->NewBlock(nullptr, 2, false, nopos);

  // Wrap value evaluation to provide a break location.
  Variable* temp_var = NewTemporary(ast_value_factory()->empty_string());
  Expression* value_assignment = factory()->NewAssignment(
      Token::ASSIGN, factory()->NewVariableProxy(temp_var), value, nopos);
  do_block->statements()->Add(
      factory()->NewExpressionStatement(value_assignment, value->position()),
      zone());

  Expression* generator_object =
      factory()->NewVariableProxy(generator_object_variable);

  if (is_async_generator()) {
    // AsyncGeneratorAwaitCaught will be rewritten to
    // AsyncGeneratorAwaitUncaught by AstNumberingVisitor if there is no local
    // enclosing try/catch block (not counting the one implicitly added in
    // ParseAndRewriteGeneratorFunctionBody)
    ZoneList<Expression*>* args = new (zone()) ZoneList<Expression*>(2, zone());
    args->Add(generator_object, zone());
    args->Add(factory()->NewVariableProxy(temp_var), zone());

    Expression* await = factory()->NewCallRuntime(
        Context::ASYNC_GENERATOR_AWAIT_CAUGHT, args, nopos);
    do_block->statements()->Add(
        factory()->NewExpressionStatement(await, await_pos), zone());

    // Wrap await to provide a break location between value evaluation and
    // yield.
    Expression* do_expr = factory()->NewDoExpression(
        do_block, AsyncGeneratorAwaitVariable(), nopos);
    return BuildSuspend(generator_object, do_expr, nopos,
                        Suspend::kOnExceptionRethrow, SuspendFlags::kAwait);
  }

  // The parser emits calls to AsyncFunctionAwaitCaught or but the
  // AstNumberingVisitor will rewrite this to AsyncFunctionAwaitUncaught or if
  // there is no local enclosing try/catch block.
  ZoneList<Expression*>* args = new (zone()) ZoneList<Expression*>(3, zone());
  args->Add(generator_object, zone());
  args->Add(factory()->NewVariableProxy(temp_var), zone());
  args->Add(factory()->NewVariableProxy(PromiseVariable()), zone());

  Expression* await = factory()->NewCallRuntime(
      Context::ASYNC_FUNCTION_AWAIT_CAUGHT_INDEX, args, nopos);
  do_block->statements()->Add(
      factory()->NewExpressionStatement(await, await_pos), zone());

  // Wrap await to provide a break location between value evaluation and yield.
  Expression* do_expr =
      factory()->NewDoExpression(do_block, PromiseVariable(), nopos);

  return factory()->NewSuspend(generator_object, do_expr, nopos,
                               Suspend::kOnExceptionRethrow,
                               SuspendFlags::kAwait);
}

class NonPatternRewriter : public AstExpressionRewriter {
 public:
  NonPatternRewriter(uintptr_t stack_limit, Parser* parser)
      : AstExpressionRewriter(stack_limit), parser_(parser) {}
  ~NonPatternRewriter() override {}

 private:
  bool RewriteExpression(Expression* expr) override {
    if (expr->IsRewritableExpression()) return true;
    // Rewrite only what could have been a pattern but is not.
    if (expr->IsArrayLiteral()) {
      // Spread rewriting in array literals.
      ArrayLiteral* lit = expr->AsArrayLiteral();
      VisitExpressions(lit->values());
      replacement_ = parser_->RewriteSpreads(lit);
      return false;
    }
    if (expr->IsObjectLiteral()) {
      return true;
    }
    if (expr->IsBinaryOperation() &&
        expr->AsBinaryOperation()->op() == Token::COMMA) {
      return true;
    }
    // Everything else does not need rewriting.
    return false;
  }

  void VisitLiteralProperty(LiteralProperty* property) override {
    if (property == nullptr) return;
    // Do not rewrite (computed) key expressions
    AST_REWRITE_PROPERTY(Expression, property, value);
  }

  Parser* parser_;
};

void Parser::RewriteNonPattern(bool* ok) {
  ValidateExpression(CHECK_OK_VOID);
  auto non_patterns_to_rewrite = function_state_->non_patterns_to_rewrite();
  int begin = classifier()->GetNonPatternBegin();
  int end = non_patterns_to_rewrite->length();
  if (begin < end) {
    NonPatternRewriter rewriter(stack_limit_, this);
    for (int i = begin; i < end; i++) {
      DCHECK(non_patterns_to_rewrite->at(i)->IsRewritableExpression());
      rewriter.Rewrite(non_patterns_to_rewrite->at(i));
    }
    non_patterns_to_rewrite->Rewind(begin);
  }
}


void Parser::RewriteDestructuringAssignments() {
  const auto& assignments =
      function_state_->destructuring_assignments_to_rewrite();
  for (int i = assignments.length() - 1; i >= 0; --i) {
    // Rewrite list in reverse, so that nested assignment patterns are rewritten
    // correctly.
    const DestructuringAssignment& pair = assignments.at(i);
    RewritableExpression* to_rewrite =
        pair.assignment->AsRewritableExpression();
    DCHECK_NOT_NULL(to_rewrite);
    if (!to_rewrite->is_rewritten()) {
      // Since this function is called at the end of parsing the program,
      // pair.scope may already have been removed by FinalizeBlockScope in the
      // meantime.
      Scope* scope = pair.scope->GetUnremovedScope();
      PatternRewriter::RewriteDestructuringAssignment(this, to_rewrite, scope);
    }
  }
}

Expression* Parser::RewriteExponentiation(Expression* left, Expression* right,
                                          int pos) {
  ZoneList<Expression*>* args = new (zone()) ZoneList<Expression*>(2, zone());
  args->Add(left, zone());
  args->Add(right, zone());
  return factory()->NewCallRuntime(Context::MATH_POW_INDEX, args, pos);
}

Expression* Parser::RewriteAssignExponentiation(Expression* left,
                                                Expression* right, int pos) {
  ZoneList<Expression*>* args = new (zone()) ZoneList<Expression*>(2, zone());
  if (left->IsVariableProxy()) {
    VariableProxy* lhs = left->AsVariableProxy();

    Expression* result;
    DCHECK_NOT_NULL(lhs->raw_name());
    result = ExpressionFromIdentifier(lhs->raw_name(), lhs->position());
    args->Add(left, zone());
    args->Add(right, zone());
    Expression* call =
        factory()->NewCallRuntime(Context::MATH_POW_INDEX, args, pos);
    return factory()->NewAssignment(Token::ASSIGN, result, call, pos);
  } else if (left->IsProperty()) {
    Property* prop = left->AsProperty();
    auto temp_obj = NewTemporary(ast_value_factory()->empty_string());
    auto temp_key = NewTemporary(ast_value_factory()->empty_string());
    Expression* assign_obj = factory()->NewAssignment(
        Token::ASSIGN, factory()->NewVariableProxy(temp_obj), prop->obj(),
        kNoSourcePosition);
    Expression* assign_key = factory()->NewAssignment(
        Token::ASSIGN, factory()->NewVariableProxy(temp_key), prop->key(),
        kNoSourcePosition);
    args->Add(factory()->NewProperty(factory()->NewVariableProxy(temp_obj),
                                     factory()->NewVariableProxy(temp_key),
                                     left->position()),
              zone());
    args->Add(right, zone());
    Expression* call =
        factory()->NewCallRuntime(Context::MATH_POW_INDEX, args, pos);
    Expression* target = factory()->NewProperty(
        factory()->NewVariableProxy(temp_obj),
        factory()->NewVariableProxy(temp_key), kNoSourcePosition);
    Expression* assign =
        factory()->NewAssignment(Token::ASSIGN, target, call, pos);
    return factory()->NewBinaryOperation(
        Token::COMMA, assign_obj,
        factory()->NewBinaryOperation(Token::COMMA, assign_key, assign, pos),
        pos);
  }
  UNREACHABLE();
  return nullptr;
}

Expression* Parser::RewriteSpreads(ArrayLiteral* lit) {
  // Array literals containing spreads are rewritten using do expressions, e.g.
  //    [1, 2, 3, ...x, 4, ...y, 5]
  // is roughly rewritten as:
  //    do {
  //      $R = [1, 2, 3];
  //      for ($i of x) %AppendElement($R, $i);
  //      %AppendElement($R, 4);
  //      for ($j of y) %AppendElement($R, $j);
  //      %AppendElement($R, 5);
  //      $R
  //    }
  // where $R, $i and $j are fresh temporary variables.
  ZoneList<Expression*>::iterator s = lit->FirstSpread();
  if (s == lit->EndValue()) return nullptr;  // no spread, no rewriting...
  Variable* result = NewTemporary(ast_value_factory()->dot_result_string());
  // NOTE: The value assigned to R is the whole original array literal,
  // spreads included. This will be fixed before the rewritten AST is returned.
  // $R = lit
  Expression* init_result = factory()->NewAssignment(
      Token::INIT, factory()->NewVariableProxy(result), lit, kNoSourcePosition);
  Block* do_block = factory()->NewBlock(nullptr, 16, false, kNoSourcePosition);
  do_block->statements()->Add(
      factory()->NewExpressionStatement(init_result, kNoSourcePosition),
      zone());
  // Traverse the array literal starting from the first spread.
  while (s != lit->EndValue()) {
    Expression* value = *s++;
    Spread* spread = value->AsSpread();
    if (spread == nullptr) {
      // If the element is not a spread, we're adding a single:
      // %AppendElement($R, value)
      // or, in case of a hole,
      // ++($R.length)
      if (!value->IsLiteral() ||
          !value->AsLiteral()->raw_value()->IsTheHole()) {
        ZoneList<Expression*>* append_element_args = NewExpressionList(2);
        append_element_args->Add(factory()->NewVariableProxy(result), zone());
        append_element_args->Add(value, zone());
        do_block->statements()->Add(
            factory()->NewExpressionStatement(
                factory()->NewCallRuntime(Runtime::kAppendElement,
                                          append_element_args,
                                          kNoSourcePosition),
                kNoSourcePosition),
            zone());
      } else {
        Property* length_property = factory()->NewProperty(
            factory()->NewVariableProxy(result),
            factory()->NewStringLiteral(ast_value_factory()->length_string(),
                                        kNoSourcePosition),
            kNoSourcePosition);
        CountOperation* count_op = factory()->NewCountOperation(
            Token::INC, true /* prefix */, length_property, kNoSourcePosition);
        do_block->statements()->Add(
            factory()->NewExpressionStatement(count_op, kNoSourcePosition),
            zone());
      }
    } else {
      // If it's a spread, we're adding a for/of loop iterating through it.
      Variable* each = NewTemporary(ast_value_factory()->dot_for_string());
      Expression* subject = spread->expression();
      // %AppendElement($R, each)
      Statement* append_body;
      {
        ZoneList<Expression*>* append_element_args = NewExpressionList(2);
        append_element_args->Add(factory()->NewVariableProxy(result), zone());
        append_element_args->Add(factory()->NewVariableProxy(each), zone());
        append_body = factory()->NewExpressionStatement(
            factory()->NewCallRuntime(Runtime::kAppendElement,
                                      append_element_args, kNoSourcePosition),
            kNoSourcePosition);
      }
      // for (each of spread) %AppendElement($R, each)
      ForOfStatement* loop =
          factory()->NewForOfStatement(nullptr, kNoSourcePosition);
      const bool finalize = false;
      InitializeForOfStatement(loop, factory()->NewVariableProxy(each), subject,
                               append_body, finalize, IteratorType::kNormal);
      do_block->statements()->Add(loop, zone());
    }
  }
  // Now, rewind the original array literal to truncate everything from the
  // first spread (included) until the end. This fixes $R's initialization.
  lit->RewindSpreads();
  return factory()->NewDoExpression(do_block, result, lit->position());
}

void Parser::QueueDestructuringAssignmentForRewriting(Expression* expr) {
  DCHECK(expr->IsRewritableExpression());
  function_state_->AddDestructuringAssignment(
      DestructuringAssignment(expr, scope()));
}

void Parser::QueueNonPatternForRewriting(Expression* expr, bool* ok) {
  DCHECK(expr->IsRewritableExpression());
  function_state_->AddNonPatternForRewriting(expr, ok);
}

void Parser::AddAccessorPrefixToFunctionName(bool is_get,
                                             FunctionLiteral* function,
                                             const AstRawString* name) {
  DCHECK_NOT_NULL(name);
  const AstRawString* prefix = is_get ? ast_value_factory()->get_space_string()
                                      : ast_value_factory()->set_space_string();
  function->set_raw_name(ast_value_factory()->NewConsString(prefix, name));
}

void Parser::SetFunctionNameFromPropertyName(ObjectLiteralProperty* property,
                                             const AstRawString* name) {
  DCHECK(property->kind() != ObjectLiteralProperty::GETTER);
  DCHECK(property->kind() != ObjectLiteralProperty::SETTER);

  // Computed name setting must happen at runtime.
  DCHECK(!property->is_computed_name());

  // Ignore "__proto__" as a name when it's being used to set the [[Prototype]]
  // of an object literal.
  if (property->kind() == ObjectLiteralProperty::PROTOTYPE) return;

  Expression* value = property->value();

  DCHECK(!value->IsAnonymousFunctionDefinition() ||
         property->kind() == ObjectLiteralProperty::COMPUTED);
  SetFunctionName(value, name);
}

void Parser::SetFunctionNameFromIdentifierRef(Expression* value,
                                              Expression* identifier) {
  if (!identifier->IsVariableProxy()) return;
  SetFunctionName(value, identifier->AsVariableProxy()->raw_name());
}

void Parser::SetFunctionName(Expression* value, const AstRawString* name) {
  DCHECK_NOT_NULL(name);
  if (!value->IsAnonymousFunctionDefinition()) return;
  auto function = value->AsFunctionLiteral();
  if (function != nullptr) {
    function->set_raw_name(ast_value_factory()->NewConsString(name));
  } else {
    DCHECK(value->IsDoExpression());
    value->AsDoExpression()->represented_function()->set_raw_name(
        ast_value_factory()->NewConsString(name));
  }
}


// Desugaring of yield*
// ====================
//
// With the help of do-expressions and function.sent, we desugar yield* into a
// loop containing a "raw" yield (a yield that doesn't wrap an iterator result
// object around its argument).  Concretely, "yield* iterable" turns into
// roughly the following code:
//
//   do {
//     const kNext = 0;
//     const kReturn = 1;
//     const kThrow = 2;
//
//     let input = undefined;
//     let mode = kNext;
//     let output = undefined;
//
//     let iterator = GetIterator(iterable);
//
//     while (true) {
//       // From the generator to the iterator:
//       // Forward input according to resume mode and obtain output.
//       switch (mode) {
//         case kNext:
//           output = iterator.next(input);
//           if (!IS_RECEIVER(output)) %ThrowIterResultNotAnObject(output);
//           break;
//         case kReturn:
//           IteratorClose(iterator, input, output);  // See below.
//           break;
//         case kThrow:
//           let iteratorThrow = iterator.throw;
//           if (IS_NULL_OR_UNDEFINED(iteratorThrow)) {
//             IteratorClose(iterator);  // See below.
//             throw MakeTypeError(kThrowMethodMissing);
//           }
//           output = %_Call(iteratorThrow, iterator, input);
//           if (!IS_RECEIVER(output)) %ThrowIterResultNotAnObject(output);
//           break;
//       }
//       if (output.done) break;
//
//       // From the generator to its user:
//       // Forward output, receive new input, and determine resume mode.
//       mode = kReturn;
//       try {
//         try {
//           RawYield(output);  // See explanation above.
//           mode = kNext;
//         } catch (error) {
//           mode = kThrow;
//         }
//       } finally {
//         input = function.sent;
//         continue;
//       }
//     }
//
//     if (mode === kReturn) {
//       return {value: output.value, done: true};
//     }
//     output.value
//   }
//
// IteratorClose(iterator) expands to the following:
//
//   let iteratorReturn = iterator.return;
//   if (!IS_NULL_OR_UNDEFINED(iteratorReturn)) {
//     let output = %_Call(iteratorReturn, iterator);
//     if (!IS_RECEIVER(output)) %ThrowIterResultNotAnObject(output);
//   }
//
// IteratorClose(iterator, input, output) expands to the following:
//
//   let iteratorReturn = iterator.return;
//   if (IS_NULL_OR_UNDEFINED(iteratorReturn)) return input;
//   output = %_Call(iteratorReturn, iterator, input);
//   if (!IS_RECEIVER(output)) %ThrowIterResultNotAnObject(output);

Expression* Parser::RewriteYieldStar(Expression* generator,
                                     Expression* iterable, int pos) {
  const int nopos = kNoSourcePosition;
  IteratorType type =
      is_async_generator() ? IteratorType::kAsync : IteratorType::kNormal;

  // Forward definition for break/continue statements.
  WhileStatement* loop = factory()->NewWhileStatement(nullptr, nopos);

  // let input = undefined;
  Variable* var_input = NewTemporary(ast_value_factory()->empty_string());
  Statement* initialize_input;
  {
    Expression* input_proxy = factory()->NewVariableProxy(var_input);
    Expression* assignment =
        factory()->NewAssignment(Token::ASSIGN, input_proxy,
                                 factory()->NewUndefinedLiteral(nopos), nopos);
    initialize_input = factory()->NewExpressionStatement(assignment, nopos);
  }

  // let mode = kNext;
  Variable* var_mode = NewTemporary(ast_value_factory()->empty_string());
  Statement* initialize_mode;
  {
    Expression* mode_proxy = factory()->NewVariableProxy(var_mode);
    Expression* knext =
        factory()->NewSmiLiteral(JSGeneratorObject::kNext, nopos);
    Expression* assignment =
        factory()->NewAssignment(Token::ASSIGN, mode_proxy, knext, nopos);
    initialize_mode = factory()->NewExpressionStatement(assignment, nopos);
  }

  // let output = undefined;
  Variable* var_output = NewTemporary(ast_value_factory()->empty_string());
  Statement* initialize_output;
  {
    Expression* output_proxy = factory()->NewVariableProxy(var_output);
    Expression* assignment =
        factory()->NewAssignment(Token::ASSIGN, output_proxy,
                                 factory()->NewUndefinedLiteral(nopos), nopos);
    initialize_output = factory()->NewExpressionStatement(assignment, nopos);
  }

  // let iterator = GetIterator(iterable);
  Variable* var_iterator = NewTemporary(ast_value_factory()->empty_string());
  Statement* get_iterator;
  {
    Expression* iterator = factory()->NewGetIterator(iterable, type, nopos);
    Expression* iterator_proxy = factory()->NewVariableProxy(var_iterator);
    Expression* assignment = factory()->NewAssignment(
        Token::ASSIGN, iterator_proxy, iterator, nopos);
    get_iterator = factory()->NewExpressionStatement(assignment, nopos);
  }

  // output = iterator.next(input);
  Statement* call_next;
  {
    Expression* iterator_proxy = factory()->NewVariableProxy(var_iterator);
    Expression* literal =
        factory()->NewStringLiteral(ast_value_factory()->next_string(), nopos);
    Expression* next_property =
        factory()->NewProperty(iterator_proxy, literal, nopos);
    Expression* input_proxy = factory()->NewVariableProxy(var_input);
    auto args = new (zone()) ZoneList<Expression*>(1, zone());
    args->Add(input_proxy, zone());
    Expression* call = factory()->NewCall(next_property, args, nopos);
    if (type == IteratorType::kAsync) {
      call = RewriteAwaitExpression(call, nopos);
    }
    Expression* output_proxy = factory()->NewVariableProxy(var_output);
    Expression* assignment =
        factory()->NewAssignment(Token::ASSIGN, output_proxy, call, nopos);
    call_next = factory()->NewExpressionStatement(assignment, nopos);
  }

  // if (!IS_RECEIVER(output)) %ThrowIterResultNotAnObject(output);
  Statement* validate_next_output;
  {
    Expression* is_receiver_call;
    {
      auto args = new (zone()) ZoneList<Expression*>(1, zone());
      args->Add(factory()->NewVariableProxy(var_output), zone());
      is_receiver_call =
          factory()->NewCallRuntime(Runtime::kInlineIsJSReceiver, args, nopos);
    }

    Statement* throw_call;
    {
      auto args = new (zone()) ZoneList<Expression*>(1, zone());
      args->Add(factory()->NewVariableProxy(var_output), zone());
      Expression* call = factory()->NewCallRuntime(
          Runtime::kThrowIteratorResultNotAnObject, args, nopos);
      throw_call = factory()->NewExpressionStatement(call, nopos);
    }

    validate_next_output = factory()->NewIfStatement(
        is_receiver_call, factory()->NewEmptyStatement(nopos), throw_call,
        nopos);
  }

  // let iteratorThrow = iterator.throw;
  Variable* var_throw = NewTemporary(ast_value_factory()->empty_string());
  Statement* get_throw;
  {
    Expression* iterator_proxy = factory()->NewVariableProxy(var_iterator);
    Expression* literal =
        factory()->NewStringLiteral(ast_value_factory()->throw_string(), nopos);
    Expression* property =
        factory()->NewProperty(iterator_proxy, literal, nopos);
    Expression* throw_proxy = factory()->NewVariableProxy(var_throw);
    Expression* assignment =
        factory()->NewAssignment(Token::ASSIGN, throw_proxy, property, nopos);
    get_throw = factory()->NewExpressionStatement(assignment, nopos);
  }

  // if (IS_NULL_OR_UNDEFINED(iteratorThrow) {
  //   IteratorClose(iterator);
  //   throw MakeTypeError(kThrowMethodMissing);
  // }
  Statement* check_throw;
  {
    Expression* condition = factory()->NewCompareOperation(
        Token::EQ, factory()->NewVariableProxy(var_throw),
        factory()->NewNullLiteral(nopos), nopos);
    Expression* call =
        NewThrowTypeError(MessageTemplate::kThrowMethodMissing,
                          ast_value_factory()->empty_string(), nopos);
    Statement* throw_call = factory()->NewExpressionStatement(call, nopos);

    Block* then = factory()->NewBlock(nullptr, 4 + 1, false, nopos);
    BuildIteratorCloseForCompletion(
        scope(), then->statements(), var_iterator,
        factory()->NewSmiLiteral(Parser::kNormalCompletion, nopos), type);
    then->statements()->Add(throw_call, zone());
    check_throw = factory()->NewIfStatement(
        condition, then, factory()->NewEmptyStatement(nopos), nopos);
  }

  // output = %_Call(iteratorThrow, iterator, input);
  Statement* call_throw;
  {
    auto args = new (zone()) ZoneList<Expression*>(3, zone());
    args->Add(factory()->NewVariableProxy(var_throw), zone());
    args->Add(factory()->NewVariableProxy(var_iterator), zone());
    args->Add(factory()->NewVariableProxy(var_input), zone());
    Expression* call =
        factory()->NewCallRuntime(Runtime::kInlineCall, args, nopos);
    if (type == IteratorType::kAsync) {
      call = RewriteAwaitExpression(call, nopos);
    }
    Expression* assignment = factory()->NewAssignment(
        Token::ASSIGN, factory()->NewVariableProxy(var_output), call, nopos);
    call_throw = factory()->NewExpressionStatement(assignment, nopos);
  }

  // if (!IS_RECEIVER(output)) %ThrowIterResultNotAnObject(output);
  Statement* validate_throw_output;
  {
    Expression* is_receiver_call;
    {
      auto args = new (zone()) ZoneList<Expression*>(1, zone());
      args->Add(factory()->NewVariableProxy(var_output), zone());
      is_receiver_call =
          factory()->NewCallRuntime(Runtime::kInlineIsJSReceiver, args, nopos);
    }

    Statement* throw_call;
    {
      auto args = new (zone()) ZoneList<Expression*>(1, zone());
      args->Add(factory()->NewVariableProxy(var_output), zone());
      Expression* call = factory()->NewCallRuntime(
          Runtime::kThrowIteratorResultNotAnObject, args, nopos);
      throw_call = factory()->NewExpressionStatement(call, nopos);
    }

    validate_throw_output = factory()->NewIfStatement(
        is_receiver_call, factory()->NewEmptyStatement(nopos), throw_call,
        nopos);
  }

  // if (output.done) break;
  Statement* if_done;
  {
    Expression* output_proxy = factory()->NewVariableProxy(var_output);
    Expression* literal =
        factory()->NewStringLiteral(ast_value_factory()->done_string(), nopos);
    Expression* property = factory()->NewProperty(output_proxy, literal, nopos);
    BreakStatement* break_loop = factory()->NewBreakStatement(loop, nopos);
    if_done = factory()->NewIfStatement(
        property, break_loop, factory()->NewEmptyStatement(nopos), nopos);
  }


  // mode = kReturn;
  Statement* set_mode_return;
  {
    Expression* mode_proxy = factory()->NewVariableProxy(var_mode);
    Expression* kreturn =
        factory()->NewSmiLiteral(JSGeneratorObject::kReturn, nopos);
    Expression* assignment =
        factory()->NewAssignment(Token::ASSIGN, mode_proxy, kreturn, nopos);
    set_mode_return = factory()->NewExpressionStatement(assignment, nopos);
  }

  // Yield(output);
  Statement* yield_output;
  {
    Expression* output_proxy = factory()->NewVariableProxy(var_output);
    Suspend* yield =
        BuildSuspend(generator, output_proxy, nopos, Suspend::kOnExceptionThrow,
                     SuspendFlags::kYieldStar);
    yield_output = factory()->NewExpressionStatement(yield, nopos);
  }

  // mode = kNext;
  Statement* set_mode_next;
  {
    Expression* mode_proxy = factory()->NewVariableProxy(var_mode);
    Expression* knext =
        factory()->NewSmiLiteral(JSGeneratorObject::kNext, nopos);
    Expression* assignment =
        factory()->NewAssignment(Token::ASSIGN, mode_proxy, knext, nopos);
    set_mode_next = factory()->NewExpressionStatement(assignment, nopos);
  }

  // mode = kThrow;
  Statement* set_mode_throw;
  {
    Expression* mode_proxy = factory()->NewVariableProxy(var_mode);
    Expression* kthrow =
        factory()->NewSmiLiteral(JSGeneratorObject::kThrow, nopos);
    Expression* assignment =
        factory()->NewAssignment(Token::ASSIGN, mode_proxy, kthrow, nopos);
    set_mode_throw = factory()->NewExpressionStatement(assignment, nopos);
  }

  // input = function.sent;
  Statement* get_input;
  {
    Expression* function_sent = FunctionSentExpression(nopos);
    Expression* input_proxy = factory()->NewVariableProxy(var_input);
    Expression* assignment = factory()->NewAssignment(
        Token::ASSIGN, input_proxy, function_sent, nopos);
    get_input = factory()->NewExpressionStatement(assignment, nopos);
  }

  // if (mode === kReturn) {
  //   return {value: output.value, done: true};
  // }
  Statement* maybe_return_value;
  {
    Expression* mode_proxy = factory()->NewVariableProxy(var_mode);
    Expression* kreturn =
        factory()->NewSmiLiteral(JSGeneratorObject::kReturn, nopos);
    Expression* condition = factory()->NewCompareOperation(
        Token::EQ_STRICT, mode_proxy, kreturn, nopos);

    Expression* output_proxy = factory()->NewVariableProxy(var_output);
    Expression* literal =
        factory()->NewStringLiteral(ast_value_factory()->value_string(), nopos);
    Expression* property = factory()->NewProperty(output_proxy, literal, nopos);
    Statement* return_value = BuildReturnStatement(property, nopos);

    maybe_return_value = factory()->NewIfStatement(
        condition, return_value, factory()->NewEmptyStatement(nopos), nopos);
  }

  // output.value
  Statement* get_value;
  {
    Expression* output_proxy = factory()->NewVariableProxy(var_output);
    Expression* literal =
        factory()->NewStringLiteral(ast_value_factory()->value_string(), nopos);
    Expression* property = factory()->NewProperty(output_proxy, literal, nopos);
    get_value = factory()->NewExpressionStatement(property, nopos);
  }

  // Now put things together.

  // try { ... } catch(e) { ... }
  Statement* try_catch;
  {
    Block* try_block = factory()->NewBlock(nullptr, 2, false, nopos);
    try_block->statements()->Add(yield_output, zone());
    try_block->statements()->Add(set_mode_next, zone());

    Block* catch_block = factory()->NewBlock(nullptr, 1, false, nopos);
    catch_block->statements()->Add(set_mode_throw, zone());

    Scope* catch_scope = NewHiddenCatchScopeWithParent(scope());

    try_catch = factory()->NewTryCatchStatementForDesugaring(
        try_block, catch_scope, catch_block, nopos);
  }

  // try { ... } finally { ... }
  Statement* try_finally;
  {
    Block* try_block = factory()->NewBlock(nullptr, 1, false, nopos);
    try_block->statements()->Add(try_catch, zone());

    Block* finally = factory()->NewBlock(nullptr, 2, false, nopos);
    finally->statements()->Add(get_input, zone());
    finally->statements()->Add(factory()->NewContinueStatement(loop, nopos),
                               zone());

    try_finally = factory()->NewTryFinallyStatement(try_block, finally, nopos);
  }

  // switch (mode) { ... }
  SwitchStatement* switch_mode = factory()->NewSwitchStatement(nullptr, nopos);
  {
    auto case_next = new (zone()) ZoneList<Statement*>(3, zone());
    case_next->Add(call_next, zone());
    case_next->Add(validate_next_output, zone());
    case_next->Add(factory()->NewBreakStatement(switch_mode, nopos), zone());

    auto case_return = new (zone()) ZoneList<Statement*>(5, zone());
    BuildIteratorClose(case_return, var_iterator, var_input, var_output, type);
    case_return->Add(factory()->NewBreakStatement(switch_mode, nopos), zone());

    auto case_throw = new (zone()) ZoneList<Statement*>(5, zone());
    case_throw->Add(get_throw, zone());
    case_throw->Add(check_throw, zone());
    case_throw->Add(call_throw, zone());
    case_throw->Add(validate_throw_output, zone());
    case_throw->Add(factory()->NewBreakStatement(switch_mode, nopos), zone());

    auto cases = new (zone()) ZoneList<CaseClause*>(3, zone());
    Expression* knext =
        factory()->NewSmiLiteral(JSGeneratorObject::kNext, nopos);
    Expression* kreturn =
        factory()->NewSmiLiteral(JSGeneratorObject::kReturn, nopos);
    Expression* kthrow =
        factory()->NewSmiLiteral(JSGeneratorObject::kThrow, nopos);
    cases->Add(factory()->NewCaseClause(knext, case_next, nopos), zone());
    cases->Add(factory()->NewCaseClause(kreturn, case_return, nopos), zone());
    cases->Add(factory()->NewCaseClause(kthrow, case_throw, nopos), zone());

    switch_mode->Initialize(factory()->NewVariableProxy(var_mode), cases);
  }

  // while (true) { ... }
  // Already defined earlier: WhileStatement* loop = ...
  {
    Block* loop_body = factory()->NewBlock(nullptr, 5, false, nopos);
    loop_body->statements()->Add(switch_mode, zone());
    loop_body->statements()->Add(if_done, zone());
    loop_body->statements()->Add(set_mode_return, zone());

    if (is_async_generator()) {
      // AsyncGeneratorYield does not yield the original iterator result,
      // unlike sync generators. Do `output = output.value`
      VariableProxy* output_proxy = factory()->NewVariableProxy(var_output);
      Expression* literal = factory()->NewStringLiteral(
          ast_value_factory()->value_string(), nopos);
      Assignment* assign = factory()->NewAssignment(
          Token::ASSIGN, output_proxy,
          factory()->NewProperty(factory()->NewVariableProxy(var_output),
                                 literal, nopos),
          nopos);
      loop_body->statements()->Add(
          factory()->NewExpressionStatement(assign, nopos), zone());
    }

    loop_body->statements()->Add(try_finally, zone());

    loop->Initialize(factory()->NewBooleanLiteral(true, nopos), loop_body);
  }

  // do { ... }
  DoExpression* yield_star;
  {
    // The rewriter needs to process the get_value statement only, hence we
    // put the preceding statements into an init block.

    Block* do_block_ = factory()->NewBlock(nullptr, 6, true, nopos);
    do_block_->statements()->Add(initialize_input, zone());
    do_block_->statements()->Add(initialize_mode, zone());
    do_block_->statements()->Add(initialize_output, zone());
    do_block_->statements()->Add(get_iterator, zone());
    do_block_->statements()->Add(loop, zone());
    do_block_->statements()->Add(maybe_return_value, zone());

    Block* do_block = factory()->NewBlock(nullptr, 2, false, nopos);
    do_block->statements()->Add(do_block_, zone());
    do_block->statements()->Add(get_value, zone());

    Variable* dot_result =
        NewTemporary(ast_value_factory()->dot_result_string());
    yield_star = factory()->NewDoExpression(do_block, dot_result, nopos);
    Rewriter::Rewrite(this, GetClosureScope(), yield_star, ast_value_factory());
  }

  return yield_star;
}

Statement* Parser::CheckCallable(Variable* var, Expression* error, int pos) {
  const int nopos = kNoSourcePosition;
  Statement* validate_var;
  {
    Expression* type_of = factory()->NewUnaryOperation(
        Token::TYPEOF, factory()->NewVariableProxy(var), nopos);
    Expression* function_literal = factory()->NewStringLiteral(
        ast_value_factory()->function_string(), nopos);
    Expression* condition = factory()->NewCompareOperation(
        Token::EQ_STRICT, type_of, function_literal, nopos);

    Statement* throw_call = factory()->NewExpressionStatement(error, pos);

    validate_var = factory()->NewIfStatement(
        condition, factory()->NewEmptyStatement(nopos), throw_call, nopos);
  }
  return validate_var;
}

void Parser::BuildIteratorClose(ZoneList<Statement*>* statements,
                                Variable* iterator, Variable* input,
                                Variable* var_output, IteratorType type) {
  //
  // This function adds four statements to [statements], corresponding to the
  // following code:
  //
  //   let iteratorReturn = iterator.return;
  //   if (IS_NULL_OR_UNDEFINED(iteratorReturn) {
  //     return {value: input, done: true};
  //   }
  //   output = %_Call(iteratorReturn, iterator, input);
  //   if (!IS_RECEIVER(output)) %ThrowIterResultNotAnObject(output);
  //

  const int nopos = kNoSourcePosition;

  // let iteratorReturn = iterator.return;
  Variable* var_return = var_output;  // Reusing the output variable.
  Statement* get_return;
  {
    Expression* iterator_proxy = factory()->NewVariableProxy(iterator);
    Expression* literal = factory()->NewStringLiteral(
        ast_value_factory()->return_string(), nopos);
    Expression* property =
        factory()->NewProperty(iterator_proxy, literal, nopos);
    Expression* return_proxy = factory()->NewVariableProxy(var_return);
    Expression* assignment =
        factory()->NewAssignment(Token::ASSIGN, return_proxy, property, nopos);
    get_return = factory()->NewExpressionStatement(assignment, nopos);
  }

  // if (IS_NULL_OR_UNDEFINED(iteratorReturn) {
  //   return {value: input, done: true};
  // }
  Statement* check_return;
  {
    Expression* condition = factory()->NewCompareOperation(
        Token::EQ, factory()->NewVariableProxy(var_return),
        factory()->NewNullLiteral(nopos), nopos);

    Expression* value = factory()->NewVariableProxy(input);

    Statement* return_input = BuildReturnStatement(value, nopos);

    check_return = factory()->NewIfStatement(
        condition, return_input, factory()->NewEmptyStatement(nopos), nopos);
  }

  // output = %_Call(iteratorReturn, iterator, input);
  Statement* call_return;
  {
    auto args = new (zone()) ZoneList<Expression*>(3, zone());
    args->Add(factory()->NewVariableProxy(var_return), zone());
    args->Add(factory()->NewVariableProxy(iterator), zone());
    args->Add(factory()->NewVariableProxy(input), zone());

    Expression* call =
        factory()->NewCallRuntime(Runtime::kInlineCall, args, nopos);
    if (type == IteratorType::kAsync) {
      call = RewriteAwaitExpression(call, nopos);
    }
    Expression* output_proxy = factory()->NewVariableProxy(var_output);
    Expression* assignment =
        factory()->NewAssignment(Token::ASSIGN, output_proxy, call, nopos);
    call_return = factory()->NewExpressionStatement(assignment, nopos);
  }

  // if (!IS_RECEIVER(output)) %ThrowIteratorResultNotAnObject(output);
  Statement* validate_output;
  {
    Expression* is_receiver_call;
    {
      auto args = new (zone()) ZoneList<Expression*>(1, zone());
      args->Add(factory()->NewVariableProxy(var_output), zone());
      is_receiver_call =
          factory()->NewCallRuntime(Runtime::kInlineIsJSReceiver, args, nopos);
    }

    Statement* throw_call;
    {
      auto args = new (zone()) ZoneList<Expression*>(1, zone());
      args->Add(factory()->NewVariableProxy(var_output), zone());
      Expression* call = factory()->NewCallRuntime(
          Runtime::kThrowIteratorResultNotAnObject, args, nopos);
      throw_call = factory()->NewExpressionStatement(call, nopos);
    }

    validate_output = factory()->NewIfStatement(
        is_receiver_call, factory()->NewEmptyStatement(nopos), throw_call,
        nopos);
  }

  statements->Add(get_return, zone());
  statements->Add(check_return, zone());
  statements->Add(call_return, zone());
  statements->Add(validate_output, zone());
}

void Parser::FinalizeIteratorUse(Scope* use_scope, Variable* completion,
                                 Expression* condition, Variable* iter,
                                 Block* iterator_use, Block* target,
                                 IteratorType type) {
  //
  // This function adds two statements to [target], corresponding to the
  // following code:
  //
  //   completion = kNormalCompletion;
  //   try {
  //     try {
  //       iterator_use
  //     } catch(e) {
  //       if (completion === kAbruptCompletion) completion = kThrowCompletion;
  //       %ReThrow(e);
  //     }
  //   } finally {
  //     if (condition) {
  //       #BuildIteratorCloseForCompletion(iter, completion)
  //     }
  //   }
  //

  const int nopos = kNoSourcePosition;

  // completion = kNormalCompletion;
  Statement* initialize_completion;
  {
    Expression* proxy = factory()->NewVariableProxy(completion);
    Expression* assignment = factory()->NewAssignment(
        Token::ASSIGN, proxy,
        factory()->NewSmiLiteral(Parser::kNormalCompletion, nopos), nopos);
    initialize_completion =
        factory()->NewExpressionStatement(assignment, nopos);
  }

  // if (completion === kAbruptCompletion) completion = kThrowCompletion;
  Statement* set_completion_throw;
  {
    Expression* condition = factory()->NewCompareOperation(
        Token::EQ_STRICT, factory()->NewVariableProxy(completion),
        factory()->NewSmiLiteral(Parser::kAbruptCompletion, nopos), nopos);

    Expression* proxy = factory()->NewVariableProxy(completion);
    Expression* assignment = factory()->NewAssignment(
        Token::ASSIGN, proxy,
        factory()->NewSmiLiteral(Parser::kThrowCompletion, nopos), nopos);
    Statement* statement = factory()->NewExpressionStatement(assignment, nopos);
    set_completion_throw = factory()->NewIfStatement(
        condition, statement, factory()->NewEmptyStatement(nopos), nopos);
  }

  // if (condition) {
  //   #BuildIteratorCloseForCompletion(iter, completion)
  // }
  Block* maybe_close;
  {
    Block* block = factory()->NewBlock(nullptr, 2, true, nopos);
    Expression* proxy = factory()->NewVariableProxy(completion);
    BuildIteratorCloseForCompletion(use_scope, block->statements(), iter, proxy,
                                    type);
    DCHECK(block->statements()->length() == 2);

    maybe_close = IgnoreCompletion(factory()->NewIfStatement(
        condition, block, factory()->NewEmptyStatement(nopos), nopos));
  }

  // try { #try_block }
  // catch(e) {
  //   #set_completion_throw;
  //   %ReThrow(e);
  // }
  Statement* try_catch;
  {
    Scope* catch_scope = NewHiddenCatchScopeWithParent(use_scope);

    Statement* rethrow;
    // We use %ReThrow rather than the ordinary throw because we want to
    // preserve the original exception message.  This is also why we create a
    // TryCatchStatementForReThrow below (which does not clear the pending
    // message), rather than a TryCatchStatement.
    {
      auto args = new (zone()) ZoneList<Expression*>(1, zone());
      args->Add(factory()->NewVariableProxy(catch_scope->catch_variable()),
                zone());
      rethrow = factory()->NewExpressionStatement(
          factory()->NewCallRuntime(Runtime::kReThrow, args, nopos), nopos);
    }

    Block* catch_block = factory()->NewBlock(nullptr, 2, false, nopos);
    catch_block->statements()->Add(set_completion_throw, zone());
    catch_block->statements()->Add(rethrow, zone());

    try_catch = factory()->NewTryCatchStatementForReThrow(
        iterator_use, catch_scope, catch_block, nopos);
  }

  // try { #try_catch } finally { #maybe_close }
  Statement* try_finally;
  {
    Block* try_block = factory()->NewBlock(nullptr, 1, false, nopos);
    try_block->statements()->Add(try_catch, zone());

    try_finally =
        factory()->NewTryFinallyStatement(try_block, maybe_close, nopos);
  }

  target->statements()->Add(initialize_completion, zone());
  target->statements()->Add(try_finally, zone());
}

void Parser::BuildIteratorCloseForCompletion(Scope* scope,
                                             ZoneList<Statement*>* statements,
                                             Variable* iterator,
                                             Expression* completion,
                                             IteratorType type) {
  //
  // This function adds two statements to [statements], corresponding to the
  // following code:
  //
  //   let iteratorReturn = iterator.return;
  //   if (!IS_NULL_OR_UNDEFINED(iteratorReturn)) {
  //     if (completion === kThrowCompletion) {
  //       if (!IS_CALLABLE(iteratorReturn)) {
  //         throw MakeTypeError(kReturnMethodNotCallable);
  //       }
  //       [if (IteratorType == kAsync)]
  //           try { Await(%_Call(iteratorReturn, iterator) } catch (_) { }
  //       [else]
  //           try { %_Call(iteratorReturn, iterator) } catch (_) { }
  //       [endif]
  //     } else {
  //       [if (IteratorType == kAsync)]
  //           let output = Await(%_Call(iteratorReturn, iterator));
  //       [else]
  //           let output = %_Call(iteratorReturn, iterator);
  //       [endif]
  //       if (!IS_RECEIVER(output)) {
  //         %ThrowIterResultNotAnObject(output);
  //       }
  //     }
  //   }
  //

  const int nopos = kNoSourcePosition;
  // let iteratorReturn = iterator.return;
  Variable* var_return = NewTemporary(ast_value_factory()->empty_string());
  Statement* get_return;
  {
    Expression* iterator_proxy = factory()->NewVariableProxy(iterator);
    Expression* literal = factory()->NewStringLiteral(
        ast_value_factory()->return_string(), nopos);
    Expression* property =
        factory()->NewProperty(iterator_proxy, literal, nopos);
    Expression* return_proxy = factory()->NewVariableProxy(var_return);
    Expression* assignment =
        factory()->NewAssignment(Token::ASSIGN, return_proxy, property, nopos);
    get_return = factory()->NewExpressionStatement(assignment, nopos);
  }

  // if (!IS_CALLABLE(iteratorReturn)) {
  //   throw MakeTypeError(kReturnMethodNotCallable);
  // }
  Statement* check_return_callable;
  {
    Expression* throw_expr =
        NewThrowTypeError(MessageTemplate::kReturnMethodNotCallable,
                          ast_value_factory()->empty_string(), nopos);
    check_return_callable = CheckCallable(var_return, throw_expr, nopos);
  }

  // try { %_Call(iteratorReturn, iterator) } catch (_) { }
  Statement* try_call_return;
  {
    auto args = new (zone()) ZoneList<Expression*>(2, zone());
    args->Add(factory()->NewVariableProxy(var_return), zone());
    args->Add(factory()->NewVariableProxy(iterator), zone());

    Expression* call =
        factory()->NewCallRuntime(Runtime::kInlineCall, args, nopos);

    if (type == IteratorType::kAsync) {
      call = RewriteAwaitExpression(call, nopos);
    }

    Block* try_block = factory()->NewBlock(nullptr, 1, false, nopos);
    try_block->statements()->Add(factory()->NewExpressionStatement(call, nopos),
                                 zone());

    Block* catch_block = factory()->NewBlock(nullptr, 0, false, nopos);
    Scope* catch_scope = NewHiddenCatchScopeWithParent(scope);
    try_call_return = factory()->NewTryCatchStatement(try_block, catch_scope,
                                                      catch_block, nopos);
  }

  // let output = %_Call(iteratorReturn, iterator);
  // if (!IS_RECEIVER(output)) {
  //   %ThrowIteratorResultNotAnObject(output);
  // }
  Block* validate_return;
  {
    Variable* var_output = NewTemporary(ast_value_factory()->empty_string());
    Statement* call_return;
    {
      auto args = new (zone()) ZoneList<Expression*>(2, zone());
      args->Add(factory()->NewVariableProxy(var_return), zone());
      args->Add(factory()->NewVariableProxy(iterator), zone());
      Expression* call =
          factory()->NewCallRuntime(Runtime::kInlineCall, args, nopos);
      if (type == IteratorType::kAsync) {
        call = RewriteAwaitExpression(call, nopos);
      }

      Expression* output_proxy = factory()->NewVariableProxy(var_output);
      Expression* assignment =
          factory()->NewAssignment(Token::ASSIGN, output_proxy, call, nopos);
      call_return = factory()->NewExpressionStatement(assignment, nopos);
    }

    Expression* is_receiver_call;
    {
      auto args = new (zone()) ZoneList<Expression*>(1, zone());
      args->Add(factory()->NewVariableProxy(var_output), zone());
      is_receiver_call =
          factory()->NewCallRuntime(Runtime::kInlineIsJSReceiver, args, nopos);
    }

    Statement* throw_call;
    {
      auto args = new (zone()) ZoneList<Expression*>(1, zone());
      args->Add(factory()->NewVariableProxy(var_output), zone());
      Expression* call = factory()->NewCallRuntime(
          Runtime::kThrowIteratorResultNotAnObject, args, nopos);
      throw_call = factory()->NewExpressionStatement(call, nopos);
    }

    Statement* check_return = factory()->NewIfStatement(
        is_receiver_call, factory()->NewEmptyStatement(nopos), throw_call,
        nopos);

    validate_return = factory()->NewBlock(nullptr, 2, false, nopos);
    validate_return->statements()->Add(call_return, zone());
    validate_return->statements()->Add(check_return, zone());
  }

  // if (completion === kThrowCompletion) {
  //   #check_return_callable;
  //   #try_call_return;
  // } else {
  //   #validate_return;
  // }
  Statement* call_return_carefully;
  {
    Expression* condition = factory()->NewCompareOperation(
        Token::EQ_STRICT, completion,
        factory()->NewSmiLiteral(Parser::kThrowCompletion, nopos), nopos);

    Block* then_block = factory()->NewBlock(nullptr, 2, false, nopos);
    then_block->statements()->Add(check_return_callable, zone());
    then_block->statements()->Add(try_call_return, zone());

    call_return_carefully = factory()->NewIfStatement(condition, then_block,
                                                      validate_return, nopos);
  }

  // if (!IS_NULL_OR_UNDEFINED(iteratorReturn)) { ... }
  Statement* maybe_call_return;
  {
    Expression* condition = factory()->NewCompareOperation(
        Token::EQ, factory()->NewVariableProxy(var_return),
        factory()->NewNullLiteral(nopos), nopos);

    maybe_call_return = factory()->NewIfStatement(
        condition, factory()->NewEmptyStatement(nopos), call_return_carefully,
        nopos);
  }

  statements->Add(get_return, zone());
  statements->Add(maybe_call_return, zone());
}

Statement* Parser::FinalizeForOfStatement(ForOfStatement* loop,
                                          Variable* var_completion,
                                          IteratorType type, int pos) {
  //
  // This function replaces the loop with the following wrapping:
  //
  //   completion = kNormalCompletion;
  //   try {
  //     try {
  //       #loop;
  //     } catch(e) {
  //       if (completion === kAbruptCompletion) completion = kThrowCompletion;
  //       %ReThrow(e);
  //     }
  //   } finally {
  //     if (!(completion === kNormalCompletion)) {
  //       #BuildIteratorCloseForCompletion(#iterator, completion)
  //     }
  //   }
  //
  // Note that the loop's body and its assign_each already contain appropriate
  // assignments to completion (see InitializeForOfStatement).
  //

  const int nopos = kNoSourcePosition;

  // !(completion === kNormalCompletion)
  Expression* closing_condition;
  {
    Expression* cmp = factory()->NewCompareOperation(
        Token::EQ_STRICT, factory()->NewVariableProxy(var_completion),
        factory()->NewSmiLiteral(Parser::kNormalCompletion, nopos), nopos);
    closing_condition = factory()->NewUnaryOperation(Token::NOT, cmp, nopos);
  }

  Block* final_loop = factory()->NewBlock(nullptr, 2, false, nopos);
  {
    Block* try_block = factory()->NewBlock(nullptr, 1, false, nopos);
    try_block->statements()->Add(loop, zone());

    // The scope in which the parser creates this loop.
    Scope* loop_scope = scope()->outer_scope();
    DCHECK_EQ(loop_scope->scope_type(), BLOCK_SCOPE);
    DCHECK_EQ(scope()->scope_type(), BLOCK_SCOPE);

    FinalizeIteratorUse(loop_scope, var_completion, closing_condition,
                        loop->iterator(), try_block, final_loop, type);
  }

  return final_loop;
}

#undef CHECK_OK
#undef CHECK_OK_VOID
#undef CHECK_FAILED

}  // namespace internal
}  // namespace v8<|MERGE_RESOLUTION|>--- conflicted
+++ resolved
@@ -980,14 +980,9 @@
                                   info->start_position(), info->end_position());
     } else {
       result = ParseFunctionLiteral(
-<<<<<<< HEAD
-          raw_name, Scanner::Location::invalid(), kSkipFunctionNameCheck, kind,
+          raw_name, Scanner::Location::invalid(), function_name_validity, kind,
           kNoSourcePosition, function_type, info->language_mode(),
           info->is_typed(), typesystem::kNormalTypes, &ok);
-=======
-          raw_name, Scanner::Location::invalid(), function_name_validity, kind,
-          kNoSourcePosition, function_type, info->language_mode(), &ok);
->>>>>>> 24782a47
     }
     // Make sure the results agree.
     DCHECK(ok == (result != nullptr));
@@ -2800,10 +2795,8 @@
       Scanner::BookmarkScope bookmark(scanner());
       bookmark.Set();
       LazyParsingResult result =
-<<<<<<< HEAD
-          SkipFunction(kind, scope, &num_parameters, &function_length,
-                       is_lazy_inner_function, type_flags,
-                       is_lazy_top_level_function, CHECK_OK);
+          SkipFunction(kind, scope, &num_parameters, is_lazy_inner_function,
+                       type_flags, is_lazy_top_level_function, CHECK_OK);
 
       // In the case of a function signature (i.e., literal without body),
       // return a nullptr instead of a function literal.
@@ -2811,10 +2804,6 @@
         scope->DiscardScope();
         return nullptr;
       }
-=======
-          SkipFunction(kind, scope, &num_parameters, is_lazy_inner_function,
-                       is_lazy_top_level_function, CHECK_OK);
->>>>>>> 24782a47
 
       if (result == kLazyParsingAborted) {
         DCHECK(is_lazy_top_level_function);
@@ -2910,18 +2899,12 @@
   return function_literal;
 }
 
-<<<<<<< HEAD
-Parser::LazyParsingResult Parser::SkipFunction(
-    FunctionKind kind, DeclarationScope* function_scope, int* num_parameters,
-    int* function_length, bool is_inner_function,
-    typesystem::TypeFlags type_flags, bool may_abort, bool* ok) {
-=======
 Parser::LazyParsingResult Parser::SkipFunction(FunctionKind kind,
                                                DeclarationScope* function_scope,
                                                int* num_parameters,
                                                bool is_inner_function,
+                                               typesystem::TypeFlags type_flags,
                                                bool may_abort, bool* ok) {
->>>>>>> 24782a47
   DCHECK_NE(kNoSourcePosition, function_scope->start_position());
   DCHECK_EQ(kNoSourcePosition, parameters_end_pos_);
   if (produce_cached_parse_data()) CHECK(log_);
