--- conflicted
+++ resolved
@@ -815,11 +815,8 @@
       FLAG_harmony_exponentiation_operator);
   set_allow_harmony_async_await(FLAG_harmony_async_await);
   set_allow_harmony_restrictive_generators(FLAG_harmony_restrictive_generators);
-<<<<<<< HEAD
+  set_allow_harmony_trailing_commas(FLAG_harmony_trailing_commas);
   set_allow_harmony_types(FLAG_harmony_types);
-=======
-  set_allow_harmony_trailing_commas(FLAG_harmony_trailing_commas);
->>>>>>> f4234422
   for (int feature = 0; feature < v8::Isolate::kUseCounterFeatureCount;
        ++feature) {
     use_counts_[feature] = 0;
@@ -1187,18 +1184,11 @@
           shared_info->start_position(), shared_info->end_position(),
           shared_info->language_mode());
     } else {
-<<<<<<< HEAD
       result = ParseFunctionLiteral(
           raw_name, Scanner::Location::invalid(), kSkipFunctionNameCheck,
-          shared_info->kind(), RelocInfo::kNoPosition, function_type,
+          shared_info->kind(), kNoSourcePosition, function_type,
           shared_info->language_mode(), shared_info->typed(),
           typesystem::kNormalTypes, &ok);
-=======
-      result = ParseFunctionLiteral(raw_name, Scanner::Location::invalid(),
-                                    kSkipFunctionNameCheck, shared_info->kind(),
-                                    kNoSourcePosition, function_type,
-                                    shared_info->language_mode(), &ok);
->>>>>>> f4234422
     }
     // Make sure the results agree.
     DCHECK(ok == (result != NULL));
@@ -1342,17 +1332,10 @@
   const Token::Value peeked = peek();
   switch (peeked) {
     case Token::FUNCTION:
-<<<<<<< HEAD
-      return ParseHoistableDeclaration(NULL, ambient, ok);
+      return ParseHoistableDeclaration(NULL, false, ambient, ok);
     case Token::CLASS:
       Consume(Token::CLASS);
-      return ParseClassDeclaration(NULL, ambient, ok);
-=======
-      return ParseHoistableDeclaration(NULL, false, ok);
-    case Token::CLASS:
-      Consume(Token::CLASS);
-      return ParseClassDeclaration(NULL, false, ok);
->>>>>>> f4234422
+      return ParseClassDeclaration(NULL, false, ambient, ok);
     case Token::CONST:
     case Token::VAR:
       return ParseVariableStatement(kStatementListItem, NULL, ambient, ok);
@@ -1378,11 +1361,7 @@
       if (allow_harmony_async_await() && PeekAhead() == Token::FUNCTION &&
           !scanner()->HasAnyLineTerminatorAfterNext()) {
         Consume(Token::ASYNC);
-<<<<<<< HEAD
-        return ParseAsyncFunctionDeclaration(NULL, ambient, ok);
-=======
-        return ParseAsyncFunctionDeclaration(NULL, false, ok);
->>>>>>> f4234422
+        return ParseAsyncFunctionDeclaration(NULL, false, ambient, ok);
       }
     /* falls through */
     default:
@@ -1427,12 +1406,9 @@
   //    ModuleItem*
 
   DCHECK(scope_->is_module_scope());
-<<<<<<< HEAD
 
   bool directive_prologue = true;  // Parsing directive prologue.
 
-=======
->>>>>>> f4234422
   while (peek() != Token::EOS) {
     if (directive_prologue && peek() != Token::STRING) {
       directive_prologue = false;
@@ -1713,8 +1689,6 @@
 
   ZoneList<const AstRawString*> local_names(1, zone());
   Statement* result = nullptr;
-<<<<<<< HEAD
-  Expression* default_export = nullptr;
 
   // Allow ambient function and class declarations to be exported as default.
   int ambient_pos = peek_position();
@@ -1722,88 +1696,26 @@
       scope_->typed() && CheckContextualKeyword(CStrVector("declare"));
 
   switch (peek()) {
-    case Token::FUNCTION: {
-      Consume(Token::FUNCTION);
-      int pos = position();
-      bool is_generator = Check(Token::MUL);
-      if (peek() == Token::LPAREN || (scope_->typed() && peek() == Token::LT)) {
-        // FunctionDeclaration[+Default] ::
-        //   'function' '(' FormalParameters ')' '{' FunctionBody '}'
-        //
-        // GeneratorDeclaration[+Default] ::
-        //   'function' '*' '(' FormalParameters ')' '{' FunctionBody '}'
-        typesystem::TypeFlags type_flags =
-            ambient ? typesystem::kAmbient : typesystem::kAllowSignature;
-        default_export = ParseFunctionLiteral(
-            default_string, Scanner::Location::invalid(),
-            kSkipFunctionNameCheck,
-            is_generator ? FunctionKind::kGeneratorFunction
-                         : FunctionKind::kNormalFunction,
-            pos, FunctionLiteral::kDeclaration, language_mode(), typed(),
-            type_flags, CHECK_OK);
-        result = factory()->NewEmptyStatement(RelocInfo::kNoPosition);
-      } else {
-        result = ParseHoistableDeclaration(
-            pos, is_generator ? ParseFunctionFlags::kIsGenerator
-                              : ParseFunctionFlags::kIsNormal,
-            &names, ambient, CHECK_OK);
-      }
-=======
-  switch (peek()) {
     case Token::FUNCTION:
-      result = ParseHoistableDeclaration(&local_names, true, CHECK_OK);
->>>>>>> f4234422
+      result = ParseHoistableDeclaration(&local_names, true, ambient, CHECK_OK);
       break;
 
     case Token::CLASS:
       Consume(Token::CLASS);
-<<<<<<< HEAD
-      if (peek() == Token::EXTENDS || peek() == Token::LBRACE) {
-        // ClassDeclaration[+Default] ::
-        //   'class' ('extends' LeftHandExpression)? '{' ClassBody '}'
-        default_export = ParseClassLiteral(nullptr, default_string,
-                                           Scanner::Location::invalid(), false,
-                                           position(), ambient, CHECK_OK);
-        result = factory()->NewEmptyStatement(RelocInfo::kNoPosition);
-      } else {
-        result = ParseClassDeclaration(&names, ambient, CHECK_OK);
-      }
-=======
-      result = ParseClassDeclaration(&local_names, true, CHECK_OK);
->>>>>>> f4234422
+      result = ParseClassDeclaration(&local_names, true, ambient, CHECK_OK);
       break;
 
     case Token::ASYNC:
       if (allow_harmony_async_await() && PeekAhead() == Token::FUNCTION &&
           !scanner()->HasAnyLineTerminatorAfterNext()) {
         Consume(Token::ASYNC);
-<<<<<<< HEAD
-        Consume(Token::FUNCTION);
-        int pos = position();
-        if (peek() == Token::LPAREN) {
-          // AsyncFunctionDeclaration[+Default] ::
-          //   async [no LineTerminator here] function ( FormalParameters ) {
-          //      AsyncFunctionBody
-          //   }
-          default_export = ParseFunctionLiteral(
-              default_string, Scanner::Location::invalid(),
-              kSkipFunctionNameCheck, FunctionKind::kAsyncFunction, pos,
-              FunctionLiteral::kDeclaration, language_mode(), typed(),
-              typesystem::kNormalTypes, CHECK_OK);
-          result = factory()->NewEmptyStatement(RelocInfo::kNoPosition);
-        } else {
-          result = ParseHoistableDeclaration(pos, ParseFunctionFlags::kIsAsync,
-                                             &names, ambient, CHECK_OK);
-        }
-=======
-        result = ParseAsyncFunctionDeclaration(&local_names, true, CHECK_OK);
->>>>>>> f4234422
+        result = ParseAsyncFunctionDeclaration(&local_names, true, ambient,
+                                               CHECK_OK);
         break;
       }
     /* falls through */
 
     default: {
-<<<<<<< HEAD
       if (ambient) {
         *ok = false;
         ReportMessageAt(scanner()->peek_location(),
@@ -1811,16 +1723,10 @@
         return nullptr;
       }
 
-      int pos = peek_position();
-      ExpressionClassifier classifier(this);
-      Expression* expr = ParseAssignmentExpression(true, typesystem::kNoCover,
-                                                   &classifier, CHECK_OK);
-=======
       int pos = position();
       ExpressionClassifier classifier(this);
-      Expression* value =
-          ParseAssignmentExpression(true, &classifier, CHECK_OK);
->>>>>>> f4234422
+      Expression* value = ParseAssignmentExpression(true, typesystem::kNoCover,
+                                                    &classifier, CHECK_OK);
       RewriteNonPattern(&classifier, CHECK_OK);
       SetFunctionName(value, ast_value_factory()->default_string());
 
@@ -1845,29 +1751,13 @@
     }
   }
 
-<<<<<<< HEAD
   // Exported ambients are not checked.
   if (ambient) return factory()->NewEmptyStatement(ambient_pos);
 
-  DCHECK_LE(names.length(), 1);
-  if (names.length() == 1) {
-    scope_->module()->AddLocalExport(default_string, names.first(), zone(), ok);
-    if (!*ok) {
-      ParserTraits::ReportMessageAt(
-          default_loc, MessageTemplate::kDuplicateExport, default_string);
-      return nullptr;
-    }
-  } else {
-    // TODO(ES6): Assign result to a const binding with the name "*default*"
-    // and add an export entry with "*default*" as the local name.
-    USE(default_export);
-  }
-=======
   DCHECK_EQ(local_names.length(), 1);
   scope_->module()->AddExport(
       local_names.first(), ast_value_factory()->default_string(), default_loc,
       zone());
->>>>>>> f4234422
 
   DCHECK_NOT_NULL(result);
   return result;
@@ -1884,15 +1774,11 @@
   int pos = peek_position();
   Expect(Token::EXPORT, CHECK_OK);
 
-<<<<<<< HEAD
   // Allow exported ambient variable, function, and class declarations.
   bool ambient =
       scope_->typed() && CheckContextualKeyword(CStrVector("declare"));
 
-  Statement* result = NULL;
-=======
   Statement* result = nullptr;
->>>>>>> f4234422
   ZoneList<const AstRawString*> names(1, zone());
   if (ambient && (peek() == Token::DEFAULT || peek() == Token::MUL ||
                   peek() == Token::LBRACE)) {
@@ -1965,20 +1851,12 @@
     }
 
     case Token::FUNCTION:
-<<<<<<< HEAD
-      result = ParseHoistableDeclaration(&names, ambient, CHECK_OK);
-=======
-      result = ParseHoistableDeclaration(&names, false, CHECK_OK);
->>>>>>> f4234422
+      result = ParseHoistableDeclaration(&names, false, ambient, CHECK_OK);
       break;
 
     case Token::CLASS:
       Consume(Token::CLASS);
-<<<<<<< HEAD
-      result = ParseClassDeclaration(&names, ambient, CHECK_OK);
-=======
-      result = ParseClassDeclaration(&names, false, CHECK_OK);
->>>>>>> f4234422
+      result = ParseClassDeclaration(&names, false, ambient, CHECK_OK);
       break;
 
     case Token::VAR:
@@ -1993,11 +1871,8 @@
         // TODO(neis): Why don't we have the same check here as in
         // ParseStatementListItem?
         Consume(Token::ASYNC);
-<<<<<<< HEAD
-        result = ParseAsyncFunctionDeclaration(&names, ambient, CHECK_OK);
-=======
-        result = ParseAsyncFunctionDeclaration(&names, false, CHECK_OK);
->>>>>>> f4234422
+        result =
+            ParseAsyncFunctionDeclaration(&names, false, ambient, CHECK_OK);
         break;
       }
     /* falls through */
@@ -2008,13 +1883,9 @@
       return nullptr;
   }
 
-<<<<<<< HEAD
   // Exported ambients are not checked.
   if (ambient) return factory()->NewEmptyStatement(pos);
 
-  // Extract declared names into export declarations.
-=======
->>>>>>> f4234422
   ModuleDescriptor* descriptor = scope_->module();
   for (int i = 0; i < names.length(); ++i) {
     // TODO(neis): Provide better location.
@@ -2381,30 +2252,21 @@
 }
 
 Statement* Parser::ParseHoistableDeclaration(
-<<<<<<< HEAD
-    ZoneList<const AstRawString*>* names, bool ambient, bool* ok) {
-=======
-    ZoneList<const AstRawString*>* names, bool default_export, bool* ok) {
->>>>>>> f4234422
+    ZoneList<const AstRawString*>* names, bool default_export, bool ambient,
+    bool* ok) {
   Expect(Token::FUNCTION, CHECK_OK);
   int pos = position();
   ParseFunctionFlags flags = ParseFunctionFlags::kIsNormal;
   if (Check(Token::MUL)) {
     flags |= ParseFunctionFlags::kIsGenerator;
   }
-<<<<<<< HEAD
-  return ParseHoistableDeclaration(pos, flags, names, ambient, ok);
+  return ParseHoistableDeclaration(pos, flags, names, default_export, ambient,
+                                   ok);
 }
 
 Statement* Parser::ParseAsyncFunctionDeclaration(
-    ZoneList<const AstRawString*>* names, bool ambient, bool* ok) {
-=======
-  return ParseHoistableDeclaration(pos, flags, names, default_export, ok);
-}
-
-Statement* Parser::ParseAsyncFunctionDeclaration(
-    ZoneList<const AstRawString*>* names, bool default_export, bool* ok) {
->>>>>>> f4234422
+    ZoneList<const AstRawString*>* names, bool default_export, bool ambient,
+    bool* ok) {
   DCHECK_EQ(scanner()->current_token(), Token::ASYNC);
   int pos = position();
   if (scanner()->HasAnyLineTerminatorBeforeNext()) {
@@ -2414,20 +2276,13 @@
   }
   Expect(Token::FUNCTION, CHECK_OK);
   ParseFunctionFlags flags = ParseFunctionFlags::kIsAsync;
-<<<<<<< HEAD
-  return ParseHoistableDeclaration(pos, flags, names, ambient, ok);
-=======
-  return ParseHoistableDeclaration(pos, flags, names, default_export, ok);
->>>>>>> f4234422
+  return ParseHoistableDeclaration(pos, flags, names, default_export, ambient,
+                                   ok);
 }
 
 Statement* Parser::ParseHoistableDeclaration(
     int pos, ParseFunctionFlags flags, ZoneList<const AstRawString*>* names,
-<<<<<<< HEAD
-    bool ambient, bool* ok) {
-=======
-    bool default_export, bool* ok) {
->>>>>>> f4234422
+    bool default_export, bool ambient, bool* ok) {
   // FunctionDeclaration ::
   //   'function' Identifier '(' FormalParameters ')' '{' FunctionBody '}'
   //   'function' '(' FormalParameters ')' '{' FunctionBody '}'
@@ -2446,7 +2301,8 @@
   const AstRawString* name;
   FunctionNameValidity name_validity;
   const AstRawString* variable_name;
-  if (default_export && peek() == Token::LPAREN) {
+  if (default_export &&
+      (peek() == Token::LPAREN || (scope_->typed() && peek() == Token::LT))) {
     name = ast_value_factory()->default_string();
     name_validity = kSkipFunctionNameCheck;
     variable_name = ast_value_factory()->star_default_star_string();
@@ -2477,7 +2333,7 @@
       pos, FunctionLiteral::kDeclaration, language_mode(), typed(), type_flags,
       CHECK_OK);
   // Return no function declaration if just the signature was given.
-  EmptyStatement* empty = factory()->NewEmptyStatement(RelocInfo::kNoPosition);
+  EmptyStatement* empty = factory()->NewEmptyStatement(kNoSourcePosition);
   if (fun == nullptr) return empty;
 
   // In ES6, a function behaves as a lexical binding, except in
@@ -2489,12 +2345,7 @@
   Declaration* declaration =
       factory()->NewFunctionDeclaration(proxy, mode, fun, scope_, pos);
   Declare(declaration, DeclarationDescriptor::NORMAL, true, CHECK_OK);
-<<<<<<< HEAD
-  if (names) names->Add(name, zone());
-=======
   if (names) names->Add(variable_name, zone());
-  EmptyStatement* empty = factory()->NewEmptyStatement(kNoSourcePosition);
->>>>>>> f4234422
   // Async functions don't undergo sloppy mode block scoped hoisting, and don't
   // allow duplicates in a block. Both are represented by the
   // sloppy_block_function_map. Don't add them to the map for async functions.
@@ -2512,11 +2363,8 @@
 }
 
 Statement* Parser::ParseClassDeclaration(ZoneList<const AstRawString*>* names,
-<<<<<<< HEAD
-                                         bool ambient, bool* ok) {
-=======
-                                         bool default_export, bool* ok) {
->>>>>>> f4234422
+                                         bool default_export, bool ambient,
+                                         bool* ok) {
   // ClassDeclaration ::
   //   'class' Identifier ('extends' LeftHandExpression)? '{' ClassBody '}'
   //   'class' ('extends' LeftHandExpression)? '{' ClassBody '}'
@@ -2536,16 +2384,6 @@
   // so rewrite it as such.
 
   int pos = position();
-<<<<<<< HEAD
-  bool is_strict_reserved = false;
-  const AstRawString* name =
-      ParseIdentifierOrStrictReservedWord(&is_strict_reserved, CHECK_OK);
-  ClassLiteral* value =
-      ParseClassLiteral(nullptr, name, scanner()->location(),
-                        is_strict_reserved, pos, ambient, CHECK_OK);
-  // Return no class declaration in case of an ambient.
-  if (ambient) return factory()->NewEmptyStatement(RelocInfo::kNoPosition);
-=======
 
   const AstRawString* name;
   bool is_strict_reserved;
@@ -2559,9 +2397,11 @@
     variable_name = name;
   }
 
-  ClassLiteral* value = ParseClassLiteral(nullptr, name, scanner()->location(),
-                                          is_strict_reserved, pos, CHECK_OK);
->>>>>>> f4234422
+  ClassLiteral* value =
+      ParseClassLiteral(nullptr, name, scanner()->location(),
+                        is_strict_reserved, pos, ambient, CHECK_OK);
+  // Return no class declaration in case of an ambient.
+  if (ambient) return factory()->NewEmptyStatement(kNoSourcePosition);
 
   VariableProxy* proxy = NewUnresolved(variable_name, LET);
   Declaration* declaration =
@@ -2846,11 +2686,8 @@
     }
   }
 
-<<<<<<< HEAD
-  return ParseHoistableDeclaration(pos, flags, nullptr, ambient, CHECK_OK);
-=======
-  return ParseHoistableDeclaration(pos, flags, nullptr, false, CHECK_OK);
->>>>>>> f4234422
+  return ParseHoistableDeclaration(pos, flags, nullptr, false, ambient,
+                                   CHECK_OK);
 }
 
 Statement* Parser::ParseExpressionOrLabelledStatement(
@@ -3961,13 +3798,8 @@
     Scope* body_scope = NewScope(scope_, BLOCK_SCOPE);
     body_scope->set_start_position(scanner()->location().beg_pos);
     BlockState block_state(&scope_, body_scope);
-<<<<<<< HEAD
-    Block* block = factory()->NewBlock(NULL, 1, false, RelocInfo::kNoPosition);
+    Block* block = factory()->NewBlock(NULL, 1, false, kNoSourcePosition);
     Statement* body = ParseFunctionDeclaration(false, CHECK_OK);
-=======
-    Block* block = factory()->NewBlock(NULL, 1, false, kNoSourcePosition);
-    Statement* body = ParseFunctionDeclaration(CHECK_OK);
->>>>>>> f4234422
     block->statements()->Add(body, zone());
     body_scope->set_end_position(scanner()->location().end_pos);
     body_scope = body_scope->FinalizeBlockScope();
@@ -5351,11 +5183,8 @@
     SET_ALLOW(harmony_exponentiation_operator);
     SET_ALLOW(harmony_restrictive_declarations);
     SET_ALLOW(harmony_async_await);
-<<<<<<< HEAD
+    SET_ALLOW(harmony_trailing_commas);
     SET_ALLOW(harmony_types);
-=======
-    SET_ALLOW(harmony_trailing_commas);
->>>>>>> f4234422
 #undef SET_ALLOW
   }
   PreParser::PreParseResult result = reusable_preparser_->PreParseLazyFunction(
