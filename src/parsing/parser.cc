--- conflicted
+++ resolved
@@ -1288,7 +1288,7 @@
 
   // Allow ambient function and class declarations to be exported as default.
   int ambient_pos = peek_position();
-  bool ambient = typed() && CheckContextualKeyword(CStrVector("declare"));
+  bool ambient = typed() && CheckContextualKeyword(Token::DECLARE);
 
   switch (peek()) {
     case Token::FUNCTION:
@@ -1368,7 +1368,7 @@
   int pos = position();
 
   // Allow exported ambient variable, function, and class declarations.
-  bool ambient = typed() && CheckContextualKeyword(CStrVector("declare"));
+  bool ambient = typed() && CheckContextualKeyword(Token::DECLARE);
 
   Statement* result = nullptr;
   ZoneList<const AstRawString*> names(1, zone());
@@ -2778,10 +2778,8 @@
     if (is_lazy_top_level_function || is_lazy_inner_function) {
       Scanner::BookmarkScope bookmark(scanner());
       bookmark.Set();
-<<<<<<< HEAD
       LazyParsingResult result =
           SkipFunction(kind, scope, &num_parameters, &function_length,
-                       &has_duplicate_parameters, &expected_property_count,
                        is_lazy_inner_function, type_flags,
                        is_lazy_top_level_function, CHECK_OK);
 
@@ -2791,11 +2789,6 @@
         scope->DiscardScope();
         return nullptr;
       }
-=======
-      LazyParsingResult result = SkipFunction(
-          kind, scope, &num_parameters, &function_length,
-          is_lazy_inner_function, is_lazy_top_level_function, CHECK_OK);
->>>>>>> 5eec7df9
 
       if (result == kLazyParsingAborted) {
         DCHECK(is_lazy_top_level_function);
@@ -2893,13 +2886,8 @@
 
 Parser::LazyParsingResult Parser::SkipFunction(
     FunctionKind kind, DeclarationScope* function_scope, int* num_parameters,
-<<<<<<< HEAD
-    int* function_length, bool* has_duplicate_parameters,
-    int* expected_property_count, bool is_inner_function,
+    int* function_length, bool is_inner_function,
     typesystem::TypeFlags type_flags, bool may_abort, bool* ok) {
-=======
-    int* function_length, bool is_inner_function, bool may_abort, bool* ok) {
->>>>>>> 5eec7df9
   DCHECK_NE(kNoSourcePosition, function_scope->start_position());
   DCHECK_EQ(kNoSourcePosition, parameters_end_pos_);
   if (produce_cached_parse_data()) CHECK(log_);
