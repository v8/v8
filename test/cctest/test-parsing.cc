--- conflicted
+++ resolved
@@ -10165,7 +10165,191 @@
                     arraysize(always_flags));
 }
 
-<<<<<<< HEAD
+TEST(LexicalLoopVariable) {
+  i::Isolate* isolate = CcTest::i_isolate();
+  i::HandleScope scope(isolate);
+  LocalContext env;
+  typedef std::function<void(const i::ParseInfo& info, i::DeclarationScope*)>
+      TestCB;
+  auto TestProgram = [isolate](const char* program, TestCB test) {
+    i::Factory* const factory = isolate->factory();
+    i::Handle<i::String> source =
+        factory->NewStringFromUtf8(i::CStrVector(program)).ToHandleChecked();
+    i::Handle<i::Script> script = factory->NewScript(source);
+    i::ParseInfo info(script);
+
+    info.set_allow_lazy_parsing(false);
+    CHECK(i::parsing::ParseProgram(&info, isolate));
+    CHECK(i::Rewriter::Rewrite(&info, isolate));
+    i::DeclarationScope::Analyze(&info, isolate, i::AnalyzeMode::kRegular);
+    CHECK(info.literal() != NULL);
+
+    i::DeclarationScope* script_scope = info.literal()->scope();
+    CHECK(script_scope->is_script_scope());
+
+    test(info, script_scope);
+  };
+
+  // Check `let` loop variables is a stack local when not captured by an eval
+  // or closure within the area of the loop body.
+  const char* local_bindings[] = {
+      "function loop() {"
+      "  for (let loop_var = 0; loop_var < 10; ++loop_var) {"
+      "  }"
+      "  eval('0');"
+      "}",
+
+      "function loop() {"
+      "  for (let loop_var = 0; loop_var < 10; ++loop_var) {"
+      "  }"
+      "  function foo() {}"
+      "  foo();"
+      "}",
+  };
+  for (const char* source : local_bindings) {
+    TestProgram(source, [=](const i::ParseInfo& info, i::DeclarationScope* s) {
+      i::Scope* fn = s->inner_scope();
+      CHECK(fn->is_function_scope());
+
+      i::Scope* loop_block = fn->inner_scope();
+      if (loop_block->is_function_scope()) loop_block = loop_block->sibling();
+      CHECK(loop_block->is_block_scope());
+
+      const i::AstRawString* var_name =
+          info.ast_value_factory()->GetOneByteString("loop_var");
+      i::Variable* loop_var = loop_block->LookupLocal(var_name);
+      CHECK_NOT_NULL(loop_var);
+      CHECK(loop_var->IsStackLocal());
+      CHECK_EQ(loop_block->ContextLocalCount(), 0);
+      CHECK_EQ(loop_block->inner_scope()->ContextLocalCount(), 0);
+    });
+  }
+
+  // Check `let` loop variable is not a stack local, and is duplicated in the
+  // loop body to ensure capturing can work correctly.
+  // In this version of the test, the inner loop block's duplicate `loop_var`
+  // binding is not captured, and is a local.
+  const char* context_bindings1[] = {
+      "function loop() {"
+      "  for (let loop_var = eval('0'); loop_var < 10; ++loop_var) {"
+      "  }"
+      "}",
+
+      "function loop() {"
+      "  for (let loop_var = (() => (loop_var, 0))(); loop_var < 10;"
+      "       ++loop_var) {"
+      "  }"
+      "}"};
+  for (const char* source : context_bindings1) {
+    TestProgram(source, [=](const i::ParseInfo& info, i::DeclarationScope* s) {
+      i::Scope* fn = s->inner_scope();
+      CHECK(fn->is_function_scope());
+
+      i::Scope* loop_block = fn->inner_scope();
+      CHECK(loop_block->is_block_scope());
+
+      const i::AstRawString* var_name =
+          info.ast_value_factory()->GetOneByteString("loop_var");
+      i::Variable* loop_var = loop_block->LookupLocal(var_name);
+      CHECK_NOT_NULL(loop_var);
+      CHECK(loop_var->IsContextSlot());
+      CHECK_EQ(loop_block->ContextLocalCount(), 1);
+
+      i::Variable* loop_var2 = loop_block->inner_scope()->LookupLocal(var_name);
+      CHECK_NE(loop_var, loop_var2);
+      CHECK(loop_var2->IsStackLocal());
+      CHECK_EQ(loop_block->inner_scope()->ContextLocalCount(), 0);
+    });
+  }
+
+  // Check `let` loop variable is not a stack local, and is duplicated in the
+  // loop body to ensure capturing can work correctly.
+  // In this version of the test, the inner loop block's duplicate `loop_var`
+  // binding is captured, and must be context allocated.
+  const char* context_bindings2[] = {
+      "function loop() {"
+      "  for (let loop_var = 0; loop_var < 10; ++loop_var) {"
+      "    eval('0');"
+      "  }"
+      "}",
+
+      "function loop() {"
+      "  for (let loop_var = 0; loop_var < eval('10'); ++loop_var) {"
+      "  }"
+      "}",
+
+      "function loop() {"
+      "  for (let loop_var = 0; loop_var < 10; eval('++loop_var')) {"
+      "  }"
+      "}",
+  };
+
+  for (const char* source : context_bindings2) {
+    TestProgram(source, [=](const i::ParseInfo& info, i::DeclarationScope* s) {
+      i::Scope* fn = s->inner_scope();
+      CHECK(fn->is_function_scope());
+
+      i::Scope* loop_block = fn->inner_scope();
+      CHECK(loop_block->is_block_scope());
+
+      const i::AstRawString* var_name =
+          info.ast_value_factory()->GetOneByteString("loop_var");
+      i::Variable* loop_var = loop_block->LookupLocal(var_name);
+      CHECK_NOT_NULL(loop_var);
+      CHECK(loop_var->IsContextSlot());
+      CHECK_EQ(loop_block->ContextLocalCount(), 1);
+
+      i::Variable* loop_var2 = loop_block->inner_scope()->LookupLocal(var_name);
+      CHECK_NE(loop_var, loop_var2);
+      CHECK(loop_var2->IsContextSlot());
+      CHECK_EQ(loop_block->inner_scope()->ContextLocalCount(), 1);
+    });
+  }
+
+  // Similar to the above, but the first block scope's variables are not
+  // captured due to the closure occurring in a nested scope.
+  const char* context_bindings3[] = {
+      "function loop() {"
+      "  for (let loop_var = 0; loop_var < 10; ++loop_var) {"
+      "    (() => loop_var)();"
+      "  }"
+      "}",
+
+      "function loop() {"
+      "  for (let loop_var = 0; loop_var < (() => (loop_var, 10))();"
+      "       ++loop_var) {"
+      "  }"
+      "}",
+
+      "function loop() {"
+      "  for (let loop_var = 0; loop_var < 10; (() => ++loop_var)()) {"
+      "  }"
+      "}",
+  };
+
+  for (const char* source : context_bindings3) {
+    TestProgram(source, [=](const i::ParseInfo& info, i::DeclarationScope* s) {
+      i::Scope* fn = s->inner_scope();
+      CHECK(fn->is_function_scope());
+
+      i::Scope* loop_block = fn->inner_scope();
+      CHECK(loop_block->is_block_scope());
+
+      const i::AstRawString* var_name =
+          info.ast_value_factory()->GetOneByteString("loop_var");
+      i::Variable* loop_var = loop_block->LookupLocal(var_name);
+      CHECK_NOT_NULL(loop_var);
+      CHECK(loop_var->IsStackLocal());
+      CHECK_EQ(loop_block->ContextLocalCount(), 0);
+
+      i::Variable* loop_var2 = loop_block->inner_scope()->LookupLocal(var_name);
+      CHECK_NE(loop_var, loop_var2);
+      CHECK(loop_var2->IsContextSlot());
+      CHECK_EQ(loop_block->inner_scope()->ContextLocalCount(), 1);
+    });
+  }
+}
+
 
 // Tests for the optional type system.
 
@@ -11179,189 +11363,4 @@
   RunModuleParserSyncTest(typed_context_data, error_data, kError, NULL, 0,
                           always_flags, arraysize(always_flags), NULL, 0,
                           false);
-=======
-TEST(LexicalLoopVariable) {
-  i::Isolate* isolate = CcTest::i_isolate();
-  i::HandleScope scope(isolate);
-  LocalContext env;
-  typedef std::function<void(const i::ParseInfo& info, i::DeclarationScope*)>
-      TestCB;
-  auto TestProgram = [isolate](const char* program, TestCB test) {
-    i::Factory* const factory = isolate->factory();
-    i::Handle<i::String> source =
-        factory->NewStringFromUtf8(i::CStrVector(program)).ToHandleChecked();
-    i::Handle<i::Script> script = factory->NewScript(source);
-    i::ParseInfo info(script);
-
-    info.set_allow_lazy_parsing(false);
-    CHECK(i::parsing::ParseProgram(&info, isolate));
-    CHECK(i::Rewriter::Rewrite(&info, isolate));
-    i::DeclarationScope::Analyze(&info, isolate, i::AnalyzeMode::kRegular);
-    CHECK(info.literal() != NULL);
-
-    i::DeclarationScope* script_scope = info.literal()->scope();
-    CHECK(script_scope->is_script_scope());
-
-    test(info, script_scope);
-  };
-
-  // Check `let` loop variables is a stack local when not captured by an eval
-  // or closure within the area of the loop body.
-  const char* local_bindings[] = {
-      "function loop() {"
-      "  for (let loop_var = 0; loop_var < 10; ++loop_var) {"
-      "  }"
-      "  eval('0');"
-      "}",
-
-      "function loop() {"
-      "  for (let loop_var = 0; loop_var < 10; ++loop_var) {"
-      "  }"
-      "  function foo() {}"
-      "  foo();"
-      "}",
-  };
-  for (const char* source : local_bindings) {
-    TestProgram(source, [=](const i::ParseInfo& info, i::DeclarationScope* s) {
-      i::Scope* fn = s->inner_scope();
-      CHECK(fn->is_function_scope());
-
-      i::Scope* loop_block = fn->inner_scope();
-      if (loop_block->is_function_scope()) loop_block = loop_block->sibling();
-      CHECK(loop_block->is_block_scope());
-
-      const i::AstRawString* var_name =
-          info.ast_value_factory()->GetOneByteString("loop_var");
-      i::Variable* loop_var = loop_block->LookupLocal(var_name);
-      CHECK_NOT_NULL(loop_var);
-      CHECK(loop_var->IsStackLocal());
-      CHECK_EQ(loop_block->ContextLocalCount(), 0);
-      CHECK_EQ(loop_block->inner_scope()->ContextLocalCount(), 0);
-    });
-  }
-
-  // Check `let` loop variable is not a stack local, and is duplicated in the
-  // loop body to ensure capturing can work correctly.
-  // In this version of the test, the inner loop block's duplicate `loop_var`
-  // binding is not captured, and is a local.
-  const char* context_bindings1[] = {
-      "function loop() {"
-      "  for (let loop_var = eval('0'); loop_var < 10; ++loop_var) {"
-      "  }"
-      "}",
-
-      "function loop() {"
-      "  for (let loop_var = (() => (loop_var, 0))(); loop_var < 10;"
-      "       ++loop_var) {"
-      "  }"
-      "}"};
-  for (const char* source : context_bindings1) {
-    TestProgram(source, [=](const i::ParseInfo& info, i::DeclarationScope* s) {
-      i::Scope* fn = s->inner_scope();
-      CHECK(fn->is_function_scope());
-
-      i::Scope* loop_block = fn->inner_scope();
-      CHECK(loop_block->is_block_scope());
-
-      const i::AstRawString* var_name =
-          info.ast_value_factory()->GetOneByteString("loop_var");
-      i::Variable* loop_var = loop_block->LookupLocal(var_name);
-      CHECK_NOT_NULL(loop_var);
-      CHECK(loop_var->IsContextSlot());
-      CHECK_EQ(loop_block->ContextLocalCount(), 1);
-
-      i::Variable* loop_var2 = loop_block->inner_scope()->LookupLocal(var_name);
-      CHECK_NE(loop_var, loop_var2);
-      CHECK(loop_var2->IsStackLocal());
-      CHECK_EQ(loop_block->inner_scope()->ContextLocalCount(), 0);
-    });
-  }
-
-  // Check `let` loop variable is not a stack local, and is duplicated in the
-  // loop body to ensure capturing can work correctly.
-  // In this version of the test, the inner loop block's duplicate `loop_var`
-  // binding is captured, and must be context allocated.
-  const char* context_bindings2[] = {
-      "function loop() {"
-      "  for (let loop_var = 0; loop_var < 10; ++loop_var) {"
-      "    eval('0');"
-      "  }"
-      "}",
-
-      "function loop() {"
-      "  for (let loop_var = 0; loop_var < eval('10'); ++loop_var) {"
-      "  }"
-      "}",
-
-      "function loop() {"
-      "  for (let loop_var = 0; loop_var < 10; eval('++loop_var')) {"
-      "  }"
-      "}",
-  };
-
-  for (const char* source : context_bindings2) {
-    TestProgram(source, [=](const i::ParseInfo& info, i::DeclarationScope* s) {
-      i::Scope* fn = s->inner_scope();
-      CHECK(fn->is_function_scope());
-
-      i::Scope* loop_block = fn->inner_scope();
-      CHECK(loop_block->is_block_scope());
-
-      const i::AstRawString* var_name =
-          info.ast_value_factory()->GetOneByteString("loop_var");
-      i::Variable* loop_var = loop_block->LookupLocal(var_name);
-      CHECK_NOT_NULL(loop_var);
-      CHECK(loop_var->IsContextSlot());
-      CHECK_EQ(loop_block->ContextLocalCount(), 1);
-
-      i::Variable* loop_var2 = loop_block->inner_scope()->LookupLocal(var_name);
-      CHECK_NE(loop_var, loop_var2);
-      CHECK(loop_var2->IsContextSlot());
-      CHECK_EQ(loop_block->inner_scope()->ContextLocalCount(), 1);
-    });
-  }
-
-  // Similar to the above, but the first block scope's variables are not
-  // captured due to the closure occurring in a nested scope.
-  const char* context_bindings3[] = {
-      "function loop() {"
-      "  for (let loop_var = 0; loop_var < 10; ++loop_var) {"
-      "    (() => loop_var)();"
-      "  }"
-      "}",
-
-      "function loop() {"
-      "  for (let loop_var = 0; loop_var < (() => (loop_var, 10))();"
-      "       ++loop_var) {"
-      "  }"
-      "}",
-
-      "function loop() {"
-      "  for (let loop_var = 0; loop_var < 10; (() => ++loop_var)()) {"
-      "  }"
-      "}",
-  };
-
-  for (const char* source : context_bindings3) {
-    TestProgram(source, [=](const i::ParseInfo& info, i::DeclarationScope* s) {
-      i::Scope* fn = s->inner_scope();
-      CHECK(fn->is_function_scope());
-
-      i::Scope* loop_block = fn->inner_scope();
-      CHECK(loop_block->is_block_scope());
-
-      const i::AstRawString* var_name =
-          info.ast_value_factory()->GetOneByteString("loop_var");
-      i::Variable* loop_var = loop_block->LookupLocal(var_name);
-      CHECK_NOT_NULL(loop_var);
-      CHECK(loop_var->IsStackLocal());
-      CHECK_EQ(loop_block->ContextLocalCount(), 0);
-
-      i::Variable* loop_var2 = loop_block->inner_scope()->LookupLocal(var_name);
-      CHECK_NE(loop_var, loop_var2);
-      CHECK(loop_var2->IsContextSlot());
-      CHECK_EQ(loop_block->inner_scope()->ContextLocalCount(), 1);
-    });
-  }
->>>>>>> 24782a47
 }